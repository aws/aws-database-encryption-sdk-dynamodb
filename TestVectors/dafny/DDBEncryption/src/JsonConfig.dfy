// Copyright Amazon.com Inc. or its affiliates. All Rights Reserved.
// SPDX-License-Identifier: Apache-2.0

include "JsonItem.dfy"
include "CreateInterceptedDDBClient.dfy"
include "../../../../DynamoDbEncryption/dafny/DynamoDbItemEncryptor/src/Index.dfy"

module {:options "-functionSyntax:4"} JsonConfig {
  import opened Wrappers
  import opened StandardLibrary
  import opened StandardLibrary.UInt
  import opened StandardLibrary.String
  import JSON.API
  import opened JSON.Values
  import JSON.Errors
  import opened DynamoDbEncryptionUtil
  import opened DdbItemJson
  import Types = AwsCryptographyDbEncryptionSdkDynamoDbTypes
  import SE = AwsCryptographyDbEncryptionSdkStructuredEncryptionTypes
  import SI = SearchableEncryptionInfo
  import CMP = AwsCryptographyMaterialProvidersTypes
  import SKS = CreateStaticKeyStores
  import MPT = AwsCryptographyMaterialProvidersTypes
  import ENC = AwsCryptographyDbEncryptionSdkDynamoDbItemEncryptorTypes
  import MaterialProviders
  import KeyVectors
  import KeyVectorsTypes = AwsCryptographyMaterialProvidersTestVectorKeysTypes
  import KeyMaterial
  import UTF8
  import Primitives = AtomicPrimitives
  import ParseJsonManifests
  import CreateInterceptedDDBClient
  import DynamoDbItemEncryptor


<<<<<<< HEAD
  const abc : UTF8.ValidUTF8Bytes :=
    var s := [0x61, 0x62, 0x63];
    assert s == UTF8.EncodeAscii("abc");
    s

  const DEFAULT_KEYS : string := "../../../submodules/MaterialProviders/TestVectorsAwsCryptographicMaterialProviders/dafny/TestVectorsAwsCryptographicMaterialProviders/test/keys.json"

=======
>>>>>>> dabcaf12
  predicate IsValidInt32(x: int)  { -0x8000_0000 <= x < 0x8000_0000}
  type ConfigName = string

  datatype Record = Record (
    number : nat,
    item : DDB.AttributeMap
  )

  datatype TableConfig = TableConfig (
    name : ConfigName,
    config : Types.DynamoDbTableEncryptionConfig,
    vanilla : bool
  )

  datatype SimpleQuery = SimpleQuery (
    index : Option<DDB.IndexName>,
    keyExpr : Option<string>,
    filterExpr : Option<string>,
    failConfigs : seq<ConfigName>
  )

  datatype ComplexQuery = ComplexQuery (
    query : SimpleQuery,
    pass : seq<string>,
    fail : seq<string>
  )

  datatype ComplexTest = ComplexTest (
    config : ConfigName,
    queries : seq<ComplexQuery>,
    failures : seq<SimpleQuery>
  )

  datatype RoundTripTest = RoundTripTest (
    configs : map<string, TableConfig>,
    records : seq<Record>
  )

  datatype WriteTest = WriteTest (
    config : TableConfig,
    records : seq<Record>,
    fileName : string
  )
  datatype DecryptTest = DecryptTest (
    config : TableConfig,
    encryptedRecords : seq<Record>,
    plaintextRecords : seq<Record>
  )

  datatype IoTest = IoTest (
    name : string,
    writeConfig : TableConfig,
    readConfig : TableConfig,
    records : seq<Record>,
    names : DDB.ExpressionAttributeNameMap,
    values : DDB.ExpressionAttributeValueMap,
    queries : seq<SimpleQuery>
  )

  const TableName : DDB.TableName := "GazelleVectorTable"
  const HashName := "RecNum"

  type ConfigPair = (ConfigName, ConfigName)
  type PairList = seq<ConfigPair>

  method newGazelle(config: TableConfig)
    returns (output: Result<DDB.IDynamoDBClient, string>)
    ensures output.Success? ==>
              && fresh(output.value)
              && fresh(output.value.Modifies)
              && fresh(output.value.History)
              && output.value.ValidState()
  {
    if config.vanilla {
      var res := CreateInterceptedDDBClient.CreateVanillaDDBClient();
      if res.Success? {
        return Success(res.value);
      } else {
        print res.error, "\n";
        return Failure("Failed to create vanilla client.");
      }
    } else {
      var configs := Types.DynamoDbTablesEncryptionConfig (
        tableEncryptionConfigs := map[TableName := config.config]
      );
      var res := CreateInterceptedDDBClient.CreateInterceptedDDBClient(configs);
      if res.Success? {
        return Success(res.value);
      } else {
        print res.error, "\n";
        return Failure("Failed to create DbEsdk client.");
      }
    }
  }

  method GetRoundTripTests(data : JSON, keys: KeyVectors.KeyVectorsClient)
    returns (output : Result<seq<RoundTripTest>, string>)
    requires keys.ValidState()
    modifies keys.Modifies
    ensures keys.ValidState()
  {
    :- Need(data.Object?, "RoundTripTest Test must be an object.");
    var configs : map<string, TableConfig> := map[];
    var records : seq<Record> := [];

    for i := 0 to |data.obj| {
      var obj := data.obj[i];
      match obj.0 {
        case "Configs" => var src :- GetTableConfigs(obj.1, keys); configs := src;
        case "Records" => var src :- GetRecords(obj.1); records := src;
        case _ => return Failure("Unexpected part of a write test : '" + obj.0 + "'");
      }
    }
    return Success([RoundTripTest(configs, records)]);
  }

  method GetWriteTests(data : JSON, keys: KeyVectors.KeyVectorsClient)
    returns (output : Result<seq<WriteTest> , string>)
    requires keys.ValidState()
    modifies keys.Modifies
    ensures keys.ValidState()
  {
    :- Need(data.Array?, "Write Test list must be an array.");
    var results : seq<WriteTest> := [];
    for i := 0 to |data.arr| {
      var obj := data.arr[i];
      var item :- GetOneWriteTest(obj, keys);
      results := results + [item];
    }
    return Success(results);
  }
  method GetOneWriteTest(data : JSON, keys: KeyVectors.KeyVectorsClient)
    returns (output : Result<WriteTest, string>)
    requires keys.ValidState()
    modifies keys.Modifies
    ensures keys.ValidState()
  {
    :- Need(data.Object?, "A Write Test must be an object.");
    var config : Option<TableConfig> := None;
    var fileName : string := "";
    var records : seq<Record> := [];

    for i := 0 to |data.obj| {
      var obj := data.obj[i];
      match obj.0 {
        case "Config" => var src :- GetOneTableConfig("foo", obj.1, keys); config := Some(src);
        case "FileName" =>
          :- Need(obj.1.String?, "Write Test file name must be a string.");
          fileName := obj.1.str;
        case "Records" => records :- GetRecords(obj.1);
        case _ => return Failure("Unexpected part of a write test : '" + obj.0 + "'");
      }
    }
    :- Need(config.Some?, "Every Write Test needs a config.");
    :- Need(0 < |fileName|, "Every Write Test needs a file name.");
    return Success(WriteTest(config.value, records, fileName));
  }

  method GetDecryptTests(data : JSON, keys: KeyVectors.KeyVectorsClient)
    returns (output : Result<seq<DecryptTest> , string>)
    requires keys.ValidState()
    modifies keys.Modifies
    ensures keys.ValidState()
  {
    :- Need(data.Array?, "Decrypt Test list must be an array.");
    var results : seq<DecryptTest> := [];
    for i := 0 to |data.arr| {
      var obj := data.arr[i];
      var item :- GetOneDecryptTest(obj, keys);
      results := results + [item];
    }
    return Success(results);
  }
  method GetOneDecryptTest(data : JSON, keys: KeyVectors.KeyVectorsClient)
    returns (output : Result<DecryptTest, string>)
    requires keys.ValidState()
    modifies keys.Modifies
    ensures keys.ValidState()
  {
    :- Need(data.Object?, "A Decrypt Test must be an object.");
    var config : Option<TableConfig> := None;
    var encRecords : seq<Record> := [];
    var plainRecords : seq<Record> := [];

    for i := 0 to |data.obj| {
      var obj := data.obj[i];
      match obj.0 {
        case "Config" => var src :- GetOneTableConfig("foo", obj.1, keys); config := Some(src);
        case "EncryptedRecords" => encRecords :- GetRecords(obj.1);
        case "PlainTextRecords" => plainRecords :- GetRecords(obj.1);
        case _ => return Failure("Unexpected part of a encrypt test : '" + obj.0 + "'");
      }
    }
    :- Need(config.Some?, "Every Decrypt Test needs a config.");
    :- Need(|encRecords| == |plainRecords|, "A Decrypt Test needs the same number of EncryptedRecords and PlainTextRecords.");
    :- Need(0 < |encRecords|, "Every Decrypt Test needs at least on record.");
    return Success(DecryptTest(config.value, encRecords, plainRecords));
  }

  method GetTableConfigs(data : JSON, keys: KeyVectors.KeyVectorsClient)
    returns (output : Result<map<string, TableConfig> , string>)
    requires keys.ValidState()
    modifies keys.Modifies
    ensures keys.ValidState()
  {
    :- Need(data.Object?, "Search Config list must be an object.");
    var results : map<string, TableConfig> := map[];
    for i := 0 to |data.obj| {
      var obj := data.obj[i];
      var item :- GetOneTableConfig(obj.0, obj.1, keys);
      results := results[obj.0 := item];
    }
    return Success(results);
  }

  method GetItemEncryptor(name : string, data : JSON, keys: KeyVectors.KeyVectorsClient)
    returns (encryptor : Result<DynamoDbItemEncryptor.DynamoDbItemEncryptorClient, string>)
    requires keys.ValidState()
    modifies keys.Modifies
    ensures keys.ValidState()
    ensures encryptor.Success? ==>
              && encryptor.value.ValidState()
              && fresh(encryptor.value)
              && fresh(encryptor.value.Modifies)
  {
    :- Need(data.Object?, "A Table Config must be an object.");
    var logicalTableName := TableName;
    var partitionKeyName : DDB.KeySchemaAttributeName := HashName;
    var sortKeyName : Option<DDB.KeySchemaAttributeName> := None;
    var algorithmSuiteId : Option<CMP.DBEAlgorithmSuiteId> := None;
    var encrypt : seq<string>  := [];
    var attributeActionsOnEncrypt : Types.AttributeActions  := map[];
    var allowed : seq<DDB.AttributeName>  := [];
    var prefix : string  := "";
    var key : seq<uint8> := [];
    var stdBeacons : seq<Types.StandardBeacon> := [];
    var compoundBeacons : seq<Types.CompoundBeacon> := [];
    var virtualFields : seq<Types.VirtualField> := [];
    var keySource : Option<Types.BeaconKeySource> := None;
    var legacyOverride: Option<Types.LegacyOverride> := None;
    var plaintextOverride: Option<Types.PlaintextOverride> := None;

    for i := 0 to |data.obj| {
      var obj := data.obj[i];
      match obj.0 {
        case "logicalTableName" =>
          :- Need(obj.1.String?, "logicalTableName must be of type String.");
          logicalTableName := obj.1.str;
        case "partitionKeyName" =>
          :- Need(obj.1.String?, "partitionKeyName must be of type String.");
          :- Need(DDB.IsValid_KeySchemaAttributeName(obj.1.str), "partitionKeyName '" + obj.1.str + "' is not a valid KeySchemaAttributeName.");
          partitionKeyName := obj.1.str;
        case "sortKeyName" =>
          :- Need(obj.1.String?, "sortKeyName must be of type String.");
          :- Need(DDB.IsValid_KeySchemaAttributeName(obj.1.str), "sortKeyName '" + obj.1.str + "' is not a valid KeySchemaAttributeName.");
          sortKeyName := Some(obj.1.str);
        case "key" =>
          key :- API.Serialize(obj.1).MapFailure((e: Errors.SerializationError) => e.ToString());
        case "algorithmSuiteId" =>
          :- Need(obj.1.String?, "algorithmSuiteId must be of type String.");
          if obj.1.str == "ALG_AES_256_GCM_HKDF_SHA512_COMMIT_KEY_SYMSIG_HMAC_SHA384" {
            algorithmSuiteId := Some(CMP.ALG_AES_256_GCM_HKDF_SHA512_COMMIT_KEY_SYMSIG_HMAC_SHA384);
          } else if obj.1.str == "ALG_AES_256_GCM_HKDF_SHA512_COMMIT_KEY_ECDSA_P384_SYMSIG_HMAC_SHA384" {
            algorithmSuiteId := Some(CMP.ALG_AES_256_GCM_HKDF_SHA512_COMMIT_KEY_ECDSA_P384_SYMSIG_HMAC_SHA384);
          } else {
            return Failure("algorithmSuiteId '" + obj.1.str + "' must be either ALG_AES_256_GCM_HKDF_SHA512_COMMIT_KEY_SYMSIG_HMAC_SHA384 or ALG_AES_256_GCM_HKDF_SHA512_COMMIT_KEY_ECDSA_P384_SYMSIG_HMAC_SHA384");
          }
        case "plaintextOverride" =>
          :- Need(obj.1.String?, "plaintextOverride must be of type String.");
          if obj.1.str == "FORCE_PLAINTEXT_WRITE_ALLOW_PLAINTEXT_READ" {
            plaintextOverride := Some(Types.FORCE_PLAINTEXT_WRITE_ALLOW_PLAINTEXT_READ);
          } else if obj.1.str == "FORBID_PLAINTEXT_WRITE_ALLOW_PLAINTEXT_READ" {
            plaintextOverride := Some(Types.FORBID_PLAINTEXT_WRITE_ALLOW_PLAINTEXT_READ);
          } else if obj.1.str == "FORBID_PLAINTEXT_WRITE_FORBID_PLAINTEXT_READ" {
            plaintextOverride := Some(Types.FORBID_PLAINTEXT_WRITE_FORBID_PLAINTEXT_READ);
          } else {
            return Failure("plaintextOverride '" + obj.1.str + "' must be one of FORCE_PLAINTEXT_WRITE_ALLOW_PLAINTEXT_READ, FORBID_PLAINTEXT_WRITE_ALLOW_PLAINTEXT_READ or FORBID_PLAINTEXT_WRITE_FORBID_PLAINTEXT_READ");
          }

        case "attributeActionsOnEncrypt" => attributeActionsOnEncrypt :- GetAttributeActions(obj.1);
        case "allowedUnsignedAttributePrefix" =>
          :- Need(obj.1.String?, "allowedUnsignedAttributePrefix must be of type String.");
          prefix := obj.1.str;
        case "allowedUnsignedAttributes" => allowed :- GetAttrNames(obj.1);
        case _ => return Failure("Unexpected part of a table config : '" + obj.0 + "'");
      }
    }

    var keyDescription :-
      if |key| == 0 then
        Success(KeyVectorsTypes.Hierarchy(KeyVectorsTypes.HierarchyKeyring(
                                            keyId := "static-branch-key-1"
                                          )))
      else
        var keyOut :- keys.GetKeyDescription(KeyVectorsTypes.GetKeyDescriptionInput(json := key))
                      .MapFailure(ParseJsonManifests.ErrorToString);
        Success(keyOut.keyDescription);

    var keyring :- expect keys.CreateWrappedTestVectorKeyring(KeyVectorsTypes.TestVectorKeyringInput(keyDescription := keyDescription));

    var encryptorConfig :=
      ENC.DynamoDbItemEncryptorConfig(
        logicalTableName := logicalTableName,
        partitionKeyName := partitionKeyName,
        sortKeyName := sortKeyName,
        attributeActionsOnEncrypt := attributeActionsOnEncrypt,
        allowedUnsignedAttributes := OptSeq(allowed),
        allowedUnsignedAttributePrefix := OptSeq(prefix),
        algorithmSuiteId := algorithmSuiteId,
        keyring := Some(keyring),
        cmm := None,
        legacyOverride := legacyOverride,
        plaintextOverride := plaintextOverride
      );
    var enc : ENC.IDynamoDbItemEncryptorClient :- expect DynamoDbItemEncryptor.DynamoDbItemEncryptor(encryptorConfig);
    assert enc is DynamoDbItemEncryptor.DynamoDbItemEncryptorClient;
    var encr := enc as DynamoDbItemEncryptor.DynamoDbItemEncryptorClient;
    return Success(encr);
  }

  method GetOneTableConfig(name : string, data : JSON, keys: KeyVectors.KeyVectorsClient)
    returns (output : Result<TableConfig, string>)
    requires keys.ValidState()
    modifies keys.Modifies
    ensures keys.ValidState()
  {
    :- Need(data.Object?, "A Table Config must be an object.");
    var logicalTableName := TableName;
    var partitionKeyName : DDB.KeySchemaAttributeName := HashName;
    var sortKeyName : Option<DDB.KeySchemaAttributeName> := None;
    var algorithmSuiteId : Option<CMP.DBEAlgorithmSuiteId> := None;
    var encrypt : seq<string>  := [];
    var attributeActionsOnEncrypt : Types.AttributeActions  := map[];
    var allowed : seq<DDB.AttributeName>  := [];
    var prefix : string  := "";
    var key : seq<uint8> := [];
    var stdBeacons : seq<Types.StandardBeacon> := [];
    var compoundBeacons : seq<Types.CompoundBeacon> := [];
    var virtualFields : seq<Types.VirtualField> := [];
    var keySource : Option<Types.BeaconKeySource> := None;
    var search : Option<Types.SearchConfig> := None;
    var legacyOverride: Option<Types.LegacyOverride> := None;
    var plaintextOverride: Option<Types.PlaintextOverride> := None;

    for i := 0 to |data.obj| {
      var obj := data.obj[i];
      match obj.0 {
        case "logicalTableName" =>
          :- Need(obj.1.String?, "logicalTableName must be of type String.");
          logicalTableName := obj.1.str;
        case "partitionKeyName" =>
          :- Need(obj.1.String?, "partitionKeyName must be of type String.");
          :- Need(DDB.IsValid_KeySchemaAttributeName(obj.1.str), "partitionKeyName '" + obj.1.str + "' is not a valid KeySchemaAttributeName.");
          partitionKeyName := obj.1.str;
        case "sortKeyName" =>
          :- Need(obj.1.String?, "sortKeyName must be of type String.");
          :- Need(DDB.IsValid_KeySchemaAttributeName(obj.1.str), "sortKeyName '" + obj.1.str + "' is not a valid KeySchemaAttributeName.");
          sortKeyName := Some(obj.1.str);
        case "key" =>
          key :- API.Serialize(obj.1).MapFailure((e: Errors.SerializationError) => e.ToString());
        case "algorithmSuiteId" =>
          :- Need(obj.1.String?, "algorithmSuiteId must be of type String.");
          if obj.1.str == "ALG_AES_256_GCM_HKDF_SHA512_COMMIT_KEY_SYMSIG_HMAC_SHA384" {
            algorithmSuiteId := Some(CMP.ALG_AES_256_GCM_HKDF_SHA512_COMMIT_KEY_SYMSIG_HMAC_SHA384);
          } else if obj.1.str == "ALG_AES_256_GCM_HKDF_SHA512_COMMIT_KEY_ECDSA_P384_SYMSIG_HMAC_SHA384" {
            algorithmSuiteId := Some(CMP.ALG_AES_256_GCM_HKDF_SHA512_COMMIT_KEY_ECDSA_P384_SYMSIG_HMAC_SHA384);
          } else {
            return Failure("algorithmSuiteId '" + obj.1.str + "' must be either ALG_AES_256_GCM_HKDF_SHA512_COMMIT_KEY_SYMSIG_HMAC_SHA384 or ALG_AES_256_GCM_HKDF_SHA512_COMMIT_KEY_ECDSA_P384_SYMSIG_HMAC_SHA384");
          }
        case "plaintextOverride" =>
          :- Need(obj.1.String?, "plaintextOverride must be of type String.");
          if obj.1.str == "FORCE_PLAINTEXT_WRITE_ALLOW_PLAINTEXT_READ" {
            plaintextOverride := Some(Types.FORCE_PLAINTEXT_WRITE_ALLOW_PLAINTEXT_READ);
          } else if obj.1.str == "FORBID_PLAINTEXT_WRITE_ALLOW_PLAINTEXT_READ" {
            plaintextOverride := Some(Types.FORBID_PLAINTEXT_WRITE_ALLOW_PLAINTEXT_READ);
          } else if obj.1.str == "FORBID_PLAINTEXT_WRITE_FORBID_PLAINTEXT_READ" {
            plaintextOverride := Some(Types.FORBID_PLAINTEXT_WRITE_FORBID_PLAINTEXT_READ);
          } else {
            return Failure("plaintextOverride '" + obj.1.str + "' must be one of FORCE_PLAINTEXT_WRITE_ALLOW_PLAINTEXT_READ, FORBID_PLAINTEXT_WRITE_ALLOW_PLAINTEXT_READ or FORBID_PLAINTEXT_WRITE_FORBID_PLAINTEXT_READ");
          }

        case "attributeActionsOnEncrypt" => attributeActionsOnEncrypt :- GetAttributeActions(obj.1);
        case "allowedUnsignedAttributePrefix" =>
          :- Need(obj.1.String?, "allowedUnsignedAttributePrefix must be of type String.");
          prefix := obj.1.str;
        case "allowedUnsignedAttributes" => allowed :- GetAttrNames(obj.1);
        case "search" => var src :- GetOneSearchConfig(obj.1); search := Some(src);
        case _ => return Failure("Unexpected part of a table config : '" + obj.0 + "'");
      }
    }

    var keyDescription :-
      if |key| == 0 then
        Success(KeyVectorsTypes.Hierarchy(KeyVectorsTypes.HierarchyKeyring(
                                            keyId := "static-branch-key-1"
                                          )))
      else
        var keyOut :- keys.GetKeyDescription(KeyVectorsTypes.GetKeyDescriptionInput(json := key))
                      .MapFailure(ParseJsonManifests.ErrorToString);
        Success(keyOut.keyDescription);

    var keyring :- expect keys.CreateWrappedTestVectorKeyring(KeyVectorsTypes.TestVectorKeyringInput(keyDescription := keyDescription));

    var config :=
      Types.DynamoDbTableEncryptionConfig(
        logicalTableName := logicalTableName,
        partitionKeyName := partitionKeyName,
        sortKeyName := sortKeyName,
        search := search,
        attributeActionsOnEncrypt := attributeActionsOnEncrypt,
        allowedUnsignedAttributes := OptSeq(allowed),
        allowedUnsignedAttributePrefix := OptSeq(prefix),
        algorithmSuiteId := algorithmSuiteId,
        keyring := Some(keyring),
        cmm := None,
        legacyOverride := legacyOverride,
        plaintextOverride := plaintextOverride
      );
    return Success(TableConfig(name, config, |data.obj| == 0));
  }

  method GetOneSearchConfig(data : JSON) returns (output : Result<Types.SearchConfig, string>)
  {
    :- Need(data.Object?, "A Search Config must be an object.");
    var writeVersion : nat := 1;
    var versions : seq<Types.BeaconVersion> := [];
    for i := 0 to |data.obj| {
      var obj := data.obj[i];
      match obj.0 {
        case "versions" =>
          :- Need(obj.1.Array?, "versions must be an Array.");
          for j := 0 to |obj.1.arr| {
            var v :- GetOneBeaconVersion(obj.1.arr[j]);
            versions := versions + [v];
          }
        case "writeVersion" =>
          :- Need(obj.1.Number?, "writeVersion must be a number");
          writeVersion :- DecimalToNat(obj.1.num);
        case _ => return Failure("Unexpected part of a search config : '" + obj.0 + "'");
      }
    }

    :- Need(Types.IsValid_BeaconVersionList(versions), "versions needs at least one version");
    return Success(Types.SearchConfig (
                     versions := versions,
                     writeVersion := 1
                   ));
  }
  method GetOneBeaconVersion(data : JSON) returns (output : Result<Types.BeaconVersion, string>)
  {
    :- Need(data.Object?, "A Beacon Version must be an object.");
    var standardBeacons : seq<Types.StandardBeacon> := [];
    var compoundBeacons : seq<Types.CompoundBeacon> := [];
    var virtualFields : seq<Types.VirtualField> := [];
    var keySource : Option<Types.BeaconKeySource> := None;

    for i := 0 to |data.obj| {
      var obj := data.obj[i];
      match obj.0 {
        case "keySource" => var src :- GetKeySource(obj.1); keySource := Some(src);
        case "standardBeacons" => standardBeacons :- GetStandardBeacons(obj.1);
        case "compoundBeacons" => compoundBeacons :- GetCompoundBeacons(obj.1);
        case "virtualFields" => virtualFields :- GetVirtualFields(obj.1);
        case _ => return Failure("Unexpected part of a beacon version : '" + obj.0 + "'");
      }
    }

    :- Need(|standardBeacons| > 0, "A Search Config needs at least one standard beacon.");
    var keyMaterial : KeyMaterial.KeyMaterial :=
      KeyMaterial.StaticKeyStoreInformation("abc", abc, [1,2,3,4,5], [1,2,3,4,5]);
    var store := SKS.CreateStaticKeyStore(keyMaterial);
    var source : Types.BeaconKeySource :=
      if keySource.Some? then
        keySource.value
      else
        Types.single(Types.SingleKeyStore(keyId := "foo", cacheTTL := 42));

    return Success(Types.BeaconVersion(
                     version := 1,
                     keyStore := store,
                     keySource := source,
                     standardBeacons := standardBeacons,
                     compoundBeacons := OptSeq(compoundBeacons),
                     virtualFields := OptSeq(virtualFields),
                     encryptedParts := None,
                     signedParts := None
                   )
      );
  }

  method GetFakeBeaconVersion() returns (output : Result<SI.BeaconVersion, string>)
    ensures output.Success? ==> output.value.ValidState() && fresh(output.value.Modifies())
  {
    var keyMaterial : KeyMaterial.KeyMaterial :=
      KeyMaterial.StaticKeyStoreInformation("abc", abc, [1,2,3,4,5], [1,2,3,4,5]);
    var store := SKS.CreateStaticKeyStore(keyMaterial);
    var source : Types.BeaconKeySource := Types.single(Types.SingleKeyStore(keyId := "foo", cacheTTL := 42));

    var sb := Types.StandardBeacon(name := "name", length := 5 as Types.BeaconBitLength, loc := None, style := None);

    var mpl :- expect MaterialProviders.MaterialProviders();

    var cacheType : MPT.CacheType := MPT.Default(Default := MPT.DefaultCache(entryCapacity := 1));

    var input := MPT.CreateCryptographicMaterialsCacheInput(
      cache := cacheType
    );
    var cache :- expect mpl.CreateCryptographicMaterialsCache(input);

    var client :- expect Primitives.AtomicPrimitives();

    // Create a test partitionIdBytes
    var partitionIdBytes : seq<uint8> :- expect SI.GenerateUuidBytes();

    // Create a random logicalKeyStoreNameBytes
    // Ideally, this should be taken from the KeyStore store,
    // but logicalKeyStoreName variable doesn't exist in the
    // trait AwsCryptographyKeyStoreTypes.IKeyStoreClient
    // Therefore, the only way to get logicalKeyStoreName is
    // to call GetKeyStoreInfo, which we don't need to do here
    // since this method does NOT test the shared cache
    // which is the only place logicalKeyStoreName is used
    // (in the cache identifier)
    var logicalKeyStoreNameBytes : seq<uint8> :- expect SI.GenerateUuidBytes();

    var src := SI.KeySource(client, store, SI.SingleLoc("foo"), cache, 100 as uint32, partitionIdBytes, logicalKeyStoreNameBytes);

    var bv :- expect SI.MakeBeaconVersion(1, src, map[], map[], map[]);
    return Success(bv);
  }

  method GetAttributeActions(data : JSON) returns (output : Result<Types.AttributeActions, string>)
  {
    :- Need(data.Object?, "attributeActionsOnEncrypt must be an object");
    var result : Types.AttributeActions := map[];
    for i := 0 to |data.obj| {
      var obj := data.obj[i];
      :- Need(DDB.IsValid_AttributeName(obj.0), obj.0 + " is not a valid attribute name.");
      var action :- GetAttributeAction(obj.1);
      result := result[obj.0 := action];
    }
    return Success(result);
  }
  method GetAttributeAction(data : JSON) returns (output : Result<SE.CryptoAction, string>)
  {
    :- Need(data.String?, "Attribute Action must be a string");
    match data.str {
      case "ENCRYPT_AND_SIGN" => return Success(SE.ENCRYPT_AND_SIGN);
      case "SIGN_ONLY" => return Success(SE.SIGN_ONLY);
      case "CONTEXT_AND_SIGN" => return Success(SE.SIGN_AND_INCLUDE_IN_ENCRYPTION_CONTEXT);
      case "SIGN_AND_INCLUDE_IN_ENCRYPTION_CONTEXT" => return Success(SE.SIGN_AND_INCLUDE_IN_ENCRYPTION_CONTEXT);
      case "DO_NOTHING" => return Success(SE.DO_NOTHING);
      case _ => return Failure(data.str + " is not a valid CryptoAction.");
    }
  }

  method GetStrings(data : JSON) returns (output : Result<seq<string>, string>)
  {
    :- Need(data.Array?, "List of strings must be an array");
    var results : seq<string> := [];
    for i := 0 to |data.arr| {
      :- Need(data.arr[i].String?, "Each item in a string list must be a string");
      results := results + [data.arr[i].str];
    }
    return Success(results);
  }

  method GetAttrNames(data : JSON) returns (output : Result<seq<DDB.AttributeName>, string>)
  {
    :- Need(data.Array?, "List of Attribute Names must be an array");
    var results : seq<DDB.AttributeName> := [];
    for i := 0 to |data.arr| {
      :- Need(data.arr[i].String?, "Each item in a string list must be a string");
      :- Need(DDB.IsValid_AttributeName(data.arr[i].str), data.arr[i].str + " is not a valid attribute name.");
      results := results + [data.arr[i].str];
    }
    return Success(results);
  }

  method GetAttributesFromGSI(prev : seq<DDB.AttributeDefinition>, gsi : seq<DDB.GlobalSecondaryIndex>) returns (output : seq<DDB.AttributeDefinition>)
  {
    var results := prev;
    for i := 0 to |gsi| {
      for j := 0 to |gsi[i].KeySchema| {
        if forall k <- prev :: k.AttributeName != gsi[i].KeySchema[j].AttributeName {
          results := results +  [DDB.AttributeDefinition(AttributeName := gsi[i].KeySchema[j].AttributeName, AttributeType := DDB.ScalarAttributeType.S)];
        }
      }
    }
    return results;
  }

  method MergeGSI(prev : DDB.CreateTableInput, gsi : seq<DDB.GlobalSecondaryIndex>) returns (output : Result<DDB.CreateTableInput, string>)
  {
    if |gsi| == 0 {
      return Success(prev);
    }
    var newAttr := GetAttributesFromGSI(prev.AttributeDefinitions, gsi);
    if prev.GlobalSecondaryIndexes.None? {
      return Success(prev.(AttributeDefinitions := newAttr, GlobalSecondaryIndexes := Some(gsi)));
    } else {
      return Success(prev.(AttributeDefinitions := newAttr, GlobalSecondaryIndexes := Some(prev.GlobalSecondaryIndexes.value + gsi)));
    }
  }

  method GetVirtualFields(data : JSON) returns (output : Result<seq<Types.VirtualField> , string>)
  {
    :- Need(data.Array?, "Virtual Field list must be an array.");
    var results : seq<Types.VirtualField> := [];
    for i := 0 to |data.arr| {
      var item :- GetOneVirtualField(data.arr[i]);
      results := results + [item];
    }
    return Success(results);
  }

  method GetKeySource(data : JSON) returns (output : Result<Types.BeaconKeySource, string>)
  {
    :- Need(data.Object?, "keySource must be an object.");
    var keyFieldName : string := "";
    var keyId : string := "";
    var cacheTTL : nat := 42;
    var maxCacheSize : nat := 1;
    var parts : seq<Types.VirtualPart> := [];
    for i := 0 to |data.obj| {
      var obj := data.obj[i];
      match obj.0 {
        case "keyFieldName" =>
          :- Need(obj.1.String?, "keyFieldName must be a string.");
          keyFieldName := obj.1.str;
        case "keyId" =>
          :- Need(obj.1.String?, "keyId must be a string.");
          keyId := obj.1.str;
        case "cacheTTL" =>
          :- Need(obj.1.Number?, "cacheTTL must be a number.");
          cacheTTL :- DecimalToNat(obj.1.num);
        case "maxCacheSize" =>
          :- Need(obj.1.Number?, "maxCacheSize must be a number.");
          maxCacheSize :- DecimalToNat(obj.1.num);
        case _ => return Failure("Unexpected part of a key source : '" + data.obj[i].0 + "'");
      }
    }
    :- Need(cacheTTL < INT32_MAX_LIMIT, "cacheTTL must fit in an int32");
    :- Need(maxCacheSize < INT32_MAX_LIMIT, "maxCacheSize must fit in an int32");
    :- Need(|keyFieldName| > 0 || |keyId| > 0, "Each key source needs a either a keyFieldName or a keyId.");
    :- Need(|keyFieldName| == 0 || |keyId| == 0, "Each key source cannot have both a keyFieldName and a keyId.");
    if |keyId| > 0 {
      return Success(Types.single(Types.SingleKeyStore(keyId := keyId, cacheTTL := cacheTTL as int32)));
    } else {
      assert |keyFieldName| > 0;
      return Success(Types.multi(Types.MultiKeyStore(keyFieldName := keyFieldName, cacheTTL := cacheTTL as int32, cache := None)));
    }
  }

  method GetOneVirtualField(data : JSON) returns (output : Result<Types.VirtualField, string>)
  {
    :- Need(data.Object?, "Virtual Field must be an object.");
    var name : string := "";
    var parts : seq<Types.VirtualPart> := [];
    for i := 0 to |data.obj| {
      var obj := data.obj[i];
      match obj.0 {
        case "name" =>
          :- Need(obj.1.String?, "Virtual Field Name must be a string.");
          name := obj.1.str;
        case "parts" => parts :- GetVirtualParts(obj.1);
        case _ => return Failure("Unexpected part of a virtual field : '" + data.obj[i].0 + "'");
      }
    }
    :- Need(0 < |name|, "Each Virtual Field needs a name.");
    :- Need(0 < |parts|, "Each Virtual Field needs at least 1 part.");
    return Success(Types.VirtualField(name := name, parts := parts));
  }

  method GetVirtualParts(data : JSON) returns (output : Result<seq<Types.VirtualPart> , string>)
  {
    :- Need(data.Array?, "Virtual Field Parts list must be an array.");
    var results : seq<Types.VirtualPart> := [];
    for i := 0 to |data.arr| {
      var item :- GetOneVirtualPart(data.arr[i]);
      results := results + [item];
    }
    return Success(results);
  }

  method GetOneVirtualPart(data : JSON) returns (output : Result<Types.VirtualPart, string>)
  {
    :- Need(data.Object?, "Virtual Part must be an object.");
    var loc : string := "";
    var trans : seq<Types.VirtualTransform> := [];
    for i := 0 to |data.obj| {
      var obj := data.obj[i];
      match obj.0 {
        case "loc" =>
          :- Need(obj.1.String?, "Virtual Part Location must be a string.");
          loc := obj.1.str;
        case "trans" => trans :- GetVirtualTransforms(obj.1);
        case _ => return Failure("Unexpected part of a virtual part : '" + data.obj[i].0 + "'");
      }
    }
    :- Need(0 < |loc|, "Each Virtual Part needs a loc.");
    :- Need(0 < |trans|, "Each Virtual Part needs at least 1 transform.");
    return Success(Types.VirtualPart(loc := loc, trans := OptSeq(trans)));
  }

  method GetVirtualTransforms(data : JSON) returns (output : Result<seq<Types.VirtualTransform> , string>)
  {
    :- Need(data.Array?, "Virtual Field Parts list must be an array.");
    var results : seq<Types.VirtualTransform> := [];
    for i := 0 to |data.arr| {
      var item :- GetOneVirtualTransform(data.arr[i]);
      results := results + [item];
    }
    return Success(results);
  }

  method GetOneVirtualTransform(data : JSON) returns (output : Result<Types.VirtualTransform, string>)
  {
    :- Need(data.Object?, "Virtual Transform must be an object.");
    :- Need(|data.obj| == 1, "Virtual Transform object must be length 1.");
    var obj := data.obj[0];
    match obj.0 {
      case "upper" =>
        :- Need(obj.1.Null?, "Value of upper transform must be null");
        return Success(Types.upper(Types.Upper));
      case "lower" =>
        :- Need(obj.1.Null?, "Value of lower transform must be null");
        return Success(Types.lower(Types.Lower));
      case "insert" => output := GetInsert(obj.1);
      case "prefix" => output := GetPrefix(obj.1);
      case "suffix" => output := GetSuffix(obj.1);
      case "substring" => output := GetSubstring(obj.1);
      case "segment" => output := GetSegment(obj.1);
      case "segments" => output := GetSegments(obj.1);
      case _ => return Failure("Unexpected Virtual Transform : '" + obj.0 + "'");
    }
  }
  method GetInsert(data : JSON) returns (output : Result<Types.VirtualTransform, string>)
    ensures output.Success? ==> output.value.insert?
  {
    :- Need(data.Object?, "GetInsert Value must be an object.");
    var literal : Option<string> := None;
    for i := 0 to |data.obj| {
      var obj := data.obj[i];
      match obj.0 {
        case "literal" =>
          :- Need(obj.1.String?, "GetInsert literal must be a string");
          literal := Some(obj.1.str);
        case _ => return Failure("Unexpected part of a GetInsert : '" + obj.0 + "'");
      }
    }
    :- Need(literal.Some?, "Each GetInsert needs a literal.");
    return Success(Types.insert(Types.Insert(literal := literal.value)));
  }

  method GetPrefix(data : JSON) returns (output : Result<Types.VirtualTransform, string>)
    ensures output.Success? ==> output.value.prefix?
  {
    :- Need(data.Object?, "GetPrefix Value must be an object.");
    var length : Option<int32> := None;
    for i := 0 to |data.obj| {
      var obj := data.obj[i];
      match obj.0 {
        case "length" =>
          :- Need(obj.1.Number?, "GetPrefix length must be a number");
          var len :- DecimalToInt(obj.1.num);
          :- Need(IsValidInt32(len), "GetPrefix length must be an int32.");
          length := Some(len as int32);
        case _ => return Failure("Unexpected part of a GetPrefix : '" + obj.0 + "'");
      }
    }
    :- Need(length.Some?, "Each GetPrefix needs a length.");
    return Success(Types.prefix(Types.GetPrefix(length := length.value)));
  }

  method GetSuffix(data : JSON) returns (output : Result<Types.VirtualTransform, string>)
    ensures output.Success? ==> output.value.suffix?
  {
    :- Need(data.Object?, "GetSuffix Value must be an object.");
    var length : Option<int32> := None;
    for i := 0 to |data.obj| {
      var obj := data.obj[i];
      match obj.0 {
        case "length" =>
          :- Need(obj.1.Number?, "GetSuffix length must be a number");
          var len :- DecimalToInt(obj.1.num);
          :- Need(IsValidInt32(len), "GetSuffix length must be an int32.");
          length := Some(len as int32);
        case _ => return Failure("Unexpected part of a GetSuffix : '" + obj.0 + "'");
      }
    }
    :- Need(length.Some?, "Each GetSuffix needs a length.");
    return Success(Types.suffix(Types.GetSuffix(length := length.value)));
  }

  method GetSubstring(data : JSON) returns (output : Result<Types.VirtualTransform, string>)
    ensures output.Success? ==> output.value.substring?
  {
    :- Need(data.Object?, "GetSubstring Value must be an object.");
    var low : Option<int32> := None;
    var high : Option<int32> := None;
    for i := 0 to |data.obj| {
      var obj := data.obj[i];
      match obj.0 {
        case "low" =>
          :- Need(obj.1.Number?, "GetSubstring low must be a number");
          var len :- DecimalToInt(obj.1.num);
          :- Need(IsValidInt32(len), "GetSubstring low must be an int32.");
          low := Some(len as int32);
        case "high" =>
          :- Need(obj.1.Number?, "GetSubstring high must be a number");
          var len :- DecimalToInt(obj.1.num);
          :- Need(IsValidInt32(len), "GetSubstring high must be an int32.");
          high := Some(len as int32);
        case _ => return Failure("Unexpected part of a GetSubstring : '" + obj.0 + "'");
      }
    }
    :- Need(low.Some?, "Each GetSubstring needs a low.");
    :- Need(high.Some?, "Each GetSubstring needs a high.");
    return Success(Types.substring(Types.GetSubstring(low := low.value, high := high.value)));
  }

  method GetSegments(data : JSON) returns (output : Result<Types.VirtualTransform, string>)
    ensures output.Success? ==> output.value.segments?
  {
    :- Need(data.Object?, "GetSegments Value must be an object.");
    var low : Option<int32> := None;
    var high : Option<int32> := None;
    var split : Option<string> := None;
    for i := 0 to |data.obj| {
      var obj := data.obj[i];
      match obj.0 {
        case "low" =>
          :- Need(obj.1.Number?, "GetSegments low must be a number");
          var len :- DecimalToInt(obj.1.num);
          :- Need(IsValidInt32(len), "GetSegments low must be an int32.");
          low := Some(len as int32);
        case "high" =>
          :- Need(obj.1.Number?, "GetSegments high must be a number");
          var len :- DecimalToInt(obj.1.num);
          :- Need(IsValidInt32(len), "GetSegments high must be an int32.");
          high := Some(len as int32);
        case "split" =>
          :- Need(obj.1.String?, "GetSegments split must be a string");
          split := Some(obj.1.str);
        case _ => return Failure("Unexpected part of a GetSegments : '" + obj.0 + "'");
      }
    }
    :- Need(low.Some?, "Each GetSegments needs a low.");
    :- Need(high.Some?, "Each GetSegments needs a high.");
    :- Need(split.Some?, "Each GetSegments needs a split.");
    :- Need(|split.value| == 1, "GetSegments split must be length 1.");
    return Success(Types.segments(Types.GetSegments(low := low.value, high := high.value, split := split.value)));
  }

  method GetSegment(data : JSON) returns (output : Result<Types.VirtualTransform, string>)
    ensures output.Success? ==> output.value.segment?
  {
    :- Need(data.Object?, "GetSegment Value must be an object.");
    var index : Option<int32> := None;
    var split : Option<string> := None;
    for i := 0 to |data.obj| {
      var obj := data.obj[i];
      match obj.0 {
        case "index" =>
          :- Need(obj.1.Number?, "GetSegment index must be a number");
          var len :- DecimalToInt(obj.1.num);
          :- Need(IsValidInt32(len), "GetSegments low must be an int32.");
          index := Some(len as int32);
        case "split" =>
          :- Need(obj.1.String?, "GetSegments split must be a string");
          split := Some(obj.1.str);
        case _ => return Failure("Unexpected part of a GetSegment : '" + obj.0 + "'");
      }
    }
    :- Need(index.Some?, "Each GetSegments needs a low.");
    :- Need(split.Some?, "Each GetSegments needs a split.");
    :- Need(|split.value| == 1, "GetSegments split must be length 1.");
    return Success(Types.segment(Types.GetSegment(index := index.value, split := split.value)));
  }

  method GetCompoundBeacons(data : JSON) returns (output : Result<seq<Types.CompoundBeacon> , string>)
  {
    :- Need(data.Array?, "Compound Beacon list must be an array.");
    var results : seq<Types.CompoundBeacon> := [];
    for i := 0 to |data.arr| {
      var item :- GetOneCompoundBeacon(data.arr[i]);
      results := results + [item];
    }
    return Success(results);
  }

  function OptSeq<X>(s : seq<X>) : Option<seq<X>>
  {
    if |s| == 0 then
      None
    else
      Some(s)
  }

  method GetOneCompoundBeacon(data : JSON) returns (output : Result<Types.CompoundBeacon, string>)
  {
    :- Need(data.Object?, "Compound Beacon must be an object.");
    var name : string := "";
    var split : string := ".";
    var Encrypted : seq<Types.EncryptedPart> := [];
    var Signed : seq<Types.SignedPart> := [];
    var constructors : seq<Types.Constructor> := [];
    for i := 0 to |data.obj| {
      var obj := data.obj[i];
      match obj.0 {
        case "Name" =>
          :- Need(obj.1.String?, "Compound Beacon Name must be a string.");
          name := obj.1.str;
        case "Split" =>
          :- Need(obj.1.String?, "Compound Beacon Split must be a string.");
          :- Need(|obj.1.str| == 1, "Compound Beacon Split must be a string of length 1.");
          split := obj.1.str;
        case "Signed" => Signed :- GetSignedParts(obj.1);
        case "Encrypted" => Encrypted :- GetEncryptedParts(obj.1);
        case "Constructors" => constructors :- GetConstructors(obj.1);
        case _ => return Failure("Unexpected part of a standard beacon : '" + data.obj[i].0 + "'");
      }
    }
    :- Need(0 < |name|, "Each Compound Beacon needs a name.");
    :- Need(|split| == 1, "Split for Compound Beacon must be length 1.");
    return Success(Types.CompoundBeacon(name := name, split := split, encrypted := OptSeq(Encrypted), signed := OptSeq(Signed), constructors := OptSeq(constructors)));
  }

  method GetConstructors(data : JSON) returns (output : Result<seq<Types.Constructor> , string>)
  {
    :- Need(data.Array?, "Constructor list must be an array.");
    var results : seq<Types.Constructor> := [];
    for i := 0 to |data.arr| {
      :- Need(data.arr[i].Array?, "Constructors must be an arrays.");
      var result : seq<Types.ConstructorPart> := [];
      for j := 0 to |data.arr[i].arr| {
        var item :- GetOneConstructorPart(data.arr[i].arr[j]);
        result := result + [item];
      }
      :- Need(0 < |result|, "Constructor Part List must have at least one item.");
      results := results + [Types.Constructor(parts := result)];
    }
    return Success(results);
  }
  method GetOneConstructorPart(data : JSON) returns (output : Result<Types.ConstructorPart, string>)
  {
    :- Need(data.Object?, "Constructor Part must be an object.");
    var name : string := "";
    var req : bool := true;
    for i := 0 to |data.obj| {
      var obj := data.obj[i];
      match obj.0 {
        case "Name" =>
          :- Need(obj.1.String?, "Constructor Part Name must be a string");
          name := obj.1.str;
        case "Required" =>
          :- Need(obj.1.Bool?, "Constructor Part Required must be a bool");
          req := obj.1.b;
        case _ => return Failure("Unexpected part of a constructor part : '" + obj.0 + "'");
      }
    }
    :- Need(0 < |name|, "Each Constructor Part needs a name.");
    return Success(Types.ConstructorPart(name := name, required := req));
  }

  method GetSignedParts(data : JSON) returns (output : Result<seq<Types.SignedPart> , string>)
  {
    :- Need(data.Array?, "Signed Parts list must be an array.");
    var results : seq<Types.SignedPart> := [];
    for i := 0 to |data.arr| {
      var item :- GetOneSignedPart(data.arr[i]);
      results := results + [item];
    }
    return Success(results);
  }

  method GetOneSignedPart(data : JSON) returns (output : Result<Types.SignedPart, string>)
  {
    :- Need(data.Object?, "Signed Part must be an object.");
    var name : string := "";
    var prefix : string := "";
    var loc : Option<Types.TerminalLocation> := None;
    for i := 0 to |data.obj| {
      var obj := data.obj[i];
      match obj.0 {
        case "Name" =>
          :- Need(obj.1.String?, "Signed Part Name must be a string");
          name := obj.1.str;
        case "Prefix" =>
          :- Need(obj.1.String?, "Signed Part Prefix must be a string");
          prefix := obj.1.str;
        case "Loc" =>
          :- Need(obj.1.String?, "Signed Part Location must be a string");
          :- Need(0 < |obj.1.str|, "Signed Part Location must be a non-empty string");
          loc := Some(obj.1.str);
        case _ => return Failure("Unexpected part of a Signed part : '" + obj.0 + "'");
      }
    }
    :- Need(0 < |name|, "Each Signed Part needs a name.");
    :- Need(0 < |prefix|, "Each Signed Part needs a prefix.");
    return Success(Types.SignedPart(name := name, prefix := prefix, loc := loc));
  }

  method GetEncryptedParts(data : JSON) returns (output : Result<seq<Types.EncryptedPart> , string>)
  {
    :- Need(data.Array?, "Encrypted Parts list must be an array.");
    var results : seq<Types.EncryptedPart> := [];
    for i := 0 to |data.arr| {
      var item :- GetOneEncryptedPart(data.arr[i]);
      results := results + [item];
    }
    return Success(results);
  }
  method GetOneEncryptedPart(data : JSON) returns (output : Result<Types.EncryptedPart, string>)
  {
    :- Need(data.Object?, "Encrypted Part must be an object.");
    var name : string := "";
    var prefix : string := "";
    for i := 0 to |data.obj| {
      var obj := data.obj[i];
      match obj.0 {
        case "Name" =>
          :- Need(obj.1.String?, "Encrypted Part Name must be a string");
          name := obj.1.str;
        case "Prefix" =>
          :- Need(obj.1.String?, "Encrypted Part Prefix must be a string");
          prefix := obj.1.str;
        case _ => return Failure("Unexpected part of an Encrypted part : '" + obj.0 + "'");
      }
    }
    :- Need(0 < |name|, "Each Encrypted Part needs a name.");
    :- Need(0 < |prefix|, "Each Encrypted Part needs a prefix.");
    return Success(Types.EncryptedPart(name := name, prefix := prefix));
  }

  method GetStandardBeacons(data : JSON) returns (output : Result<seq<Types.StandardBeacon> , string>)
  {
    :- Need(data.Array?, "Standard Beacon list must be an array.");
    var results : seq<Types.StandardBeacon> := [];
    for i := 0 to |data.arr| {
      var item :- GetOneStandardBeacon(data.arr[i]);
      results := results + [item];
    }
    return Success(results);
  }
  method GetOneStandardBeacon(data : JSON) returns (output : Result<Types.StandardBeacon, string>)
  {
    :- Need(data.Object?, "Standard Beacon must be an object.");
    var name : string := "";
    var length : int := -1;
    var loc : Option<Types.TerminalLocation> := None;
    for i := 0 to |data.obj| {
      var obj := data.obj[i];
      match obj.0 {
        case "Name" =>
          :- Need(obj.1.String?, "Standard Beacon Name must be a string");
          name := obj.1.str;
        case "Length" =>
          :- Need(obj.1.Number?, "Standard Beacon length must be a number");
          length :- DecimalToNat(obj.1.num);
        case "Loc" =>
          :- Need(obj.1.String?, "Standard Beacon Location must be a string");
          :- Need(0 < |obj.1.str|, "Standard Beacon Location must nt be an empty string.");
          loc := Some(obj.1.str);
        case _ => return Failure("Unexpected part of a standard beacon : '" + data.obj[i].0 + "'");
      }
    }
    :- Need(0 < |name|, "Each Standard Beacon needs a name.");
    :- Need(0 < length < 100 && Types.IsValid_BeaconBitLength(length as int32), "Each Standard Beacon needs a length between 1 and 63.");
    return Success(Types.StandardBeacon(name := name, length := length as Types.BeaconBitLength, loc := loc, style := None));
  }

  method GetGSIs(data : JSON) returns (output : Result<seq<DDB.GlobalSecondaryIndex> , string>)
  {
    :- Need(data.Array?, "GSI list must be an array.");
    var results : seq<DDB.GlobalSecondaryIndex> := [];
    for i := 0 to |data.arr| {
      var item :- GetOneGSI(data.arr[i]);
      results := results + [item];
    }
    return Success(results);
  }
  method GetOneGSI(data : JSON) returns (output : Result<DDB.GlobalSecondaryIndex, string>)
  {
    :- Need(data.Array?, "Each GSI must be an array.");
    :- Need(2 <= |data.arr| <= 3, "Each GSI must be an array of length 2 or 3.");
    :- Need(forall k <- data.arr :: k.String?, "Each GSI must be an array of strings");
    :- Need(DDB.IsValid_IndexName(data.arr[0].str), data.arr[0].str + " is not a valid IndexName.");
    :- Need(DDB.IsValid_KeySchemaAttributeName(data.arr[1].str), data.arr[1].str + " is not a valid KeySchemaAttributeName.");

    var schema : DDB.KeySchema := [DDB.KeySchemaElement(
                                     AttributeName := data.arr[1].str,
                                     KeyType := DDB.KeyType.HASH
                                   )];

    if |data.arr| == 3 {
      :- Need(DDB.IsValid_KeySchemaAttributeName(data.arr[2].str), data.arr[2].str + " is not a valid KeySchemaAttributeName.");
      var range := DDB.KeySchemaElement(
        AttributeName := data.arr[2].str,
        KeyType := DDB.KeyType.RANGE
      );
      schema := schema + [range];
    }
    return Success(DDB.GlobalSecondaryIndex(
                     IndexName := data.arr[0].str,
                     KeySchema := schema,
                     Projection := DDB.Projection(
                       ProjectionType := None,
                       NonKeyAttributes := None
                     ),
                     ProvisionedThroughput := None
                   ));
  }

  method GetIoTests(data : JSON, keys: KeyVectors.KeyVectorsClient)
    returns (output : Result<seq<IoTest> , string>)
    requires keys.ValidState()
    modifies keys.Modifies
    ensures keys.ValidState()
  {
    :- Need(data.Object?, "IoTests must be an object.");
    var results : seq<IoTest> := [];
    for i := 0 to |data.obj| {
      var obj := data.obj[i];
      var item :- GetOneIoTest(obj.0, obj.1, keys);
      results := results + [item];
    }
    return Success(results);
  }

  method GetOneIoTest(name : string, data : JSON, keys: KeyVectors.KeyVectorsClient)
    returns (output : Result<IoTest, string>)
    requires keys.ValidState()
    modifies keys.Modifies
    ensures keys.ValidState()
  {
    :- Need(data.Object?, "IoTest must be an object.");
    var readConfig : Option<TableConfig> := None;
    var writeConfig : Option<TableConfig> := None;
    var names : DDB.ExpressionAttributeNameMap := map[];
    var values : DDB.ExpressionAttributeValueMap := map[];
    var queries : seq<SimpleQuery> := [];
    var records : seq<Record>  := [];
    for i := 0 to |data.obj| {
      var obj := data.obj[i];
      match obj.0 {
        case "WriteConfig" => var config :- GetOneTableConfig(obj.0, obj.1, keys); writeConfig := Some(config);
        case "ReadConfig" => var config :- GetOneTableConfig(obj.0, obj.1, keys); readConfig := Some(config);
        case "Records" => records :- GetRecords(obj.1);
        case "Values" => values :- GetValueMap(data.obj[i].1);
        case "Queries" => queries :- GetSimpleQueries(data.obj[i].1);
        case _ => return Failure("Unexpected part of a complex test : '" + obj.0 + "'");
      }
    }
    :- Need(writeConfig.Some?, "An IoTest needs a writeConfig");
    :- Need(0 < |records|, "An IoTest needs at least one record");
    if readConfig.Some? {
      return Success(IoTest(name, writeConfig.value, readConfig.value, records, names, values, queries));
    } else {
      return Success(IoTest(name, writeConfig.value, writeConfig.value, records, names, values, queries));
    }
  }

  method GetComplexTests(data : JSON) returns (output : Result<seq<ComplexTest> , string>)
  {
    :- Need(data.Array?, "Queries must be an array.");
    var results : seq<ComplexTest> := [];
    for i := 0 to |data.arr| {
      var item :- GetOneComplexTest(data.arr[i]);
      results := results + [item];
    }
    return Success(results);
  }
  method GetOneComplexTest(data : JSON) returns (output : Result<ComplexTest, string>)
  {
    :- Need(data.Object?, "Complex Query must be an object.");
    var config : ConfigName := "";
    var queries : seq<ComplexQuery>  := [];
    var failures : seq<SimpleQuery>  := [];
    for i := 0 to |data.obj| {
      var obj := data.obj[i];
      match obj.0 {
        case "Config" =>
          :- Need(obj.1.String?, "Complex config name must be a string.");
          config := obj.1.str;
        case "Queries" => queries :- GetComplexQueries(obj.1);
        case "Failing" => failures :- GetSimpleQueries(obj.1);
        case _ => return Failure("Unexpected part of a complex test : '" + obj.0 + "'");
      }
    }
    :- Need(|config| >= 0, "Every complex test must specify a config");
    return Success(ComplexTest(config, queries, failures));
  }

  method GetValueMap(data : JSON) returns (output : Result<DDB.ExpressionAttributeValueMap, string>)
  {
    :- Need(data.Object?, "Value Map must be an object.");
    var results : DDB.ExpressionAttributeValueMap := map[];
    for i := 0 to |data.obj| {
      var value :- GetAttrValue(data.obj[i].1);
      results := results[data.obj[i].0 := value];
    }
    return Success(results);
  }

  method GetNameMap(data : JSON) returns (output : Result<DDB.ExpressionAttributeNameMap, string>)
  {
    :- Need(data.Object?, "Name Map must be an object.");
    var results : DDB.ExpressionAttributeNameMap := map[];
    for i := 0 to |data.obj| {
      :- Need(data.obj[i].1.String?, "");
      :- Need(DDB.IsValid_AttributeName(data.obj[i].1.str), "");
      results := results[data.obj[i].0 := data.obj[i].1.str];
    }
    return Success(results);
  }

  method GetComplexQueries(data : JSON) returns (output : Result<seq<ComplexQuery> , string>)
  {
    :- Need(data.Array?, "Queries must be an array.");
    var results : seq<ComplexQuery> := [];
    for i := 0 to |data.arr| {
      var item :- GetOneComplex(data.arr[i]);
      results := results + [item];
    }
    return Success(results);
  }
  method GetOneComplex(data : JSON) returns (output : Result<ComplexQuery, string>)
  {
    :- Need(data.Object?, "");
    var query : Option<SimpleQuery> := None;
    var pass : seq<string> := [];
    var fail : seq<string> := [];

    for i := 0 to |data.obj| {
      var obj := data.obj[i];
      match obj.0 {
        case "Query" =>
          var q :- GetOneQuery(obj.1);
          query := Some(q);
        case "Pass" => pass :- GetNumberStrings(obj.1);
        case "Fail" => fail :- GetNumberStrings(obj.1);
        case _ => return Failure("Unexpected part of a query : '" + data.obj[i].0 + "'");
      }
    }
    :- Need(query.Some?, "");
    return Success(ComplexQuery(query.value, pass, fail));
  }

  method GetNumberStrings(data : JSON) returns (output : Result<seq<string> , string>)
  {
    :- Need(data.Array?, "Number lists must be arrays");
    var results : seq<string> := [];
    for i := 0 to |data.arr| {
      var obj := data.arr[i];
      :- Need(obj.Number?, "");
      var val :- DecimalToNat(obj.num);
      results := results + [String.Base10Int2String(val)];
    }
    return Success(results);
  }

  method GetNumbers(data : JSON) returns (output : Result<seq<nat> , string>)
  {
    :- Need(data.Array?, "Number lists must be arrays");
    var results : seq<nat> := [];
    for i := 0 to |data.arr| {
      var obj := data.arr[i];
      :- Need(obj.Number?, "");
      var val :- DecimalToNat(obj.num);
      results := results + [val];
    }
    return Success(results);
  }

  method GetSimpleQueries(data : JSON) returns (output : Result<seq<SimpleQuery> , string>)
  {
    :- Need(data.Array?, "Queries must be an array.");
    var results : seq<SimpleQuery> := [];
    for i := 0 to |data.arr| {
      var item :- GetOneQuery(data.arr[i]);
      results := results + [item];
    }
    return Success(results);
  }
  method GetOneQuery(data : JSON) returns (output : Result<SimpleQuery, string>)
  {
    if data.String? {
      return Success(SimpleQuery(None, None, Some(data.str), []));
    } else if data.Object? {
      var index : Option<DDB.IndexName> := None;
      var keyExpr : Option<string> := None;
      var filterExpr : Option<string> := None;
      var failConfigs : seq<ConfigName> := [];
      for i := 0 to |data.obj| {
        match data.obj[i].0 {
          case "Index" =>
            :- Need(data.obj[i].1.String?, "Index for query ust be of type string.");
            :- Need(DDB.IsValid_IndexName(data.obj[i].1.str), "Not a valid index name : '" + data.obj[i].1.str + "'");
            index := Some(data.obj[i].1.str);
          case "Key" =>
            :- Need(data.obj[i].1.String?, "Key expression for query ust be of type string.");
            keyExpr := Some(data.obj[i].1.str);
          case "Filter" =>
            :- Need(data.obj[i].1.String?, "Filter expression for query ust be of type string.");
            filterExpr := Some(data.obj[i].1.str);
          case "Fail" => failConfigs :- GetStrings(data.obj[i].1);
          case _ => return Failure("Unexpected part of a query : '" + data.obj[i].0 + "'");
        }
      }
      return Success(SimpleQuery(index, keyExpr, filterExpr, failConfigs));
    } else {
      return Failure("Individual Query must be a string or an object.");
    }
  }

  method GetPairs(data : JSON) returns (output : Result<PairList, string>)
  {
    :- Need(data.Array?, "Config Pairs must be an array of arrays.");
    var results : PairList := [];
    for i := 0 to |data.arr| {
      var item :- GetOnePair(data.arr[i]);
      results := results + [item];
    }
    return Success(results);
  }

  function GetPower(n : int, pow : nat) : int
  {
    if pow == 0 then
      n
    else
      10 * GetPower(n, pow-1)
  }

  function DecimalToNat(num: Decimal) : Result<nat, string>
  {
    var val :- DecimalToInt(num);
    :- Need(val >= 0, "Number must be > 0");
    Success(val)
  }

  function DecimalToInt(num: Decimal) : Result<int, string>
  {
    if num.n == 0 then
      Success(0)
    else
      :- Need(num.e10 >= 0, "Number must be a whole number");
      :- Need(num.e10 < 100, "Number must be less than a googol");
      Success(GetPower(num.n, num.e10))
  }

  function GetOnePair(data : JSON) : Result<ConfigPair, string>
  {
    :- Need(data.Array? && |data.arr| == 2 && data.arr[0].String? && data.arr[1].String?, "A Config Pair must be an array of two strings.");
    var p1 := data.arr[0].str;
    var p2 := data.arr[1].str;
    Success((p1, p2))
  }

  method GetRecords(data : JSON) returns (output : Result<seq<Record>, string>)
  {
    :- Need(data.Array?, "Records must be an array of JSON objects.");
    var results : seq<Record> := [];
    for i := 0 to |data.arr| {
      var item :- GetRecord(data.arr[i]);
      results := results + [item];
    }
    return Success(results);
  }


  method GetRecord(data : JSON) returns (output : Result<Record, string>)
  {
    var item :- JsonToDdbItem(data);
    if HashName !in item {
      return Failure("Every record must specify the " + HashName + " field");
    }
    var hash := item[HashName];
    if !hash.N? {
      return Failure("Value for " + HashName + " must be a number");
    }
    var num :- StrToNat(hash.N);
    return Success(Record(num, item));
  }
}<|MERGE_RESOLUTION|>--- conflicted
+++ resolved
@@ -33,16 +33,11 @@
   import DynamoDbItemEncryptor
 
 
-<<<<<<< HEAD
   const abc : UTF8.ValidUTF8Bytes :=
     var s := [0x61, 0x62, 0x63];
     assert s == UTF8.EncodeAscii("abc");
     s
 
-  const DEFAULT_KEYS : string := "../../../submodules/MaterialProviders/TestVectorsAwsCryptographicMaterialProviders/dafny/TestVectorsAwsCryptographicMaterialProviders/test/keys.json"
-
-=======
->>>>>>> dabcaf12
   predicate IsValidInt32(x: int)  { -0x8000_0000 <= x < 0x8000_0000}
   type ConfigName = string
 
