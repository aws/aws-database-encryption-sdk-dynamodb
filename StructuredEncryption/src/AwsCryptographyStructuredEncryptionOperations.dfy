--- conflicted
+++ resolved
@@ -31,25 +31,8 @@
 
   type InternalConfig = Config
 
-<<<<<<< HEAD
-=======
-  // UTF-8 encoded "THIS_IS_NOT_ENCRYPTED"
-  // TODO this is temporary, only used for our "fake" encryption
-  // in order to make it clear that the value is not actually being encrypted yet.
-  const THIS_IS_NOT_ENCRYPTED: UTF8.ValidUTF8Bytes :=
-    var s := [0x54, 0x48, 0x49, 0x53, 0x5f, 0x49, 0x53, 0x5f, 0x4e, 0x4f, 0x54, 0x5f, 0x45, 0x4e, 0x43, 0x52, 0x59, 0x50, 0x54, 0x45, 0x44];
-    assert UTF8.ValidUTF8Range(s, 0, 21);
-    s
-
   const DBE_COMMITMENT_POLICY := CMP.CommitmentPolicy.DBE(CMP.DBECommitmentPolicy.REQUIRE_ENCRYPT_REQUIRE_DECRYPT)
 
-  // TODO: This is temporary in order to support "fake" encryption with DDB,
-  // which is a placeholder to demonstrate the crypto schema is piping to this
-  // layer as expected when testing end to end with the DDB Encryption interceptor.
-  const DDB_STRING_TYPE_ID : seq<uint8> := [0x00, 0x01];
-  const BYTES_TYPE_ID : seq<uint8> := [0xFF, 0xFF];
-
->>>>>>> 70ccad5d
   predicate ValidInternalConfig?(config: InternalConfig)
   {config.primatives.ValidState()}
 
@@ -169,7 +152,6 @@
     requires forall k <- encData :: encData[k].content.Terminal?
     requires forall k <- allData :: allData[k].content.Terminal?
   {
-<<<<<<< HEAD
     if |fields| == 0 then
       Success(canonized)
     else
@@ -283,25 +265,17 @@
     var maxLength :=  encryptedTerminalDataNum * 2 + totalEncryptedTerminalValuesSize;
     :- Need(maxLength < INT64_MAX_LIMIT, E("Encrypted Size too long."));
 
-    var matR := cmm.GetEncryptionMaterials(
+    var algorithmSuiteId := if input.algorithmSuiteId.Some? then
+      Some(CMP.AlgorithmSuiteId.DBE(input.algorithmSuiteId.value))
+    else
+      None;
+
+    var matR := input.cmm.GetEncryptionMaterials(
       CMP.GetEncryptionMaterialsInput(
         encryptionContext := encryptionContext.UnwrapOr(map[]),
-        commitmentPolicy := CMP.CommitmentPolicy.ESDK(CMP.REQUIRE_ENCRYPT_REQUIRE_DECRYPT),
-        algorithmSuiteId := None,
-        maxPlaintextLength := Some(maxLength as int64)
-=======
-    var algorithmSuiteId := if input.algorithmSuiteId.Some? then
-      Some(CMP.AlgorithmSuiteId.DBE(input.algorithmSuiteId.value))
-    else
-      None;
-
-    var matR := input.cmm.GetEncryptionMaterials(
-      CMP.GetEncryptionMaterialsInput(
-        encryptionContext := input.encryptionContext.UnwrapOr(map[]),
         commitmentPolicy := DBE_COMMITMENT_POLICY,
         algorithmSuiteId := algorithmSuiteId,
-        maxPlaintextLength := None
->>>>>>> 70ccad5d
+        maxPlaintextLength := Some(maxLength as int64)
       )
     );
 
