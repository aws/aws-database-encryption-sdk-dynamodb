--- conflicted
+++ resolved
@@ -48,19 +48,13 @@
   you must also download and install 
   the [Java Cryptography Extension (JCE) Unlimited Strength Jurisdiction Policy Files](http://www.oracle.com/technetwork/java/javase/downloads/jce8-download-2133166.html).
 
-<<<<<<< HEAD
-* **Declared a Dependency on the DB-ESDK for DynamoDB in Java and it's dependencies**  
-  This library requires the DynamoDB,
-  Dynamodb-Enhanced, and KMS clients from the AWS SDK for Java V2.
-  It also requires the AwsCryptographicMaterialProviders library.
-=======
 * **Declare a Dependency on the DB-ESDK for DynamoDB in Java and it's dependencies**  
-  The DB-ESDK for DynamoDB in Java requires the Dynamodb-Enhanced client
-  from the AWS SDK for Java V2.
-  It also requires the AWS Cryptographic Material Providers library.
+  This library requires the DynamoDB client
+  from the AWS SDK for Java V2
+  and the AwsCryptographicMaterialProviders library.
 
-  The KMS and DynamoDB Clients are **optional** dependencies.
->>>>>>> d3e7920a
+  The KMS and DynamoDB-Enhanced Clients from teh AWS SDK For Java V2
+  are **optional** dependencies.
 
   * **Via Gradle Kotlin**  
    In a Gradle Java Project, add the following to the _dependencies_ section:
@@ -136,186 +130,11 @@
 For help installing and using ACCP, see the 
 [amazon-corretto-crypto-provider repository](https://github.com/corretto/amazon-corretto-crypto-provider).
 
-<<<<<<< HEAD
-## Configuring the DB-ESDK for DynamoDB in Java
+## Using the DB-ESDK for DynamoDB in Java
 There are several ways to use the library.  
 More details are provided in the
 [AWS Database Encryption SDK Developer Guide](https://docs.aws.amazon.com/database-encryption-sdk/latest/devguide/).  
 Also see the [Examples](Examples/runtimes/java/DynamoDbEncryption).
-
-### Using Annotations
-
-Suppose you have created a DynamoDB table via the request in 
-[Examples/CreateSimpleTable](Examples/runtimes/java/Migration/PlaintextToAWSDBE/src/main/java/software/amazon/cryptography/examples/plaintext/CreateSimpleTable.java), 
-and want to store some objects.  
-The security requirements for these objects involves classifying particular
-attributes as sensitive information.  
-You can use annotations from the Enhanced DynamoDB Client and the DB-ESDK to define
-the objects types and which fields are encrypted:
-
-```java
-@DynamoDbBean
-public class SimpleClass {
-
-  private String partitionKey;
-  private int sortKey;
-  // The next three fields represent DynamoDB item attributes that we will perform cryptographic operations on.
-  
-  // attribute1: Encrypt the data and sign it for authenticity
-  private String attribute1;
-  // attribute2: Do not encrypt but sign for authenticity 
-  private String attribute2;
-  // attribute3: Do not encrypt and do not sign
-  private String attribute3;
-
-  @DynamoDbPartitionKey
-  @DynamoDbAttribute(value = "partition_key")
-  public String getPartitionKey() { return this.partitionKey; }
-  public void setPartitionKey(String partitionKey) { this.partitionKey = partitionKey; }
-
-  @DynamoDbSortKey
-  @DynamoDbAttribute(value = "sort_key")
-  public int getSortKey() { return this.sortKey; }
-  public void setSortKey(int sortKey) { this.sortKey = sortKey; }
-
-  @DynamoDbAttribute(value = "attribute1")
-  public String getAttribute1() { return this.attribute1; }
-  public void setAttribute1(String attribute1) { this.attribute1 = attribute1; }
-
-  @DynamoDbEncryptionSignOnly
-  @DynamoDbAttribute(value = "attribute2")
-  public String getAttribute2() { return this.attribute2; }
-  public void setAttribute2(String attribute2) { this.attribute2 = attribute2; }
-
-  @DynamoDbEncryptionDoNothing
-  @DynamoDbAttribute(value = "attribute3")
-  public String getAttribute3() { return this.attribute3; }
-  public void setAttribute3(String attribute3) { this.attribute3 = attribute3; }
-}
-```
-
-As a typical use case of the [DynamoDBEnhancedClient][ddbenhanced],
-you can easily save and retrieve a SimpleClass object
-to and from Amazon DynamoDB _without encryption (nor signing)_.
-For example,
-
-```java
-  // Create the DynamoDBEnhancedClient and our table
-  DynamoDbClient ddb = DynamoDbClient.builder()...build();
-  DynamoDbEnhancedClient enhancedClient = DynamoDbEnhancedClient.builder()
-    .dynamoDbClient(ddb)
-    .build();
-  final TableSchema<SimpleClass> tableSchema = TableSchema.fromBean(SimpleClass.class);
-  final DynamoDbTable<SimpleClass> table = enhancedClient.table(ddbTableName, tableSchema);
-
-  // Save the unencrypted item to DynamoDB
-  SimpleClass itemToPut = new SimpleClass();
-  itemToPut.setPartitionKey("anyKey");
-  itemToPut.setSortKey(0);
-  itemToPut.setAttribute1("this is not encrypted");
-  table.putItem(itemToPut);
-
-  // Load the item back from DynamoDB
-  SimpleClass itemToGet = new SimpleClass();
-  itemToGet.setPartitionKey("anyKey");
-  itemToGet.setSortKey(0);
-  SimpleClass returnedItem = table.getItem(itemToGet);
-```
-
-See 
-[EnhancedPlaintextPutGetExample](Examples/runtimes/java/Migration/PlaintextToAWSDBE/src/main/java/software/amazon/cryptography/examples/plaintext/EnhancedPlaintextPutGetExample.java).
-
-To enable transparent encryption and signing, 
-create a keyring and a DynamoDbEncryptionInterceptor,
-then add it to the client.  
-For example:
-
-```java
-    // Use an example KMS key for encrypting your data
-    String encryptingKmsKeyArn = ...;
-
-    // Create encryption materials provider using your example KMS key
-    MaterialProviders matProv = MaterialProviders.builder()
-      .MaterialProvidersConfig(MaterialProvidersConfig.builder().build())
-      .build();
-    CreateAwsKmsMrkMultiKeyringInput keyringInput = CreateAwsKmsMrkMultiKeyringInput.builder()
-      .generator(encryptingKmsKeyArn)
-      .build();
-    IKeyring kmsKeyring = matProv.CreateAwsKmsMrkMultiKeyring(keyringInput);
-    
-
-    // Create your encrypted table config
-    Map<String, DynamoDbEnhancedTableEncryptionConfig> tableConfigs = new HashMap<>();
-      tableConfigs.put(ddbTableName,
-        DynamoDbEnhancedTableEncryptionConfig.builder()
-          .logicalTableName(ddbTableName)
-          .keyring(kmsKeyring)
-          .schemaOnEncrypt(tableSchema)
-          .allowedUnsignedAttributes(Arrays.asList("do_nothing"))
-          .build());
-
-    // Create an interceptor to pass into the DDB client
-    DynamoDbEncryptionInterceptor interceptor =
-      DynamoDbEnhancedClientEncryption.CreateDynamoDbEncryptionInterceptor(
-        CreateDynamoDbEncryptionInterceptorInput.builder()
-        .tableEncryptionConfigs(tableConfigs)
-        .build());
-
-    // Create the DDB client with our encryption interceptor
-    DynamoDbClient ddb = DynamoDbClient.builder()
-      .region(Region.US_WEST_2)
-      .overrideConfiguration(
-        ClientOverrideConfiguration.builder()
-        .addExecutionInterceptor(interceptor)
-        .build())
-      .build();
-    DynamoDbEnhancedClient enhancedClient = DynamoDbEnhancedClient.builder()
-      .dynamoDbClient(ddb)
-      .build();
-    final DynamoDbTable<SimpleClass> table = enhancedClient.table(ddbTableName, tableSchema);
-
-    // Save the encrypted item to DynamoDB
-    SimpleClass itemToPut = new SimpleClass();
-    itemToPut.setPartitionKey("anyKey");
-    itemToPut.setSortKey(0);
-    itemToPut.setAttribute1("this is encrypted client-side");
-    table.putItem(itemToPut);
-
-    // Load the item back from DynamoDB and decrypt client-side
-    SimpleClass itemToGet = new SimpleClass();
-    itemToGet.setPartitionKey("anyKey");
-    itemToGet.setSortKey(0);
-    SimpleClass returnedItem = table.getItem(itemToGet);
-```
-
-See
-[EnhancedPutGetExample](Examples/runtimes/java/DynamoDbEncryption/src/main/java/software/amazon/cryptography/examples/enhanced/EnhancedPutGetExample.java)
-for more context and description.
-
-# Development
-
-[//]: # (TODO: Post-GA? Development Instructions)
-This repo contains several projects:
-- `DynamoDbEncryption`: The implementation of the Database Encryption 
-  SDK for DynamoDB in Java.
-- A specification of this project exists at `specification`.
-- `Examples`: Example projects that demonstrate use of 
-  the features of the Database Encryption SDK for DynamoDB
-- `TestVectors`: Project that encrypts and decrypts
-  a suite of DynamoDB items to validate the Database Encryption 
-  SDK's cross-version compatibility
-=======
-## Using the DB-ESDK for DynamoDB in Java
-There are several ways to use the
-AWS Database Encryption SDK (DB-ESDK) for DynamoDB in Java.  
-Please read the
-[AWS Database Encryption SDK Developer Guide](https://docs.aws.amazon.com/database-encryption-sdk/latest/devguide/)
-for guidance.  
-Also see the
-[DynamoDbEncryption Examples](Examples/runtimes/java/DynamoDbEncryption)
-and the 
-[Migration Examples](Examples/runtimes/java/Migration).
->>>>>>> d3e7920a
 
 # Contributing
 
