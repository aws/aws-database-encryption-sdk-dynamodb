--- conflicted
+++ resolved
@@ -70,11 +70,8 @@
 - .NET
 - Dafny
 - Rust
-<<<<<<< HEAD
+<!-- TODO: Add Go to supported languages https://sim.amazon.com/issues/CrypTool-5444 -->
 - Python
-=======
-<!-- TODO: Add Go to supported languages https://sim.amazon.com/issues/CrypTool-5444 -->
->>>>>>> 066c0ca9
 
 # Contributing
 
