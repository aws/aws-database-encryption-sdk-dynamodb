--- conflicted
+++ resolved
@@ -12,16 +12,11 @@
   import EncTypes = AwsCryptographyDynamoDbItemEncryptorTypes
   import Seq
 
-<<<<<<< HEAD
-  predicate method {:opaque} IsValidDDBTransactWrite(item : DDB.TransactWriteItem) {
-    item.Put.Some? || item.Update.Some? || item.Delete.Some? || item.ConditionCheck.Some?
-=======
   predicate method {:opaque} IsValid(item : DDB.TransactWriteItem) {
     || item.Put.Some?
     || item.Update.Some?
     || item.Delete.Some?
     || item.ConditionCheck.Some?
->>>>>>> a102cd7b
   }
 
   method {:vcs_split_on_every_assert} Input(config: Config, input: TransactWriteItemsInputTransformInput)
@@ -36,28 +31,12 @@
     //# To protect against a possible fifth field being added to the TransactWriteItem structure in the future,
     //# the client MUST fail if none of the `Update`, `ConditionCheck`, `Delete` and `Put` fields are set.
     ensures output.Success? ==>
-<<<<<<< HEAD
-      forall item <- input.sdkInput.TransactItems :: IsValidDDBTransactWrite(item)
-  {
-    :- Need(forall item <- input.sdkInput.TransactItems :: IsValidDDBTransactWrite(item), E("Each item in TransactWriteItems must specify at least one supported operation"));
-    var result : seq<DDB.TransactWriteItem> := [];
-    for x := 0 to |input.sdkInput.TransactItems|
-      invariant |result| == x
-      // invariant forall i : nat | 0 <= i < |result| ::
-      //   && var item := input.sdkInput.TransactItems[i];
-        // && item.ConditionCheck == result[i].ConditionCheck
-        // && item.Delete == result[i].Delete
-        // && item.Update == result[i].Update
-        // && (item.Put.None? ==> item.Put == result[i].Put)
-        // && (item.Put.Some? && item.Put.value.TableName !in config.tableEncryptionConfigs ==> item.Put == result[i].Put)
-=======
       forall item <- input.sdkInput.TransactItems :: IsValid(item)
   {
     :- Need(forall item <- input.sdkInput.TransactItems :: IsValid(item), E("Each item in TransactWriteItems must specify at least one operation"));
     var result : seq<DDB.TransactWriteItem> := [];
     for x := 0 to |input.sdkInput.TransactItems|
       invariant |result| == x
->>>>>>> a102cd7b
     {
       var item := input.sdkInput.TransactItems[x];
 
