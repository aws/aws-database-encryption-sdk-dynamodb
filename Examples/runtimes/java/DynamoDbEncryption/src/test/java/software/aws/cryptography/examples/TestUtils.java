package software.aws.cryptography.examples;

public class TestUtils {
    public static final String TEST_KEYSTORE_NAME = "KeyStoreTestTable";
    public static final String TEST_LOGICAL_KEYSTORE_NAME = "KeyStoreTestTable";
    public static final String TEST_KEYSTORE_KMS_KEY_ID = "arn:aws:kms:us-west-2:370957321024:key/9d989aa2-2f9c-438c-a745-cc57d3ad0126";

    public static final String TEST_AWS_ACCOUNT_ID = "658956600833";
    public static final String TEST_AWS_REGION = "us-west-2";
    // These are public KMS Keys that MUST only be used for testing, and MUST NOT be used for any production data
    public static final String TEST_KMS_KEY_ID = "arn:aws:kms:us-west-2:658956600833:key/b3537ef1-d8dc-4780-9f5a-55776cbb2f7f";
    public static final String TEST_MRK_KEY_ID = "arn:aws:kms:us-west-2:658956600833:key/mrk-80bd8ecdcd4342aebd84b7dc9da498a7";
<<<<<<< HEAD
    public static final String TEST_MRK_REPLICA_KEY_ID = "arn:aws:kms:us-east-1:658956600833:key/mrk-80bd8ecdcd4342aebd84b7dc9da498a7";
    public static final String TEST_KMS_RSA_KEY_ID = "arn:aws:kms:us-west-2:658956600833:key/8b432da4-dde4-4bc3-a794-c7d68cbab5a6";
=======
    public static final String TEST_MRK_REPLICA_KEY_ID_US_EAST_1 = "arn:aws:kms:us-east-1:658956600833:key/mrk-80bd8ecdcd4342aebd84b7dc9da498a7";
    public static final String TEST_MRK_REPLICA_KEY_ID_EU_WEST_1 = "arn:aws:kms:eu-west-1:658956600833:key/mrk-80bd8ecdcd4342aebd84b7dc9da498a7";

>>>>>>> 28906c43

    // Our tests require access to DDB Table with this name
    public static final String TEST_DDB_TABLE_NAME = "DynamoDbEncryptionInterceptorTestTable";
}<|MERGE_RESOLUTION|>--- conflicted
+++ resolved
@@ -10,14 +10,9 @@
     // These are public KMS Keys that MUST only be used for testing, and MUST NOT be used for any production data
     public static final String TEST_KMS_KEY_ID = "arn:aws:kms:us-west-2:658956600833:key/b3537ef1-d8dc-4780-9f5a-55776cbb2f7f";
     public static final String TEST_MRK_KEY_ID = "arn:aws:kms:us-west-2:658956600833:key/mrk-80bd8ecdcd4342aebd84b7dc9da498a7";
-<<<<<<< HEAD
-    public static final String TEST_MRK_REPLICA_KEY_ID = "arn:aws:kms:us-east-1:658956600833:key/mrk-80bd8ecdcd4342aebd84b7dc9da498a7";
     public static final String TEST_KMS_RSA_KEY_ID = "arn:aws:kms:us-west-2:658956600833:key/8b432da4-dde4-4bc3-a794-c7d68cbab5a6";
-=======
     public static final String TEST_MRK_REPLICA_KEY_ID_US_EAST_1 = "arn:aws:kms:us-east-1:658956600833:key/mrk-80bd8ecdcd4342aebd84b7dc9da498a7";
     public static final String TEST_MRK_REPLICA_KEY_ID_EU_WEST_1 = "arn:aws:kms:eu-west-1:658956600833:key/mrk-80bd8ecdcd4342aebd84b7dc9da498a7";
-
->>>>>>> 28906c43
 
     // Our tests require access to DDB Table with this name
     public static final String TEST_DDB_TABLE_NAME = "DynamoDbEncryptionInterceptorTestTable";
