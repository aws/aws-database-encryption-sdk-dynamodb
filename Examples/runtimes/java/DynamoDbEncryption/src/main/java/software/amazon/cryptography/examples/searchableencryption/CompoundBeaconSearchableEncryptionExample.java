--- conflicted
+++ resolved
@@ -253,19 +253,11 @@
     final IKeyring kmsKeyring = matProv.CreateAwsKmsHierarchicalKeyring(keyringInput);
 
     // 7. Configure which attributes are encrypted and/or signed when writing new items.
-<<<<<<< HEAD
-    final Map<String, CryptoAction> attributeActions = new HashMap<>();
-    attributeActions.put("customer_id", CryptoAction.SIGN_ONLY); // Our partition attribute must be SIGN_ONLY
-    attributeActions.put("create_time", CryptoAction.SIGN_ONLY); // Our partition attribute must be SIGN_ONLY
-    attributeActions.put("building", CryptoAction.ENCRYPT_AND_SIGN); // Beaconized attributes must be encrypted
-    attributeActions.put("floor", CryptoAction.ENCRYPT_AND_SIGN); // Beaconized attributes must be encrypted
-=======
     final Map<String, CryptoAction> attributeActionsOnEncrypt = new HashMap<>();
     attributeActionsOnEncrypt.put("customer_id", CryptoAction.SIGN_ONLY); // Our partition attribute must be SIGN_ONLY
     attributeActionsOnEncrypt.put("create_time", CryptoAction.SIGN_ONLY); // Our partition attribute must be SIGN_ONLY
-    attributeActionsOnEncrypt.put("state", CryptoAction.ENCRYPT_AND_SIGN); // Beaconized attributes must be encrypted
-    attributeActionsOnEncrypt.put("zip", CryptoAction.ENCRYPT_AND_SIGN); // Beaconized attributes must be encrypted
->>>>>>> 013af5c6
+    attributeActionsOnEncrypt.put("building", CryptoAction.ENCRYPT_AND_SIGN); // Beaconized attributes must be encrypted
+    attributeActionsOnEncrypt.put("floor", CryptoAction.ENCRYPT_AND_SIGN); // Beaconized attributes must be encrypted
 
     // We do not need to define a crypto action on buildingAndFloor.
     // We only need to define crypto actions on attributes that we pass to PutItem.
