--- conflicted
+++ resolved
@@ -274,20 +274,11 @@
     //      - SIGN_ONLY: The attribute not encrypted, but is still included in the signature
     //      - DO_NOTHING: The attribute is not encrypted and not included in the signature
     //    Any attributes that will be used in beacons must be configured as ENCRYPT_AND_SIGN.
-<<<<<<< HEAD
-    final Map<String, CryptoAction> attributeActions = new HashMap<>();
-    attributeActions.put("customer_id", CryptoAction.SIGN_ONLY); // Our partition attribute must be SIGN_ONLY
-    attributeActions.put("create_time", CryptoAction.SIGN_ONLY); // Our sort attribute must be SIGN_ONLY
-    attributeActions.put("state", CryptoAction.ENCRYPT_AND_SIGN); // Beaconized attributes must be encrypted
-    attributeActions.put("hasTestResult", CryptoAction.ENCRYPT_AND_SIGN); // Beaconized attributes must be encrypted
-=======
     final Map<String, CryptoAction> attributeActionsOnEncrypt = new HashMap<>();
     attributeActionsOnEncrypt.put("customer_id", CryptoAction.SIGN_ONLY); // Our partition attribute must be SIGN_ONLY
     attributeActionsOnEncrypt.put("create_time", CryptoAction.SIGN_ONLY); // Our sort attribute must be SIGN_ONLY
     attributeActionsOnEncrypt.put("state", CryptoAction.ENCRYPT_AND_SIGN); // Beaconized attributes must be encrypted
-    attributeActionsOnEncrypt.put("zip", CryptoAction.ENCRYPT_AND_SIGN); // Beaconized attributes must be encrypted
-    attributeActionsOnEncrypt.put("hasSensitiveData", CryptoAction.ENCRYPT_AND_SIGN); // Beaconized attributes must be encrypted
->>>>>>> 013af5c6
+    attributeActionsOnEncrypt.put("hasTestResult", CryptoAction.ENCRYPT_AND_SIGN); // Beaconized attributes must be encrypted
 
     // 9. Create the DynamoDb Encryption configuration for the table we will be writing to.
     //    The beaconVersions are added to the search configuration.
