--- conflicted
+++ resolved
@@ -945,13 +945,10 @@
       if len != 0 then
         Failure("NULL type did not have length zero")
       else
-<<<<<<< HEAD
-=======
         // DynamoDB includes a boolean with the NULL
         // We pick true because it appears that the server rejects NULL(false)
         // NOTE : if you start with NULL(false), Decode(Encode()) will produce NULL(true)
         // and so round-trip identity is NOT preserved
->>>>>>> 0f203a4a
         Success(AttrValueAndLength(AttributeValue.NULL(true), lengthBytes))
 
     else if typeId == STRING then
