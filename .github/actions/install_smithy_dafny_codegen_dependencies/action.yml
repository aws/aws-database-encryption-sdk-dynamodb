#
# This local action sets up code dependencies
# to run Smithy-Dafny CI in GitHub Actions workflows.
#

name: "Install Smithy-Dafny codegen dependencies"
description: "Install Java package dependencies required to run Smithy-Dafny codegen"
runs:
  using: "composite"
  steps:
<<<<<<< HEAD
    - name: Setup Java 17 for smithy-dafny
      uses: actions/setup-java@v3
      with:
        distribution: "corretto"
        java-version: 17

    - name: Install smithy-dafny-codegen Rust dependencies locally
      uses: gradle/gradle-build-action@v2
=======
    - name: Setup Java 17 for codegen
      uses: actions/setup-java@v3
>>>>>>> 61738881
      with:
        distribution: "corretto"
        java-version: "17"

    - name: Install smithy-dafny-codegen dependencies locally
      shell: bash
      run: |
        make -C submodules/smithy-dafny mvn_local_deploy_polymorph_dependencies

    - name: Setup Python, black, and docformatter for code formatting
      uses: actions/setup-python@v4
      with:
        python-version: ${{ matrix.python-version }}
        architecture: x64
    - shell: bash
      run: |
        python -m pip install --upgrade pip
        python -m pip install --upgrade black
        python -m pip install --upgrade docformatter

    - name: Install Go
      uses: actions/setup-go@v5
      with:
<<<<<<< HEAD
        arguments: :smithy-python-codegen:pTML
        build-root-directory: submodules/smithy-dafny/codegen/smithy-dafny-codegen-modules/smithy-python/codegen
=======
        go-version: "1.23"

    - name: Install Go imports
      shell: bash
      run: |
        go install golang.org/x/tools/cmd/goimports@latest
>>>>>>> 61738881

    # Without this the if-dafny-at-least command includes "Downloading ..." output
    - name: Arbitrary makefile target to force downloading Gradle
      shell: bash
      run: |
<<<<<<< HEAD
        make -C DynamoDbEncryption setup_net
=======
        make -C submodules/MaterialProviders/StandardLibrary setup_net
>>>>>>> 61738881
<|MERGE_RESOLUTION|>--- conflicted
+++ resolved
@@ -8,19 +8,8 @@
 runs:
   using: "composite"
   steps:
-<<<<<<< HEAD
-    - name: Setup Java 17 for smithy-dafny
-      uses: actions/setup-java@v3
-      with:
-        distribution: "corretto"
-        java-version: 17
-
-    - name: Install smithy-dafny-codegen Rust dependencies locally
-      uses: gradle/gradle-build-action@v2
-=======
     - name: Setup Java 17 for codegen
       uses: actions/setup-java@v3
->>>>>>> 61738881
       with:
         distribution: "corretto"
         java-version: "17"
@@ -44,24 +33,15 @@
     - name: Install Go
       uses: actions/setup-go@v5
       with:
-<<<<<<< HEAD
-        arguments: :smithy-python-codegen:pTML
-        build-root-directory: submodules/smithy-dafny/codegen/smithy-dafny-codegen-modules/smithy-python/codegen
-=======
         go-version: "1.23"
 
     - name: Install Go imports
       shell: bash
       run: |
         go install golang.org/x/tools/cmd/goimports@latest
->>>>>>> 61738881
 
     # Without this the if-dafny-at-least command includes "Downloading ..." output
     - name: Arbitrary makefile target to force downloading Gradle
       shell: bash
       run: |
-<<<<<<< HEAD
-        make -C DynamoDbEncryption setup_net
-=======
-        make -C submodules/MaterialProviders/StandardLibrary setup_net
->>>>>>> 61738881
+        make -C submodules/MaterialProviders/StandardLibrary setup_net