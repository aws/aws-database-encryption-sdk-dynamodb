# This workflow runs for every push to main
name: Push CI

on:
  push:
    branches:
      - main

jobs:
  getVersion:
    uses: ./.github/workflows/dafny_version.yml
  getVerifyVersion:
    uses: ./.github/workflows/dafny_verify_version.yml
  push-ci-format:
    needs: getVersion
    uses: ./.github/workflows/library_format.yml
    with:
      dafny: ${{needs.getVersion.outputs.version}}
  push-ci-codegen:
    needs: getVersion
    uses: ./.github/workflows/ci_codegen.yml
    with:
      dafny: ${{needs.getVersion.outputs.version}}
  push-ci-verification:
    needs: getVerifyVersion
    uses: ./.github/workflows/library_dafny_verification.yml
    with:
      dafny: ${{needs.getVerifyVersion.outputs.version}}
  push-ci-test-vector-verification:
    needs: getVerifyVersion
    uses: ./.github/workflows/test_vector_verification.yml
    with:
      dafny: ${{needs.getVerifyVersion.outputs.version}}
  pr-ci-java:
    needs: getVersion
    uses: ./.github/workflows/ci_test_java.yml
    with:
      dafny: ${{needs.getVersion.outputs.version}}
  pr-ci-java-test-vectors:
    needs: getVersion
    uses: ./.github/workflows/ci_test_vector_java.yml
    with:
      dafny: ${{needs.getVersion.outputs.version}}
  pr-ci-java-examples:
    needs: getVersion
    uses: ./.github/workflows/ci_examples_java.yml
    with:
      dafny: ${{needs.getVersion.outputs.version}}
  pr-ci-net:
    needs: getVersion
    uses: ./.github/workflows/ci_test_net.yml
    with:
      dafny: ${{needs.getVersion.outputs.version}}
  pr-ci-rust:
    needs: getVersion
    uses: ./.github/workflows/library_rust_tests.yml
    with:
      dafny: ${{needs.getVersion.outputs.version}}
<<<<<<< HEAD
  pr-ci-python:
    needs: getVersion
    uses: ./.github/workflows/ci_test_python.yml
    with:
      dafny: ${{needs.getVersion.outputs.version}}
  pr-ci-python-examples:
    needs: getVersion
    uses: ./.github/workflows/ci_examples_python.yml
    with:
      dafny: ${{needs.getVersion.outputs.version}}
  pr-ci-python-static-analysis:
    needs: getVersion
    uses: ./.github/workflows/ci_static_analysis_python.yml
  pr-ci-python-test-vectors:
    needs: getVersion
    uses: ./.github/workflows/ci_test_vector_python.yml
=======
  pr-ci-go:
    needs: getVersion
    uses: ./.github/workflows/ci_test_go.yml
>>>>>>> fed53bfb
    with:
      dafny: ${{needs.getVersion.outputs.version}}
  pr-ci-net-test-vectors:
    needs: getVersion
    uses: ./.github/workflows/ci_test_vector_net.yml
    with:
      dafny: ${{needs.getVersion.outputs.version}}
  pr-ci-net-examples:
    needs: getVersion
    uses: ./.github/workflows/ci_examples_net.yml
    with:
      dafny: ${{needs.getVersion.outputs.version}}<|MERGE_RESOLUTION|>--- conflicted
+++ resolved
@@ -56,7 +56,11 @@
     uses: ./.github/workflows/library_rust_tests.yml
     with:
       dafny: ${{needs.getVersion.outputs.version}}
-<<<<<<< HEAD
+  pr-ci-go:
+    needs: getVersion
+    uses: ./.github/workflows/ci_test_go.yml
+    with:
+      dafny: ${{needs.getVersion.outputs.version}}
   pr-ci-python:
     needs: getVersion
     uses: ./.github/workflows/ci_test_python.yml
@@ -73,11 +77,6 @@
   pr-ci-python-test-vectors:
     needs: getVersion
     uses: ./.github/workflows/ci_test_vector_python.yml
-=======
-  pr-ci-go:
-    needs: getVersion
-    uses: ./.github/workflows/ci_test_go.yml
->>>>>>> fed53bfb
     with:
       dafny: ${{needs.getVersion.outputs.version}}
   pr-ci-net-test-vectors:
