# This workflow regenerates code using smithy-dafny and checks that the output matches what's checked in.
name: Library Code Generation
on:
  workflow_call:
    inputs:
      dafny:
        description: "The dafny version to run"
        required: true
        type: string

jobs:
  code-generation:
    strategy:
      fail-fast: false
      matrix:
        library: [DynamoDbEncryption, TestVectors]
        # Note dotnet is only used for formatting generated code
        # in this workflow
        dotnet-version: ["6.0.x"]
        os: [ubuntu-22.04]
    runs-on: ${{ matrix.os }}
    defaults:
      run:
        shell: bash
    env:
      DOTNET_CLI_TELEMETRY_OPTOUT: 1
      DOTNET_NOLOGO: 1
    steps:
      - name: Support longpaths
        run: |
          git config --global core.longpaths true

      - uses: actions/checkout@v3
        with:
          submodules: recursive
      - run: git submodule update --init --recursive submodules/smithy-dafny

      # Only used to format generated code
      # and to translate version strings such as "nightly-latest"
      # to an actual DAFNY_VERSION.
      - name: Setup Dafny
        uses: ./submodules/MaterialProviders/.github/actions/setup_dafny/
        with:
          dafny-version: ${{ inputs.dafny }}

      - name: Setup .NET Core SDK ${{ matrix.dotnet-version }}
        uses: actions/setup-dotnet@v4
        with:
          dotnet-version: ${{ matrix.dotnet-version }}

      - name: Create temporary global.json
        run: echo '{"sdk":{"rollForward":"latestFeature","version":"6.0.0"}}' > ./global.json

<<<<<<< HEAD
=======
      - name: Setup Java 17 for codegen
        uses: actions/setup-java@v4
        with:
          distribution: "corretto"
          java-version: "17"

      - name: Install Smithy-Dafny codegen dependencies
        uses: ./.github/actions/install_smithy_dafny_codegen_dependencies

      - name: Install Smithy-Dafny codegen dependencies
        uses: ./.github/actions/install_smithy_dafny_codegen_dependencies

>>>>>>> ccf61d6a
      - uses: ./.github/actions/polymorph_codegen
        with:
          dafny: ${{ inputs.dafny }}
          library: ${{ matrix.library }}
          diff-generated-code: true<|MERGE_RESOLUTION|>--- conflicted
+++ resolved
@@ -51,8 +51,6 @@
       - name: Create temporary global.json
         run: echo '{"sdk":{"rollForward":"latestFeature","version":"6.0.0"}}' > ./global.json
 
-<<<<<<< HEAD
-=======
       - name: Setup Java 17 for codegen
         uses: actions/setup-java@v4
         with:
@@ -62,10 +60,6 @@
       - name: Install Smithy-Dafny codegen dependencies
         uses: ./.github/actions/install_smithy_dafny_codegen_dependencies
 
-      - name: Install Smithy-Dafny codegen dependencies
-        uses: ./.github/actions/install_smithy_dafny_codegen_dependencies
-
->>>>>>> ccf61d6a
       - uses: ./.github/actions/polymorph_codegen
         with:
           dafny: ${{ inputs.dafny }}
