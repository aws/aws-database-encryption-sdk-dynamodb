--- conflicted
+++ resolved
@@ -26,7 +26,6 @@
       matrix:
         library: [DynamoDbEncryption, TestVectors]
         # removed windows-latest because somehow it can't build aws-lc in CI
-<<<<<<< HEAD
         os: [
             # TODO fix Dafny-generated tests on Windows;
             # the sys.path workaround for generated Dafny doesn't work on Windows.
@@ -37,9 +36,6 @@
             # TODO: Re-enable macOS after https://t.corp.amazon.com/P205755286
               # macos-13,
           ]
-=======
-        os: [ubuntu-22.04, macos-13]
->>>>>>> d988c6eb
     runs-on: ${{ matrix.os }}
     permissions:
       id-token: write
