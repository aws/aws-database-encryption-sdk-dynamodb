--- conflicted
+++ resolved
@@ -61,7 +61,11 @@
     uses: ./.github/workflows/library_rust_tests.yml
     with:
       dafny: ${{needs.getVersion.outputs.version}}
-<<<<<<< HEAD
+  daily-ci-go:
+    needs: getVersion
+    uses: ./.github/workflows/ci_test_go.yml
+    with:
+      dafny: ${{needs.getVersion.outputs.version}}
   daily-ci-python:
     needs: getVersion
     uses: ./.github/workflows/ci_test_python.yml
@@ -80,11 +84,6 @@
   daily-ci-python-static-analysis:
     needs: getVersion
     uses: ./.github/workflows/ci_static_analysis_python.yml
-=======
-  daily-ci-go:
-    needs: getVersion
-    uses: ./.github/workflows/ci_test_go.yml
->>>>>>> fed53bfb
     with:
       dafny: ${{needs.getVersion.outputs.version}}
   daily-ci-net-test-vectors:
@@ -112,6 +111,10 @@
         daily-ci-net,
         daily-ci-rust,
         daily-ci-go,
+        daily-ci-python,
+        daily-ci-python-examples,
+        daily-ci-python-test-vectors,
+        daily-ci-python-static-analysis,
         daily-ci-net-test-vectors,
         daily-ci-net-examples,
       ]
