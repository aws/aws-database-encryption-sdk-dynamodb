--- conflicted
+++ resolved
@@ -121,9 +121,6 @@
         working-directory: ./${{ matrix.library }}
         run: |
           make polymorph_go
-<<<<<<< HEAD
-
-=======
       
       - name: Copy ${{ matrix.library }} Vector Files
         if: ${{ matrix.library == 'TestVectors' }}
@@ -132,7 +129,6 @@
         run: |
           cp runtimes/java/*.json runtimes/go/TestsFromDafny-go/
   
->>>>>>> 7b8699fd
       - name: Test ${{ matrix.library }}
         working-directory: ./${{ matrix.library }}
         run: |
