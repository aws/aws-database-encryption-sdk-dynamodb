# This workflow runs semantic release, bumps, generates changelog, and tags the project
name: Semantic Release

on:
  workflow_dispatch:
    inputs:
      dry-run:
        description: "Is this a dry run to validate semantic-release behaves as expected? (y/n)"
        required: true
        type: string

jobs:
  semantic-release:
    # there is no easy way in gha to check if the actor is part of the team, running semantic release is a more
    # privileged operation, so we must make sure this list of users is a subset of the users labeled as maintainers of
    # https://github.com/orgs/aws/teams/aws-crypto-tools
<<<<<<< HEAD
    if: contains('["seebees","texastony","ShubhamChaturvedi7","lucasmcdonald3","josecorella","imabhichow","rishav-karanjit","antonf-amzn","justplaz","ajewellamz","RitvikKapila"]', github.actor)
    runs-on: macos-13
=======
    if: contains('["seebees","texastony","ShubhamChaturvedi7","lucasmcdonald3","josecorella","imabhichow","rishav-karanjit","antonf-amzn","kessplas","ajewellamz","RitvikKapila"]', github.actor)
    runs-on: macos-12
>>>>>>> dc6ca479
    permissions:
      id-token: write
      contents: write
    steps:
      - name: Support longpaths on Git checkout
        run: |
          git config --global core.longpaths true
      - uses: actions/checkout@v3
      # We only pull in the submodules we need to build the library
      - run: git submodule update --init libraries

      # We need access to the role that is able to get CI Bot Creds
      - name: Configure AWS Credentials for Release
        uses: aws-actions/configure-aws-credentials@v4
        with:
          aws-region: us-west-2
          role-to-assume: arn:aws:iam::587316601012:role/GitHub-CI-CI-Bot-Credential-Access-Role-us-west-2
          role-session-name: CI_Bot_Release

      - name: Upgrade Node
        uses: actions/setup-node@v4
        with:
          node-version: 21

      # Use AWS Secrets Manger GHA to retrieve CI Bot Creds
      - name: Get CI Bot Creds Secret
        uses: aws-actions/aws-secretsmanager-get-secrets@v2
        with:
          secret-ids: Github/aws-crypto-tools-ci-bot
          parse-json-secrets: true

      # Log in as the CI Bot
      - name: Log in as CI Bot
        run: |
          echo ${{env.GITHUB_AWS_CRYPTO_TOOLS_CI_BOT_ESDK_RELEASE_TOKEN}} > token.txt
          gh auth login --with-token < token.txt
          rm token.txt
          gh auth status

      # Set up semantic release
      - name: Setup Semantic Release
        run: |
          make setup_semantic_release

      # Run semantic release in dry run mode if input matches
      - name: Run Semantic Release in dry run mode
        env:
          GITHUB_TOKEN: ${{secrets.GITHUB_TOKEN}}
        if: ${{inputs.dry-run == 'y'}}
        run: |
          make dry_run_semantic_release

      # Run semantic release if input matches
      - name: Run Semantic Release
        env:
          GITHUB_TOKEN: ${{secrets.GITHUB_TOKEN}}
        if: ${{inputs.dry-run == 'n'}}
        run: |
          make run_semantic_release<|MERGE_RESOLUTION|>--- conflicted
+++ resolved
@@ -14,13 +14,8 @@
     # there is no easy way in gha to check if the actor is part of the team, running semantic release is a more
     # privileged operation, so we must make sure this list of users is a subset of the users labeled as maintainers of
     # https://github.com/orgs/aws/teams/aws-crypto-tools
-<<<<<<< HEAD
-    if: contains('["seebees","texastony","ShubhamChaturvedi7","lucasmcdonald3","josecorella","imabhichow","rishav-karanjit","antonf-amzn","justplaz","ajewellamz","RitvikKapila"]', github.actor)
+    if: contains('["seebees","texastony","ShubhamChaturvedi7","lucasmcdonald3","josecorella","imabhichow","rishav-karanjit","antonf-amzn","kessplas","ajewellamz","RitvikKapila"]', github.actor)
     runs-on: macos-13
-=======
-    if: contains('["seebees","texastony","ShubhamChaturvedi7","lucasmcdonald3","josecorella","imabhichow","rishav-karanjit","antonf-amzn","kessplas","ajewellamz","RitvikKapila"]', github.actor)
-    runs-on: macos-12
->>>>>>> dc6ca479
     permissions:
       id-token: write
       contents: write
