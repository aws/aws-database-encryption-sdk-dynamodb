--- conflicted
+++ resolved
@@ -1,15 +1,13 @@
-<<<<<<< HEAD
 # Copyright Amazon.com Inc. or its affiliates. All Rights Reserved.
 # SPDX-License-Identifier: Apache-2.0
 
 PROJECT_ROOT := $(abspath $(dir $(abspath $(lastword $(MAKEFILE_LIST)))))
-=======
+
 # This finds all Dafny projects in this repository
 # This makes building root level targets for each project easy
 # PROJECTS = $(shell  find . -mindepth 2 -maxdepth 2 -type f -name "Makefile" | xargs dirname | xargs basename)
 # for the moment, just the DynamoDbEncryption directory
 PROJECTS = "DynamoDbEncryption"
->>>>>>> 6c980e7f
 
 duvet: | duvet_extract duvet_report
 
@@ -26,7 +24,11 @@
 		--source-pattern "DynamoDbEncryption/runtimes/java/src/main/java/**/*.java" \
 		--html specification_compliance_report.html
 
-<<<<<<< HEAD
+format_dafny:
+	$(foreach PROJECT, $(PROJECTS), \
+		$(MAKE) -C $(PROJECT) format_dafny && \
+	) true
+
 # Generate the top-level project.properties file using smithy-dafny.
 # This is for the benefit of the nightly Dafny CI,
 # to verify that everything works with the latest Dafny prerelease.
@@ -48,10 +50,4 @@
 	--dependent-model $(PROJECT_ROOT)/submodules/MaterialProviders/StandardLibrary/Model \
 	--namespace aws.polymorph \
 	--properties-file $(PROJECT_ROOT)/smithy-dafny-project.properties \
-	";
-=======
-format_dafny:
-	$(foreach PROJECT, $(PROJECTS), \
-		$(MAKE) -C $(PROJECT) format_dafny && \
-	) true
->>>>>>> 6c980e7f
+	";