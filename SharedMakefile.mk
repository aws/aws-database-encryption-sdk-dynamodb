# Copyright Amazon.com Inc. or its affiliates. All Rights Reserved.
# SPDX-License-Identifier: Apache-2.0

# These make targets that are shared
# between all the projects in this repo.
# They will only function if executed inside a project directory.

# There are serveral variables that are used here.
# The expectation is to define these variables
# inside each project.

# Variables:
# MAX_RESOURCE_COUNT -- The Dafny report generator max resource count.
# 	This is is per project because the verification variability can differ.
# PROJECT_DEPENDENCIES -- List of dependencies for the project.
# 	It should be the list of top level directory names
# SERVICES -- List of names of each local service in the project
# SERVICE_NAMESPACE_<service> -- for each service in SERVICES,
#   the list of dependencies for that smithy namespace. It should be a list
#   of Model directories
# SERVICE_DEPS_<service> -- for each service in SERVICES,
#   the list of dependencies for that smithy namespace. It should be a list
#   of Model directories
# AWS_SDK_CMD -- the `--aws-sdk` command to generate AWS SDK style interfaces.
# STD_LIBRARY -- path from this file to the StandardLibrary Dafny project.
# SMITHY_DEPS -- path from this file to smithy dependencies, such as custom traits.

# This evaluates to the local path _of this file_.
# This means that these are the project roots
# that are shared by all libraries in this repo.
PROJECT_ROOT := $(abspath $(dir $(abspath $(lastword $(MAKEFILE_LIST)))))
# This evaluates to the path of the current working directory.
# i.e. The specific library under consideration.
LIBRARY_ROOT := $(PWD)
# Smithy Dafny code gen needs to know
# where the smithy model is.
# This is generaly in the same directory as the library.
# However in the case of a wrapped library,
# such as the test vectors
# the implementation MAY be in a different library
# than the model.
# By having two releated variables
# test vector projects can point to
# the specific model they need
# but still build everything in their local library directory.
SMITHY_MODEL_ROOT := $(LIBRARY_ROOT)/Model

########################## Dafny targets

# Verify the entire project
verify:
	dafny \
		-vcsCores:$(CORES) \
		-compile:0 \
		-definiteAssignment:3 \
		-verificationLogger:csv \
		-timeLimit:300 \
		-trace \
		`find . -name '*.dfy'`

#Verify only a specific namespace at env var $(SERVICE)
verify_service:
	@: $(if ${SERVICE},,$(error You must pass the SERVICE to generate for));
	dafny \
		-vcsCores:$(CORES) \
		-compile:0 \
		-definiteAssignment:3 \
		-verificationLogger:csv \
		-timeLimit:300 \
		-trace \
		`find ./dafny/$(SERVICE) -name '*.dfy'` \

dafny-reportgenerator:
	dafny-reportgenerator \
		summarize-csv-results \
		--max-resource-count $(MAX_RESOURCE_COUNT) \
		TestResults/*.csv

# Dafny helper targets

# The `$(OUT)` and $(TARGET) variables are problematic.
# Idealy they are different for every target call.
# However the way make evaluates variables
# having a target specific variable is hard.
# This all comes up because a project
# will need to also transpile its dependencies.
# This is worked around for now,
# by the fact that the `TARGET`
# for all these transpile calls will be the same.
# For `OUT` this is solved by makeing the paths realative.
# So that the runtime is express once
# and can be the same for all such runtimes.
# Since such targets are all shared,
# this is tractable.
transpile_implementation:
	dafny \
		-vcsCores:$(CORES) \
		-compileTarget:$(TARGET) \
		-spillTargetCode:3 \
		-compile:0 \
		-optimizeErasableDatatypeWrapper:0 \
		-useRuntimeLib \
		-out $(OUT) \
		$(patsubst %, ./dafny/%/src/Index.dfy, $(SERVICES)) \
		-library:$(PROJECT_ROOT)/$(STD_LIBRARY)/src/Index.dfy \
		$(patsubst %, -library:$(PROJECT_ROOT)/%/src/Index.dfy, $($(deps_var)))

transpile_test:
	dafny \
		-vcsCores:$(CORES) \
		-compileTarget:$(TARGET) \
		-spillTargetCode:3 \
		-runAllTests:1 \
		-compile:0 \
		-optimizeErasableDatatypeWrapper:0 \
		-useRuntimeLib \
		-out $(OUT) \
		$(patsubst %, `find ./dafny/%/test -name '*.dfy'`, $(SERVICES_TO_TRANSPILE)) \
		$(patsubst %, -library:dafny/%/src/Index.dfy, $(SERVICES)) \
		$(patsubst %, -library:$(PROJECT_ROOT)/%/src/Index.dfy, $(PROJECT_DEPENDENCIES))


transpile_dependencies:
	$(MAKE) -C $(PROJECT_ROOT)/$(STD_LIBRARY) transpile_implementation_$(LANG)
	$(patsubst %, $(MAKE) -C $(PROJECT_ROOT)/% transpile_implementation_$(LANG);, $(PROJECT_DEPENDENCIES))

########################## Code-Gen targets

# StandardLibrary is filtered out from dependent-model patsubst list;
#   Its model is contained in $(LIBRARY_ROOT)/model, not $(LIBRARY_ROOT)/../StandardLibrary/Model.

# The OUTPUT variables are created this way
# so that it is possible to run _parts_ of polymorph.
# Otherwise it is difficult to run/test only a Dafny change.
# Since they are defined per target
# a single target can decide what parts it wants to build.

_polymorph:
	@: $(if ${CODEGEN_CLI_ROOT},,$(error You must pass the path CODEGEN_CLI_ROOT: CODEGEN_CLI_ROOT=/[path]/[to]/smithy-dafny/codegen/smithy-dafny-codegen-cli));
	cd $(CODEGEN_CLI_ROOT); \
	./gradlew run --args="\
	$(OUTPUT_DAFNY) \
	$(OUTPUT_DOTNET) \
	$(OUTPUT_JAVA) \
	--model $(LIBRARY_ROOT)/dafny/$(SERVICE)/Model \
	--dependent-model $(PROJECT_ROOT)/$(SMITHY_DEPS) \
	$(patsubst %, --dependent-model $(PROJECT_ROOT)/%/Model, $($(service_deps_var))) \
	--namespace $($(namespace_var)) \
	$(AWS_SDK_CMD) \
	$(OUTPUT_LOCAL_SERVICE) \
	";

# Generates all target runtime code for all namespaces in this project.
.PHONY: polymorph_code_gen
polymorph_code_gen:
	for service in $(SERVICES) ; do \
		export service_deps_var=SERVICE_DEPS_$${service} ; \
		export namespace_var=SERVICE_NAMESPACE_$${service} ; \
		export SERVICE=$${service} ; \
		$(MAKE) _polymorph_code_gen || exit 1; \
	done

_polymorph_code_gen: OUTPUT_DAFNY=--output-dafny $(LIBRARY_ROOT)/dafny/$(SERVICE)/Model --include-dafny $(PROJECT_ROOT)/$(STD_LIBRARY)/src/Index.dfy
_polymorph_code_gen: OUTPUT_DOTNET=--output-dotnet $(LIBRARY_ROOT)/runtimes/net/Generated/$(SERVICE)/
_polymorph_code_gen: OUTPUT_JAVA=--output-java $(LIBRARY_ROOT)/runtimes/java/src/main/smithy-generated
_polymorph_code_gen: _polymorph

# Generates dafny code for all namespaces in this project
.PHONY: polymorph_dafny
polymorph_dafny:
	for service in $(SERVICES) ; do \
		export service_deps_var=SERVICE_DEPS_$${service} ; \
		export namespace_var=SERVICE_NAMESPACE_$${service} ; \
		export SERVICE=$${service} ; \
		$(MAKE) _polymorph_dafny || exit 1; \
	done

_polymorph_dafny: OUTPUT_DAFNY=--output-dafny $(LIBRARY_ROOT)/dafny/$(SERVICE)/Model --include-dafny $(PROJECT_ROOT)/$(STD_LIBRARY)/src/Index.dfy
_polymorph_dafny: _polymorph

# Generates dotnet code for all namespaces in this project
.PHONY: polymorph_dotnet
polymorph_dotnet:
	for service in $(SERVICES) ; do \
		export service_deps_var=SERVICE_DEPS_$${service} ; \
		export namespace_var=SERVICE_NAMESPACE_$${service} ; \
		export SERVICE=$${service} ; \
		$(MAKE) _polymorph_dotnet || exit 1; \
	done

_polymorph_dotnet: OUTPUT_DOTNET=--output-dotnet $(LIBRARY_ROOT)/runtimes/net/Generated/$(SMITHY_NAMESPACE)/
_polymorph_dotnet: _polymorph

# Generates java code for all namespaces in this project
.PHONY: polymorph_java
polymorph_java:
	for service in $(SERVICES) ; do \
		export service_deps_var=SERVICE_DEPS_$${service} ; \
		export namespace_var=SERVICE_NAMESPACE_$${service} ; \
		export SERVICE=$${service} ; \
		$(MAKE) _polymorph_java || exit 1; \
	done

_polymorph_java: OUTPUT_JAVA=--output-java $(LIBRARY_ROOT)/runtimes/java/src/main/smithy-generated
_polymorph_java: _polymorph

########################## .NET targets

transpile_net: | transpile_implementation_net transpile_test_net transpile_dependencies_net

transpile_implementation_net: TARGET=cs
transpile_implementation_net: OUT=runtimes/net/ImplementationFromDafny
transpile_implementation_net: deps_var=PROJECT_DEPENDENCIES
transpile_implementation_net: transpile_implementation

transpile_test_net: TARGET=cs
transpile_test_net: OUT=runtimes/net/tests/TestsFromDafny
transpile_test_net: SERVICES_TO_TRANSPILE=$(SERVICES)
transpile_test_net: transpile_test

transpile_dependencies_net: LANG=net
transpile_dependencies_net: transpile_dependencies

test_net:
	dotnet run \
		--project runtimes/net/tests/ \
		--framework net6.0

test_net_mac_intel:
	DYLD_LIBRARY_PATH="/usr/local/opt/openssl@1.1/lib" dotnet run \
		--project runtimes/net/tests/ \
		--framework net6.0

test_net_mac_brew:
	DYLD_LIBRARY_PATH="$(brew --prefix)/opt/openssl@1.1/lib" dotnet run \
		--project runtimes/net/tests/ \
		--framework net6.0

setup_net:
	dotnet restore runtimes/net/

########################## Java targets

build_java: transpile_java mvn_local_deploy_dependencies 
	gradle -p runtimes/java build

transpile_java: | transpile_implementation_java transpile_test_java transpile_dependencies_java

transpile_implementation_java: TARGET=java
transpile_implementation_java: OUT=runtimes/java/ImplementationFromDafny
transpile_implementation_java: deps_var=PROJECT_DEPENDENCIES
transpile_implementation_java: transpile_implementation _mv_implementation_java

transpile_test_java: TARGET=java
transpile_test_java: OUT=runtimes/java/TestsFromDafny
transpile_test_java: SERVICES_TO_TRANSPILE=$(SERVICES)
transpile_test_java: transpile_test _mv_test_java

# Currently Dafny compiles to Java by changing the directory name.
# Java puts things under a `java` directory.
# To avoid `java/implementation-java` the code is generated and then moved.
_mv_implementation_java:
	rm -rf runtimes/java/src/main/dafny-generated
	mv runtimes/java/ImplementationFromDafny-java runtimes/java/src/main/dafny-generated
_mv_test_java:
	rm -rf runtimes/java/src/test/dafny-generated
	mkdir -p runtimes/java/src/test
	mv runtimes/java/TestsFromDafny-java runtimes/java/src/test/dafny-generated

transpile_dependencies_java: LANG=java
transpile_dependencies_java: transpile_dependencies

mvn_local_deploy_dependencies:
	$(MAKE) -C $(PROJECT_ROOT)/$(STD_LIBRARY) mvn_local_deploy
	$(patsubst %, $(MAKE) -C $(PROJECT_ROOT)/% mvn_local_deploy;, $(PROJECT_DEPENDENCIES))

# The Java MUST all exist already through the transpile step.
mvn_local_deploy:
	gradle -p runtimes/java publishToMavenLocal

test_java:
    # run Dafny generated tests
	gradle -p runtimes/java runDafnyTests
    # run hand written Java tests
	gradle -p runtimes/java test

########################## local testing targets

# These targets are added as a convenience for local development.
# If you experiene weird behavior using these targets,
# fall back to the regular `build` or `test` targets.
# These targets MUST only be used for local testing,
# and MUST NOT be used in CI.

# Targets to transpile single local service for convenience.
# Specify the local service to build by passing a SERVICE env var.
# Note that this does not generate identical files as `transpile_implementation_java`

local_transpile_impl_java_service: TARGET=java
local_transpile_impl_java_service: OUT=runtimes/java/ImplementationFromDafny
local_transpile_impl_java_service: local_transpile_impl_service
<<<<<<< HEAD
	rm runtimes/java/ImplementationFromDafny-java/ImplementationFromDafny.java
=======
>>>>>>> 9c0830ba
	cp -R runtimes/java/ImplementationFromDafny-java/* runtimes/java/src/main/dafny-generated
	rm -rf runtimes/java/ImplementationFromDafny-java/

local_transpile_impl_net_service: TARGET=cs
local_transpile_impl_net_service: OUT=runtimes/net/ImplementationFromDafny
local_transpile_impl_net_service: local_transpile_impl_service

local_transpile_impl_service: SERVICES=$(SERVICE)
local_transpile_impl_service: deps_var=SERVICE_DEPS_$(SERVICE)
local_transpile_impl_service: transpile_implementation

# Targets to transpile single local service for convenience.
# Specify the local service to build by passing a SERVICE env var.
# Note that this does not generate identical files as `transpile_test_java`,
# and will clobber tests generated by other services.

local_transpile_test_java_service: TARGET=java
local_transpile_test_java_service: OUT=runtimes/java/TestsFromDafny
local_transpile_test_java_service: local_transpile_test_service
	rm runtimes/java/TestsFromDafny-java/TestsFromDafny.java
	cp -R runtimes/java/TestsFromDafny-java/* runtimes/java/src/test/dafny-generated
	rm -rf runtimes/java/TestsFromDafny-java

local_transpile_test_net_service: TARGET=cs
local_transpile_test_net_service: OUT=runtimes/net/tests/TestsFromDafny
local_transpile_test_net_service: local_transpile_test_service

local_transpile_test_service: SERVICES_TO_TRANSPILE=$(SERVICE)
local_transpile_test_service: transpile_test<|MERGE_RESOLUTION|>--- conflicted
+++ resolved
@@ -5,7 +5,7 @@
 # between all the projects in this repo.
 # They will only function if executed inside a project directory.
 
-# There are serveral variables that are used here.
+# There are several variables that are used here.
 # The expectation is to define these variables
 # inside each project.
 
@@ -34,12 +34,12 @@
 LIBRARY_ROOT := $(PWD)
 # Smithy Dafny code gen needs to know
 # where the smithy model is.
-# This is generaly in the same directory as the library.
+# This is generally in the same directory as the library.
 # However in the case of a wrapped library,
 # such as the test vectors
 # the implementation MAY be in a different library
 # than the model.
-# By having two releated variables
+# By having two related variables
 # test vector projects can point to
 # the specific model they need
 # but still build everything in their local library directory.
@@ -79,7 +79,7 @@
 # Dafny helper targets
 
 # The `$(OUT)` and $(TARGET) variables are problematic.
-# Idealy they are different for every target call.
+# Ideally they are different for every target call.
 # However the way make evaluates variables
 # having a target specific variable is hard.
 # This all comes up because a project
@@ -87,7 +87,7 @@
 # This is worked around for now,
 # by the fact that the `TARGET`
 # for all these transpile calls will be the same.
-# For `OUT` this is solved by makeing the paths realative.
+# For `OUT` this is solved by making the paths relative.
 # So that the runtime is express once
 # and can be the same for all such runtimes.
 # Since such targets are all shared,
@@ -287,7 +287,7 @@
 ########################## local testing targets
 
 # These targets are added as a convenience for local development.
-# If you experiene weird behavior using these targets,
+# If you experience weird behavior using these targets,
 # fall back to the regular `build` or `test` targets.
 # These targets MUST only be used for local testing,
 # and MUST NOT be used in CI.
@@ -299,10 +299,6 @@
 local_transpile_impl_java_service: TARGET=java
 local_transpile_impl_java_service: OUT=runtimes/java/ImplementationFromDafny
 local_transpile_impl_java_service: local_transpile_impl_service
-<<<<<<< HEAD
-	rm runtimes/java/ImplementationFromDafny-java/ImplementationFromDafny.java
-=======
->>>>>>> 9c0830ba
 	cp -R runtimes/java/ImplementationFromDafny-java/* runtimes/java/src/main/dafny-generated
 	rm -rf runtimes/java/ImplementationFromDafny-java/
 
