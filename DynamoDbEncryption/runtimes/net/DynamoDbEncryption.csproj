--- conflicted
+++ resolved
@@ -57,15 +57,9 @@
   </PropertyGroup>
 
   <ItemGroup>
-<<<<<<< HEAD
-    <PackageReference Include="AWSSDK.DynamoDBv2" Version="3.7.304.2"/>
-    <PackageReference Include="AWSSDK.Core" Version="3.7.304.2"/>
-    <PackageReference Include="DafnyRuntime" Version="$(DafnyVersion)" />
-=======
     <PackageReference Include="AWSSDK.DynamoDBv2" Version="3.7.303.14"/>
     <PackageReference Include="AWSSDK.Core" Version="3.7.304.7"/>
-    <PackageReference Include="DafnyRuntime" Version="4.2.0" />
->>>>>>> 0aee1d13
+    <PackageReference Include="DafnyRuntime" Version="$(DafnyVersion)" />
     <ProjectReference Include="../../../submodules/MaterialProviders/AwsCryptographicMaterialProviders/runtimes/net/MPL.csproj"/>
     <!--
               System.Collections.Immutable can be removed once dafny.msbuild is updated with
