--- conflicted
+++ resolved
@@ -1571,15 +1571,9 @@
           return AWS.Cryptography.Primitives.TypeConversion.FromDafny_CommonError(
             dafnyVal._AwsCryptographyPrimitives
           );
-<<<<<<< HEAD
-        case software.amazon.cryptography.dbencryptionsdk.dynamodb.internaldafny.types.Error_AwsCryptographyDbEncryptionSdkStructuredEncryption dafnyVal:
-          return AWS.Cryptography.DbEncryptionSDK.StructuredEncryption.TypeConversion.FromDafny_CommonError(
-            dafnyVal._AwsCryptographyDbEncryptionSdkStructuredEncryption
-=======
         case software.amazon.cryptography.dbencryptionsdk.dynamodb.internaldafny.types.Error_ComAmazonawsDynamodb dafnyVal:
           return Com.Amazonaws.Dynamodb.TypeConversion.FromDafny_CommonError(
             dafnyVal._ComAmazonawsDynamodb
->>>>>>> 27966933
           );
         case software.amazon.cryptography.dbencryptionsdk.dynamodb.internaldafny.types.Error_DynamoDbEncryptionException dafnyVal:
           return FromDafny_N3_aws__N12_cryptography__N15_dbEncryptionSdk__N8_dynamoDb__S27_DynamoDbEncryptionException(dafnyVal);
