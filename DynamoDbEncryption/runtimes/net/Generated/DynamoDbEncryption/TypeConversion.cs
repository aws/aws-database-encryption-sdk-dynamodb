// Copyright Amazon.com Inc. or its affiliates. All Rights Reserved.
// SPDX-License-Identifier: Apache-2.0
// Do not modify this file. This file is machine generated, and any changes to it will be overwritten.
using System.Linq;
using System;
namespace AWS.Cryptography.DbEncryptionSDK.DynamoDb
{
  public static class TypeConversion
  {
    // BEGIN MANUAL EDIT
    public static AWS.Cryptography.KeyStore.KeyStore FromDafny_N3_aws__N12_cryptography__N15_dbEncryptionSdk__N8_dynamoDb__S17_KeyStoreReference(software.amazon.cryptography.keystore.internaldafny.types.IKeyStoreClient value)
    {
      if (value is software.amazon.cryptography.keystore.internaldafny.types.IKeyStoreClient dafnyValue)
      {
        return new AWS.Cryptography.KeyStore.KeyStore(dafnyValue);
      }
      throw new System.ArgumentException("Custom implementations of AWS.Cryptography.KeyStore.KeyStore are not supported yet");
    }
    public static software.amazon.cryptography.keystore.internaldafny.types.IKeyStoreClient ToDafny_N3_aws__N12_cryptography__N15_dbEncryptionSdk__N8_dynamoDb__S17_KeyStoreReference(AWS.Cryptography.KeyStore.KeyStore value)
    {
      if (value is AWS.Cryptography.KeyStore.KeyStore nativeValue)
      {
        return nativeValue.impl();
      }
      throw new System.ArgumentException("Custom implementations of AWS.Cryptography.KeyStore.KeyStore are not supported yet");
    }
    public static AWS.Cryptography.DbEncryptionSDK.DynamoDb.ILegacyDynamoDbEncryptor FromDafny_N3_aws__N12_cryptography__N15_dbEncryptionSdk__N8_dynamoDb__S32_LegacyDynamoDbEncryptorReference(software.amazon.cryptography.dbencryptionsdk.dynamodb.internaldafny.types.ILegacyDynamoDbEncryptor value)
    {
      if (value is NativeWrapper_LegacyDynamoDbEncryptor nativeWrapper) return nativeWrapper._impl;
      return new LegacyDynamoDbEncryptor(value);

    }
    public static software.amazon.cryptography.dbencryptionsdk.dynamodb.internaldafny.types.ILegacyDynamoDbEncryptor ToDafny_N3_aws__N12_cryptography__N15_dbEncryptionSdk__N8_dynamoDb__S32_LegacyDynamoDbEncryptorReference(AWS.Cryptography.DbEncryptionSDK.DynamoDb.ILegacyDynamoDbEncryptor value)
    {
      switch (value)
      {
        case LegacyDynamoDbEncryptor valueWithImpl:
          return valueWithImpl._impl;
        case LegacyDynamoDbEncryptorBase nativeImpl:
          return new NativeWrapper_LegacyDynamoDbEncryptor(nativeImpl);
        default:
          throw new System.ArgumentException(
              "Custom implementations of LegacyDynamoDbEncryptor must extend LegacyDynamoDbEncryptorBase.");
      }
    }
    // END MANUAL EDIT
    internal static AWS.Cryptography.DbEncryptionSDK.DynamoDb.BeaconKeySource FromDafny_N3_aws__N12_cryptography__N15_dbEncryptionSdk__N8_dynamoDb__S15_BeaconKeySource(software.amazon.cryptography.dbencryptionsdk.dynamodb.internaldafny.types._IBeaconKeySource value)
    {
      software.amazon.cryptography.dbencryptionsdk.dynamodb.internaldafny.types.BeaconKeySource concrete = (software.amazon.cryptography.dbencryptionsdk.dynamodb.internaldafny.types.BeaconKeySource)value;
      var converted = new AWS.Cryptography.DbEncryptionSDK.DynamoDb.BeaconKeySource(); if (value.is_single)
      {
        converted.Single = FromDafny_N3_aws__N12_cryptography__N15_dbEncryptionSdk__N8_dynamoDb__S15_BeaconKeySource__M6_single(concrete.dtor_single);
        return converted;
      }
      if (value.is_multi)
      {
        converted.Multi = FromDafny_N3_aws__N12_cryptography__N15_dbEncryptionSdk__N8_dynamoDb__S15_BeaconKeySource__M5_multi(concrete.dtor_multi);
        return converted;
      }
      throw new System.ArgumentException("Invalid AWS.Cryptography.DbEncryptionSDK.DynamoDb.BeaconKeySource state");
    }
    internal static software.amazon.cryptography.dbencryptionsdk.dynamodb.internaldafny.types._IBeaconKeySource ToDafny_N3_aws__N12_cryptography__N15_dbEncryptionSdk__N8_dynamoDb__S15_BeaconKeySource(AWS.Cryptography.DbEncryptionSDK.DynamoDb.BeaconKeySource value)
    {
      if (value.IsSetSingle())
      {
        return software.amazon.cryptography.dbencryptionsdk.dynamodb.internaldafny.types.BeaconKeySource.create_single(ToDafny_N3_aws__N12_cryptography__N15_dbEncryptionSdk__N8_dynamoDb__S15_BeaconKeySource__M6_single(value.Single));
      }
      if (value.IsSetMulti())
      {
        return software.amazon.cryptography.dbencryptionsdk.dynamodb.internaldafny.types.BeaconKeySource.create_multi(ToDafny_N3_aws__N12_cryptography__N15_dbEncryptionSdk__N8_dynamoDb__S15_BeaconKeySource__M5_multi(value.Multi));
      }
      throw new System.ArgumentException("Invalid AWS.Cryptography.DbEncryptionSDK.DynamoDb.BeaconKeySource state");
    }
    internal static AWS.Cryptography.DbEncryptionSDK.DynamoDb.BeaconStyle FromDafny_N3_aws__N12_cryptography__N15_dbEncryptionSdk__N8_dynamoDb__S11_BeaconStyle(software.amazon.cryptography.dbencryptionsdk.dynamodb.internaldafny.types._IBeaconStyle value)
    {
      software.amazon.cryptography.dbencryptionsdk.dynamodb.internaldafny.types.BeaconStyle concrete = (software.amazon.cryptography.dbencryptionsdk.dynamodb.internaldafny.types.BeaconStyle)value;
      var converted = new AWS.Cryptography.DbEncryptionSDK.DynamoDb.BeaconStyle(); if (value.is_partOnly)
      {
        converted.PartOnly = FromDafny_N3_aws__N12_cryptography__N15_dbEncryptionSdk__N8_dynamoDb__S11_BeaconStyle__M8_partOnly(concrete.dtor_partOnly);
        return converted;
      }
      if (value.is_shared)
      {
        converted.Shared = FromDafny_N3_aws__N12_cryptography__N15_dbEncryptionSdk__N8_dynamoDb__S11_BeaconStyle__M6_shared(concrete.dtor_shared);
        return converted;
      }
      if (value.is_asSet)
      {
        converted.AsSet = FromDafny_N3_aws__N12_cryptography__N15_dbEncryptionSdk__N8_dynamoDb__S11_BeaconStyle__M5_asSet(concrete.dtor_asSet);
        return converted;
      }
      if (value.is_sharedSet)
      {
        converted.SharedSet = FromDafny_N3_aws__N12_cryptography__N15_dbEncryptionSdk__N8_dynamoDb__S11_BeaconStyle__M9_sharedSet(concrete.dtor_sharedSet);
        return converted;
      }
      throw new System.ArgumentException("Invalid AWS.Cryptography.DbEncryptionSDK.DynamoDb.BeaconStyle state");
    }
    internal static software.amazon.cryptography.dbencryptionsdk.dynamodb.internaldafny.types._IBeaconStyle ToDafny_N3_aws__N12_cryptography__N15_dbEncryptionSdk__N8_dynamoDb__S11_BeaconStyle(AWS.Cryptography.DbEncryptionSDK.DynamoDb.BeaconStyle value)
    {
      if (value.IsSetPartOnly())
      {
        return software.amazon.cryptography.dbencryptionsdk.dynamodb.internaldafny.types.BeaconStyle.create_partOnly(ToDafny_N3_aws__N12_cryptography__N15_dbEncryptionSdk__N8_dynamoDb__S11_BeaconStyle__M8_partOnly(value.PartOnly));
      }
      if (value.IsSetShared())
      {
        return software.amazon.cryptography.dbencryptionsdk.dynamodb.internaldafny.types.BeaconStyle.create_shared(ToDafny_N3_aws__N12_cryptography__N15_dbEncryptionSdk__N8_dynamoDb__S11_BeaconStyle__M6_shared(value.Shared));
      }
      if (value.IsSetAsSet())
      {
        return software.amazon.cryptography.dbencryptionsdk.dynamodb.internaldafny.types.BeaconStyle.create_asSet(ToDafny_N3_aws__N12_cryptography__N15_dbEncryptionSdk__N8_dynamoDb__S11_BeaconStyle__M5_asSet(value.AsSet));
      }
      if (value.IsSetSharedSet())
      {
        return software.amazon.cryptography.dbencryptionsdk.dynamodb.internaldafny.types.BeaconStyle.create_sharedSet(ToDafny_N3_aws__N12_cryptography__N15_dbEncryptionSdk__N8_dynamoDb__S11_BeaconStyle__M9_sharedSet(value.SharedSet));
      }
      throw new System.ArgumentException("Invalid AWS.Cryptography.DbEncryptionSDK.DynamoDb.BeaconStyle state");
    }
    internal static AWS.Cryptography.DbEncryptionSDK.DynamoDb.CreateDynamoDbEncryptionBranchKeyIdSupplierInput FromDafny_N3_aws__N12_cryptography__N15_dbEncryptionSdk__N8_dynamoDb__S48_CreateDynamoDbEncryptionBranchKeyIdSupplierInput(software.amazon.cryptography.dbencryptionsdk.dynamodb.internaldafny.types._ICreateDynamoDbEncryptionBranchKeyIdSupplierInput value)
    {
      software.amazon.cryptography.dbencryptionsdk.dynamodb.internaldafny.types.CreateDynamoDbEncryptionBranchKeyIdSupplierInput concrete = (software.amazon.cryptography.dbencryptionsdk.dynamodb.internaldafny.types.CreateDynamoDbEncryptionBranchKeyIdSupplierInput)value; AWS.Cryptography.DbEncryptionSDK.DynamoDb.CreateDynamoDbEncryptionBranchKeyIdSupplierInput converted = new AWS.Cryptography.DbEncryptionSDK.DynamoDb.CreateDynamoDbEncryptionBranchKeyIdSupplierInput(); converted.DdbKeyBranchKeyIdSupplier = (AWS.Cryptography.DbEncryptionSDK.DynamoDb.IDynamoDbKeyBranchKeyIdSupplier)FromDafny_N3_aws__N12_cryptography__N15_dbEncryptionSdk__N8_dynamoDb__S48_CreateDynamoDbEncryptionBranchKeyIdSupplierInput__M25_ddbKeyBranchKeyIdSupplier(concrete._ddbKeyBranchKeyIdSupplier); return converted;
    }
    internal static software.amazon.cryptography.dbencryptionsdk.dynamodb.internaldafny.types._ICreateDynamoDbEncryptionBranchKeyIdSupplierInput ToDafny_N3_aws__N12_cryptography__N15_dbEncryptionSdk__N8_dynamoDb__S48_CreateDynamoDbEncryptionBranchKeyIdSupplierInput(AWS.Cryptography.DbEncryptionSDK.DynamoDb.CreateDynamoDbEncryptionBranchKeyIdSupplierInput value)
    {

      return new software.amazon.cryptography.dbencryptionsdk.dynamodb.internaldafny.types.CreateDynamoDbEncryptionBranchKeyIdSupplierInput(ToDafny_N3_aws__N12_cryptography__N15_dbEncryptionSdk__N8_dynamoDb__S48_CreateDynamoDbEncryptionBranchKeyIdSupplierInput__M25_ddbKeyBranchKeyIdSupplier(value.DdbKeyBranchKeyIdSupplier));
    }
    internal static AWS.Cryptography.DbEncryptionSDK.DynamoDb.CreateDynamoDbEncryptionBranchKeyIdSupplierOutput FromDafny_N3_aws__N12_cryptography__N15_dbEncryptionSdk__N8_dynamoDb__S49_CreateDynamoDbEncryptionBranchKeyIdSupplierOutput(software.amazon.cryptography.dbencryptionsdk.dynamodb.internaldafny.types._ICreateDynamoDbEncryptionBranchKeyIdSupplierOutput value)
    {
      software.amazon.cryptography.dbencryptionsdk.dynamodb.internaldafny.types.CreateDynamoDbEncryptionBranchKeyIdSupplierOutput concrete = (software.amazon.cryptography.dbencryptionsdk.dynamodb.internaldafny.types.CreateDynamoDbEncryptionBranchKeyIdSupplierOutput)value; AWS.Cryptography.DbEncryptionSDK.DynamoDb.CreateDynamoDbEncryptionBranchKeyIdSupplierOutput converted = new AWS.Cryptography.DbEncryptionSDK.DynamoDb.CreateDynamoDbEncryptionBranchKeyIdSupplierOutput(); converted.BranchKeyIdSupplier = (AWS.Cryptography.MaterialProviders.IBranchKeyIdSupplier)FromDafny_N3_aws__N12_cryptography__N15_dbEncryptionSdk__N8_dynamoDb__S49_CreateDynamoDbEncryptionBranchKeyIdSupplierOutput__M19_branchKeyIdSupplier(concrete._branchKeyIdSupplier); return converted;
    }
    internal static software.amazon.cryptography.dbencryptionsdk.dynamodb.internaldafny.types._ICreateDynamoDbEncryptionBranchKeyIdSupplierOutput ToDafny_N3_aws__N12_cryptography__N15_dbEncryptionSdk__N8_dynamoDb__S49_CreateDynamoDbEncryptionBranchKeyIdSupplierOutput(AWS.Cryptography.DbEncryptionSDK.DynamoDb.CreateDynamoDbEncryptionBranchKeyIdSupplierOutput value)
    {

      return new software.amazon.cryptography.dbencryptionsdk.dynamodb.internaldafny.types.CreateDynamoDbEncryptionBranchKeyIdSupplierOutput(ToDafny_N3_aws__N12_cryptography__N15_dbEncryptionSdk__N8_dynamoDb__S49_CreateDynamoDbEncryptionBranchKeyIdSupplierOutput__M19_branchKeyIdSupplier(value.BranchKeyIdSupplier));
    }
    internal static AWS.Cryptography.DbEncryptionSDK.DynamoDb.DynamoDbEncryptionConfig FromDafny_N3_aws__N12_cryptography__N15_dbEncryptionSdk__N8_dynamoDb__S24_DynamoDbEncryptionConfig(software.amazon.cryptography.dbencryptionsdk.dynamodb.internaldafny.types._IDynamoDbEncryptionConfig value)
    {
      software.amazon.cryptography.dbencryptionsdk.dynamodb.internaldafny.types.DynamoDbEncryptionConfig concrete = (software.amazon.cryptography.dbencryptionsdk.dynamodb.internaldafny.types.DynamoDbEncryptionConfig)value; AWS.Cryptography.DbEncryptionSDK.DynamoDb.DynamoDbEncryptionConfig converted = new AWS.Cryptography.DbEncryptionSDK.DynamoDb.DynamoDbEncryptionConfig(); return converted;
    }
    internal static software.amazon.cryptography.dbencryptionsdk.dynamodb.internaldafny.types._IDynamoDbEncryptionConfig ToDafny_N3_aws__N12_cryptography__N15_dbEncryptionSdk__N8_dynamoDb__S24_DynamoDbEncryptionConfig(AWS.Cryptography.DbEncryptionSDK.DynamoDb.DynamoDbEncryptionConfig value)
    {

      return new software.amazon.cryptography.dbencryptionsdk.dynamodb.internaldafny.types.DynamoDbEncryptionConfig();
    }
    internal static AWS.Cryptography.DbEncryptionSDK.DynamoDb.DynamoDbEncryptionException FromDafny_N3_aws__N12_cryptography__N15_dbEncryptionSdk__N8_dynamoDb__S27_DynamoDbEncryptionException(software.amazon.cryptography.dbencryptionsdk.dynamodb.internaldafny.types.Error_DynamoDbEncryptionException value)
    {
      return new AWS.Cryptography.DbEncryptionSDK.DynamoDb.DynamoDbEncryptionException(
      FromDafny_N3_aws__N12_cryptography__N15_dbEncryptionSdk__N8_dynamoDb__S27_DynamoDbEncryptionException__M7_message(value._message)
      );
    }
    internal static software.amazon.cryptography.dbencryptionsdk.dynamodb.internaldafny.types.Error_DynamoDbEncryptionException ToDafny_N3_aws__N12_cryptography__N15_dbEncryptionSdk__N8_dynamoDb__S27_DynamoDbEncryptionException(AWS.Cryptography.DbEncryptionSDK.DynamoDb.DynamoDbEncryptionException value)
    {

      return new software.amazon.cryptography.dbencryptionsdk.dynamodb.internaldafny.types.Error_DynamoDbEncryptionException(
      ToDafny_N3_aws__N12_cryptography__N15_dbEncryptionSdk__N8_dynamoDb__S27_DynamoDbEncryptionException__M7_message(value.Message)
      );
    }
    internal static AWS.Cryptography.DbEncryptionSDK.DynamoDb.GetBranchKeyIdFromDdbKeyInput FromDafny_N3_aws__N12_cryptography__N15_dbEncryptionSdk__N8_dynamoDb__S29_GetBranchKeyIdFromDdbKeyInput(software.amazon.cryptography.dbencryptionsdk.dynamodb.internaldafny.types._IGetBranchKeyIdFromDdbKeyInput value)
    {
      software.amazon.cryptography.dbencryptionsdk.dynamodb.internaldafny.types.GetBranchKeyIdFromDdbKeyInput concrete = (software.amazon.cryptography.dbencryptionsdk.dynamodb.internaldafny.types.GetBranchKeyIdFromDdbKeyInput)value; AWS.Cryptography.DbEncryptionSDK.DynamoDb.GetBranchKeyIdFromDdbKeyInput converted = new AWS.Cryptography.DbEncryptionSDK.DynamoDb.GetBranchKeyIdFromDdbKeyInput(); converted.DdbKey = (System.Collections.Generic.Dictionary<string, Amazon.DynamoDBv2.Model.AttributeValue>)FromDafny_N3_aws__N12_cryptography__N15_dbEncryptionSdk__N8_dynamoDb__S29_GetBranchKeyIdFromDdbKeyInput__M6_ddbKey(concrete._ddbKey); return converted;
    }
    internal static software.amazon.cryptography.dbencryptionsdk.dynamodb.internaldafny.types._IGetBranchKeyIdFromDdbKeyInput ToDafny_N3_aws__N12_cryptography__N15_dbEncryptionSdk__N8_dynamoDb__S29_GetBranchKeyIdFromDdbKeyInput(AWS.Cryptography.DbEncryptionSDK.DynamoDb.GetBranchKeyIdFromDdbKeyInput value)
    {

      return new software.amazon.cryptography.dbencryptionsdk.dynamodb.internaldafny.types.GetBranchKeyIdFromDdbKeyInput(ToDafny_N3_aws__N12_cryptography__N15_dbEncryptionSdk__N8_dynamoDb__S29_GetBranchKeyIdFromDdbKeyInput__M6_ddbKey(value.DdbKey));
    }
    internal static AWS.Cryptography.DbEncryptionSDK.DynamoDb.GetBranchKeyIdFromDdbKeyOutput FromDafny_N3_aws__N12_cryptography__N15_dbEncryptionSdk__N8_dynamoDb__S30_GetBranchKeyIdFromDdbKeyOutput(software.amazon.cryptography.dbencryptionsdk.dynamodb.internaldafny.types._IGetBranchKeyIdFromDdbKeyOutput value)
    {
      software.amazon.cryptography.dbencryptionsdk.dynamodb.internaldafny.types.GetBranchKeyIdFromDdbKeyOutput concrete = (software.amazon.cryptography.dbencryptionsdk.dynamodb.internaldafny.types.GetBranchKeyIdFromDdbKeyOutput)value; AWS.Cryptography.DbEncryptionSDK.DynamoDb.GetBranchKeyIdFromDdbKeyOutput converted = new AWS.Cryptography.DbEncryptionSDK.DynamoDb.GetBranchKeyIdFromDdbKeyOutput(); converted.BranchKeyId = (string)FromDafny_N3_aws__N12_cryptography__N15_dbEncryptionSdk__N8_dynamoDb__S30_GetBranchKeyIdFromDdbKeyOutput__M11_branchKeyId(concrete._branchKeyId); return converted;
    }
    internal static software.amazon.cryptography.dbencryptionsdk.dynamodb.internaldafny.types._IGetBranchKeyIdFromDdbKeyOutput ToDafny_N3_aws__N12_cryptography__N15_dbEncryptionSdk__N8_dynamoDb__S30_GetBranchKeyIdFromDdbKeyOutput(AWS.Cryptography.DbEncryptionSDK.DynamoDb.GetBranchKeyIdFromDdbKeyOutput value)
    {

      return new software.amazon.cryptography.dbencryptionsdk.dynamodb.internaldafny.types.GetBranchKeyIdFromDdbKeyOutput(ToDafny_N3_aws__N12_cryptography__N15_dbEncryptionSdk__N8_dynamoDb__S30_GetBranchKeyIdFromDdbKeyOutput__M11_branchKeyId(value.BranchKeyId));
    }
    internal static AWS.Cryptography.DbEncryptionSDK.DynamoDb.LegacyPolicy FromDafny_N3_aws__N12_cryptography__N15_dbEncryptionSdk__N8_dynamoDb__S12_LegacyPolicy(software.amazon.cryptography.dbencryptionsdk.dynamodb.internaldafny.types._ILegacyPolicy value)
    {
      if (value.is_FORCE__LEGACY__ENCRYPT__ALLOW__LEGACY__DECRYPT) return AWS.Cryptography.DbEncryptionSDK.DynamoDb.LegacyPolicy.FORCE_LEGACY_ENCRYPT_ALLOW_LEGACY_DECRYPT;
      if (value.is_FORBID__LEGACY__ENCRYPT__ALLOW__LEGACY__DECRYPT) return AWS.Cryptography.DbEncryptionSDK.DynamoDb.LegacyPolicy.FORBID_LEGACY_ENCRYPT_ALLOW_LEGACY_DECRYPT;
      if (value.is_FORBID__LEGACY__ENCRYPT__FORBID__LEGACY__DECRYPT) return AWS.Cryptography.DbEncryptionSDK.DynamoDb.LegacyPolicy.FORBID_LEGACY_ENCRYPT_FORBID_LEGACY_DECRYPT;
      throw new System.ArgumentException("Invalid AWS.Cryptography.DbEncryptionSDK.DynamoDb.LegacyPolicy value");
    }
    internal static software.amazon.cryptography.dbencryptionsdk.dynamodb.internaldafny.types._ILegacyPolicy ToDafny_N3_aws__N12_cryptography__N15_dbEncryptionSdk__N8_dynamoDb__S12_LegacyPolicy(AWS.Cryptography.DbEncryptionSDK.DynamoDb.LegacyPolicy value)
    {
      if (AWS.Cryptography.DbEncryptionSDK.DynamoDb.LegacyPolicy.FORCE_LEGACY_ENCRYPT_ALLOW_LEGACY_DECRYPT.Equals(value)) return software.amazon.cryptography.dbencryptionsdk.dynamodb.internaldafny.types.LegacyPolicy.create_FORCE__LEGACY__ENCRYPT__ALLOW__LEGACY__DECRYPT();
      if (AWS.Cryptography.DbEncryptionSDK.DynamoDb.LegacyPolicy.FORBID_LEGACY_ENCRYPT_ALLOW_LEGACY_DECRYPT.Equals(value)) return software.amazon.cryptography.dbencryptionsdk.dynamodb.internaldafny.types.LegacyPolicy.create_FORBID__LEGACY__ENCRYPT__ALLOW__LEGACY__DECRYPT();
      if (AWS.Cryptography.DbEncryptionSDK.DynamoDb.LegacyPolicy.FORBID_LEGACY_ENCRYPT_FORBID_LEGACY_DECRYPT.Equals(value)) return software.amazon.cryptography.dbencryptionsdk.dynamodb.internaldafny.types.LegacyPolicy.create_FORBID__LEGACY__ENCRYPT__FORBID__LEGACY__DECRYPT();
      throw new System.ArgumentException("Invalid AWS.Cryptography.DbEncryptionSDK.DynamoDb.LegacyPolicy value");
    }
    internal static AWS.Cryptography.DbEncryptionSDK.DynamoDb.PlaintextOverride FromDafny_N3_aws__N12_cryptography__N15_dbEncryptionSdk__N8_dynamoDb__S17_PlaintextOverride(software.amazon.cryptography.dbencryptionsdk.dynamodb.internaldafny.types._IPlaintextOverride value)
    {
      if (value.is_FORCE__PLAINTEXT__WRITE__ALLOW__PLAINTEXT__READ) return AWS.Cryptography.DbEncryptionSDK.DynamoDb.PlaintextOverride.FORCE_PLAINTEXT_WRITE_ALLOW_PLAINTEXT_READ;
      if (value.is_FORBID__PLAINTEXT__WRITE__ALLOW__PLAINTEXT__READ) return AWS.Cryptography.DbEncryptionSDK.DynamoDb.PlaintextOverride.FORBID_PLAINTEXT_WRITE_ALLOW_PLAINTEXT_READ;
      if (value.is_FORBID__PLAINTEXT__WRITE__FORBID__PLAINTEXT__READ) return AWS.Cryptography.DbEncryptionSDK.DynamoDb.PlaintextOverride.FORBID_PLAINTEXT_WRITE_FORBID_PLAINTEXT_READ;
      throw new System.ArgumentException("Invalid AWS.Cryptography.DbEncryptionSDK.DynamoDb.PlaintextOverride value");
    }
    internal static software.amazon.cryptography.dbencryptionsdk.dynamodb.internaldafny.types._IPlaintextOverride ToDafny_N3_aws__N12_cryptography__N15_dbEncryptionSdk__N8_dynamoDb__S17_PlaintextOverride(AWS.Cryptography.DbEncryptionSDK.DynamoDb.PlaintextOverride value)
    {
      if (AWS.Cryptography.DbEncryptionSDK.DynamoDb.PlaintextOverride.FORCE_PLAINTEXT_WRITE_ALLOW_PLAINTEXT_READ.Equals(value)) return software.amazon.cryptography.dbencryptionsdk.dynamodb.internaldafny.types.PlaintextOverride.create_FORCE__PLAINTEXT__WRITE__ALLOW__PLAINTEXT__READ();
      if (AWS.Cryptography.DbEncryptionSDK.DynamoDb.PlaintextOverride.FORBID_PLAINTEXT_WRITE_ALLOW_PLAINTEXT_READ.Equals(value)) return software.amazon.cryptography.dbencryptionsdk.dynamodb.internaldafny.types.PlaintextOverride.create_FORBID__PLAINTEXT__WRITE__ALLOW__PLAINTEXT__READ();
      if (AWS.Cryptography.DbEncryptionSDK.DynamoDb.PlaintextOverride.FORBID_PLAINTEXT_WRITE_FORBID_PLAINTEXT_READ.Equals(value)) return software.amazon.cryptography.dbencryptionsdk.dynamodb.internaldafny.types.PlaintextOverride.create_FORBID__PLAINTEXT__WRITE__FORBID__PLAINTEXT__READ();
      throw new System.ArgumentException("Invalid AWS.Cryptography.DbEncryptionSDK.DynamoDb.PlaintextOverride value");
    }
    internal static AWS.Cryptography.DbEncryptionSDK.DynamoDb.VirtualTransform FromDafny_N3_aws__N12_cryptography__N15_dbEncryptionSdk__N8_dynamoDb__S16_VirtualTransform(software.amazon.cryptography.dbencryptionsdk.dynamodb.internaldafny.types._IVirtualTransform value)
    {
      software.amazon.cryptography.dbencryptionsdk.dynamodb.internaldafny.types.VirtualTransform concrete = (software.amazon.cryptography.dbencryptionsdk.dynamodb.internaldafny.types.VirtualTransform)value;
      var converted = new AWS.Cryptography.DbEncryptionSDK.DynamoDb.VirtualTransform(); if (value.is_upper)
      {
        converted.Upper = FromDafny_N3_aws__N12_cryptography__N15_dbEncryptionSdk__N8_dynamoDb__S16_VirtualTransform__M5_upper(concrete.dtor_upper);
        return converted;
      }
      if (value.is_lower)
      {
        converted.Lower = FromDafny_N3_aws__N12_cryptography__N15_dbEncryptionSdk__N8_dynamoDb__S16_VirtualTransform__M5_lower(concrete.dtor_lower);
        return converted;
      }
      if (value.is_insert)
      {
        converted.Insert = FromDafny_N3_aws__N12_cryptography__N15_dbEncryptionSdk__N8_dynamoDb__S16_VirtualTransform__M6_insert(concrete.dtor_insert);
        return converted;
      }
      if (value.is_prefix)
      {
        converted.Prefix = FromDafny_N3_aws__N12_cryptography__N15_dbEncryptionSdk__N8_dynamoDb__S16_VirtualTransform__M6_prefix(concrete.dtor_prefix);
        return converted;
      }
      if (value.is_suffix)
      {
        converted.Suffix = FromDafny_N3_aws__N12_cryptography__N15_dbEncryptionSdk__N8_dynamoDb__S16_VirtualTransform__M6_suffix(concrete.dtor_suffix);
        return converted;
      }
      if (value.is_substring)
      {
        converted.Substring = FromDafny_N3_aws__N12_cryptography__N15_dbEncryptionSdk__N8_dynamoDb__S16_VirtualTransform__M9_substring(concrete.dtor_substring);
        return converted;
      }
      if (value.is_segment)
      {
        converted.Segment = FromDafny_N3_aws__N12_cryptography__N15_dbEncryptionSdk__N8_dynamoDb__S16_VirtualTransform__M7_segment(concrete.dtor_segment);
        return converted;
      }
      if (value.is_segments)
      {
        converted.Segments = FromDafny_N3_aws__N12_cryptography__N15_dbEncryptionSdk__N8_dynamoDb__S16_VirtualTransform__M8_segments(concrete.dtor_segments);
        return converted;
      }
      throw new System.ArgumentException("Invalid AWS.Cryptography.DbEncryptionSDK.DynamoDb.VirtualTransform state");
    }
    internal static software.amazon.cryptography.dbencryptionsdk.dynamodb.internaldafny.types._IVirtualTransform ToDafny_N3_aws__N12_cryptography__N15_dbEncryptionSdk__N8_dynamoDb__S16_VirtualTransform(AWS.Cryptography.DbEncryptionSDK.DynamoDb.VirtualTransform value)
    {
      if (value.IsSetUpper())
      {
        return software.amazon.cryptography.dbencryptionsdk.dynamodb.internaldafny.types.VirtualTransform.create_upper(ToDafny_N3_aws__N12_cryptography__N15_dbEncryptionSdk__N8_dynamoDb__S16_VirtualTransform__M5_upper(value.Upper));
      }
      if (value.IsSetLower())
      {
        return software.amazon.cryptography.dbencryptionsdk.dynamodb.internaldafny.types.VirtualTransform.create_lower(ToDafny_N3_aws__N12_cryptography__N15_dbEncryptionSdk__N8_dynamoDb__S16_VirtualTransform__M5_lower(value.Lower));
      }
      if (value.IsSetInsert())
      {
        return software.amazon.cryptography.dbencryptionsdk.dynamodb.internaldafny.types.VirtualTransform.create_insert(ToDafny_N3_aws__N12_cryptography__N15_dbEncryptionSdk__N8_dynamoDb__S16_VirtualTransform__M6_insert(value.Insert));
      }
      if (value.IsSetPrefix())
      {
        return software.amazon.cryptography.dbencryptionsdk.dynamodb.internaldafny.types.VirtualTransform.create_prefix(ToDafny_N3_aws__N12_cryptography__N15_dbEncryptionSdk__N8_dynamoDb__S16_VirtualTransform__M6_prefix(value.Prefix));
      }
      if (value.IsSetSuffix())
      {
        return software.amazon.cryptography.dbencryptionsdk.dynamodb.internaldafny.types.VirtualTransform.create_suffix(ToDafny_N3_aws__N12_cryptography__N15_dbEncryptionSdk__N8_dynamoDb__S16_VirtualTransform__M6_suffix(value.Suffix));
      }
      if (value.IsSetSubstring())
      {
        return software.amazon.cryptography.dbencryptionsdk.dynamodb.internaldafny.types.VirtualTransform.create_substring(ToDafny_N3_aws__N12_cryptography__N15_dbEncryptionSdk__N8_dynamoDb__S16_VirtualTransform__M9_substring(value.Substring));
      }
      if (value.IsSetSegment())
      {
        return software.amazon.cryptography.dbencryptionsdk.dynamodb.internaldafny.types.VirtualTransform.create_segment(ToDafny_N3_aws__N12_cryptography__N15_dbEncryptionSdk__N8_dynamoDb__S16_VirtualTransform__M7_segment(value.Segment));
      }
      if (value.IsSetSegments())
      {
        return software.amazon.cryptography.dbencryptionsdk.dynamodb.internaldafny.types.VirtualTransform.create_segments(ToDafny_N3_aws__N12_cryptography__N15_dbEncryptionSdk__N8_dynamoDb__S16_VirtualTransform__M8_segments(value.Segments));
      }
      throw new System.ArgumentException("Invalid AWS.Cryptography.DbEncryptionSDK.DynamoDb.VirtualTransform state");
    }
    internal static AWS.Cryptography.DbEncryptionSDK.DynamoDb.SingleKeyStore FromDafny_N3_aws__N12_cryptography__N15_dbEncryptionSdk__N8_dynamoDb__S15_BeaconKeySource__M6_single(software.amazon.cryptography.dbencryptionsdk.dynamodb.internaldafny.types._ISingleKeyStore value)
    {
      return FromDafny_N3_aws__N12_cryptography__N15_dbEncryptionSdk__N8_dynamoDb__S14_SingleKeyStore(value);
    }
    internal static software.amazon.cryptography.dbencryptionsdk.dynamodb.internaldafny.types._ISingleKeyStore ToDafny_N3_aws__N12_cryptography__N15_dbEncryptionSdk__N8_dynamoDb__S15_BeaconKeySource__M6_single(AWS.Cryptography.DbEncryptionSDK.DynamoDb.SingleKeyStore value)
    {
      return ToDafny_N3_aws__N12_cryptography__N15_dbEncryptionSdk__N8_dynamoDb__S14_SingleKeyStore(value);
    }
    internal static AWS.Cryptography.DbEncryptionSDK.DynamoDb.MultiKeyStore FromDafny_N3_aws__N12_cryptography__N15_dbEncryptionSdk__N8_dynamoDb__S15_BeaconKeySource__M5_multi(software.amazon.cryptography.dbencryptionsdk.dynamodb.internaldafny.types._IMultiKeyStore value)
    {
      return FromDafny_N3_aws__N12_cryptography__N15_dbEncryptionSdk__N8_dynamoDb__S13_MultiKeyStore(value);
    }
    internal static software.amazon.cryptography.dbencryptionsdk.dynamodb.internaldafny.types._IMultiKeyStore ToDafny_N3_aws__N12_cryptography__N15_dbEncryptionSdk__N8_dynamoDb__S15_BeaconKeySource__M5_multi(AWS.Cryptography.DbEncryptionSDK.DynamoDb.MultiKeyStore value)
    {
      return ToDafny_N3_aws__N12_cryptography__N15_dbEncryptionSdk__N8_dynamoDb__S13_MultiKeyStore(value);
    }
    internal static AWS.Cryptography.DbEncryptionSDK.DynamoDb.PartOnly FromDafny_N3_aws__N12_cryptography__N15_dbEncryptionSdk__N8_dynamoDb__S11_BeaconStyle__M8_partOnly(software.amazon.cryptography.dbencryptionsdk.dynamodb.internaldafny.types._IPartOnly value)
    {
      return FromDafny_N3_aws__N12_cryptography__N15_dbEncryptionSdk__N8_dynamoDb__S8_PartOnly(value);
    }
    internal static software.amazon.cryptography.dbencryptionsdk.dynamodb.internaldafny.types._IPartOnly ToDafny_N3_aws__N12_cryptography__N15_dbEncryptionSdk__N8_dynamoDb__S11_BeaconStyle__M8_partOnly(AWS.Cryptography.DbEncryptionSDK.DynamoDb.PartOnly value)
    {
      return ToDafny_N3_aws__N12_cryptography__N15_dbEncryptionSdk__N8_dynamoDb__S8_PartOnly(value);
    }
    internal static AWS.Cryptography.DbEncryptionSDK.DynamoDb.Shared FromDafny_N3_aws__N12_cryptography__N15_dbEncryptionSdk__N8_dynamoDb__S11_BeaconStyle__M6_shared(software.amazon.cryptography.dbencryptionsdk.dynamodb.internaldafny.types._IShared value)
    {
      return FromDafny_N3_aws__N12_cryptography__N15_dbEncryptionSdk__N8_dynamoDb__S6_Shared(value);
    }
    internal static software.amazon.cryptography.dbencryptionsdk.dynamodb.internaldafny.types._IShared ToDafny_N3_aws__N12_cryptography__N15_dbEncryptionSdk__N8_dynamoDb__S11_BeaconStyle__M6_shared(AWS.Cryptography.DbEncryptionSDK.DynamoDb.Shared value)
    {
      return ToDafny_N3_aws__N12_cryptography__N15_dbEncryptionSdk__N8_dynamoDb__S6_Shared(value);
    }
    internal static AWS.Cryptography.DbEncryptionSDK.DynamoDb.AsSet FromDafny_N3_aws__N12_cryptography__N15_dbEncryptionSdk__N8_dynamoDb__S11_BeaconStyle__M5_asSet(software.amazon.cryptography.dbencryptionsdk.dynamodb.internaldafny.types._IAsSet value)
    {
      return FromDafny_N3_aws__N12_cryptography__N15_dbEncryptionSdk__N8_dynamoDb__S5_AsSet(value);
    }
    internal static software.amazon.cryptography.dbencryptionsdk.dynamodb.internaldafny.types._IAsSet ToDafny_N3_aws__N12_cryptography__N15_dbEncryptionSdk__N8_dynamoDb__S11_BeaconStyle__M5_asSet(AWS.Cryptography.DbEncryptionSDK.DynamoDb.AsSet value)
    {
      return ToDafny_N3_aws__N12_cryptography__N15_dbEncryptionSdk__N8_dynamoDb__S5_AsSet(value);
    }
    internal static AWS.Cryptography.DbEncryptionSDK.DynamoDb.SharedSet FromDafny_N3_aws__N12_cryptography__N15_dbEncryptionSdk__N8_dynamoDb__S11_BeaconStyle__M9_sharedSet(software.amazon.cryptography.dbencryptionsdk.dynamodb.internaldafny.types._ISharedSet value)
    {
      return FromDafny_N3_aws__N12_cryptography__N15_dbEncryptionSdk__N8_dynamoDb__S9_SharedSet(value);
    }
    internal static software.amazon.cryptography.dbencryptionsdk.dynamodb.internaldafny.types._ISharedSet ToDafny_N3_aws__N12_cryptography__N15_dbEncryptionSdk__N8_dynamoDb__S11_BeaconStyle__M9_sharedSet(AWS.Cryptography.DbEncryptionSDK.DynamoDb.SharedSet value)
    {
      return ToDafny_N3_aws__N12_cryptography__N15_dbEncryptionSdk__N8_dynamoDb__S9_SharedSet(value);
    }
    internal static AWS.Cryptography.DbEncryptionSDK.DynamoDb.IDynamoDbKeyBranchKeyIdSupplier FromDafny_N3_aws__N12_cryptography__N15_dbEncryptionSdk__N8_dynamoDb__S48_CreateDynamoDbEncryptionBranchKeyIdSupplierInput__M25_ddbKeyBranchKeyIdSupplier(software.amazon.cryptography.dbencryptionsdk.dynamodb.internaldafny.types.IDynamoDbKeyBranchKeyIdSupplier value)
    {
      return FromDafny_N3_aws__N12_cryptography__N15_dbEncryptionSdk__N8_dynamoDb__S39_DynamoDbKeyBranchKeyIdSupplierReference(value);
    }
    internal static software.amazon.cryptography.dbencryptionsdk.dynamodb.internaldafny.types.IDynamoDbKeyBranchKeyIdSupplier ToDafny_N3_aws__N12_cryptography__N15_dbEncryptionSdk__N8_dynamoDb__S48_CreateDynamoDbEncryptionBranchKeyIdSupplierInput__M25_ddbKeyBranchKeyIdSupplier(AWS.Cryptography.DbEncryptionSDK.DynamoDb.IDynamoDbKeyBranchKeyIdSupplier value)
    {
      return ToDafny_N3_aws__N12_cryptography__N15_dbEncryptionSdk__N8_dynamoDb__S39_DynamoDbKeyBranchKeyIdSupplierReference(value);
    }
    internal static AWS.Cryptography.MaterialProviders.IBranchKeyIdSupplier FromDafny_N3_aws__N12_cryptography__N15_dbEncryptionSdk__N8_dynamoDb__S49_CreateDynamoDbEncryptionBranchKeyIdSupplierOutput__M19_branchKeyIdSupplier(software.amazon.cryptography.materialproviders.internaldafny.types.IBranchKeyIdSupplier value)
    {
      return FromDafny_N3_aws__N12_cryptography__N17_materialProviders__S28_BranchKeyIdSupplierReference(value);
    }
    internal static software.amazon.cryptography.materialproviders.internaldafny.types.IBranchKeyIdSupplier ToDafny_N3_aws__N12_cryptography__N15_dbEncryptionSdk__N8_dynamoDb__S49_CreateDynamoDbEncryptionBranchKeyIdSupplierOutput__M19_branchKeyIdSupplier(AWS.Cryptography.MaterialProviders.IBranchKeyIdSupplier value)
    {
      return ToDafny_N3_aws__N12_cryptography__N17_materialProviders__S28_BranchKeyIdSupplierReference(value);
    }
    internal static string FromDafny_N3_aws__N12_cryptography__N15_dbEncryptionSdk__N8_dynamoDb__S27_DynamoDbEncryptionException__M7_message(Dafny.ISequence<char> value)
    {
      return FromDafny_N6_smithy__N3_api__S6_String(value);
    }
    internal static Dafny.ISequence<char> ToDafny_N3_aws__N12_cryptography__N15_dbEncryptionSdk__N8_dynamoDb__S27_DynamoDbEncryptionException__M7_message(string value)
    {
      return ToDafny_N6_smithy__N3_api__S6_String(value);
    }
    internal static System.Collections.Generic.Dictionary<string, Amazon.DynamoDBv2.Model.AttributeValue> FromDafny_N3_aws__N12_cryptography__N15_dbEncryptionSdk__N8_dynamoDb__S29_GetBranchKeyIdFromDdbKeyInput__M6_ddbKey(Dafny.IMap<Dafny.ISequence<char>, software.amazon.cryptography.services.dynamodb.internaldafny.types._IAttributeValue> value)
    {
      return FromDafny_N3_com__N9_amazonaws__N8_dynamodb__S3_Key(value);
    }
    internal static Dafny.IMap<Dafny.ISequence<char>, software.amazon.cryptography.services.dynamodb.internaldafny.types._IAttributeValue> ToDafny_N3_aws__N12_cryptography__N15_dbEncryptionSdk__N8_dynamoDb__S29_GetBranchKeyIdFromDdbKeyInput__M6_ddbKey(System.Collections.Generic.Dictionary<string, Amazon.DynamoDBv2.Model.AttributeValue> value)
    {
      return ToDafny_N3_com__N9_amazonaws__N8_dynamodb__S3_Key(value);
    }
    internal static string FromDafny_N3_aws__N12_cryptography__N15_dbEncryptionSdk__N8_dynamoDb__S30_GetBranchKeyIdFromDdbKeyOutput__M11_branchKeyId(Dafny.ISequence<char> value)
    {
      return FromDafny_N6_smithy__N3_api__S6_String(value);
    }
    internal static Dafny.ISequence<char> ToDafny_N3_aws__N12_cryptography__N15_dbEncryptionSdk__N8_dynamoDb__S30_GetBranchKeyIdFromDdbKeyOutput__M11_branchKeyId(string value)
    {
      return ToDafny_N6_smithy__N3_api__S6_String(value);
    }
    internal static AWS.Cryptography.DbEncryptionSDK.DynamoDb.Upper FromDafny_N3_aws__N12_cryptography__N15_dbEncryptionSdk__N8_dynamoDb__S16_VirtualTransform__M5_upper(software.amazon.cryptography.dbencryptionsdk.dynamodb.internaldafny.types._IUpper value)
    {
      return FromDafny_N3_aws__N12_cryptography__N15_dbEncryptionSdk__N8_dynamoDb__S5_Upper(value);
    }
    internal static software.amazon.cryptography.dbencryptionsdk.dynamodb.internaldafny.types._IUpper ToDafny_N3_aws__N12_cryptography__N15_dbEncryptionSdk__N8_dynamoDb__S16_VirtualTransform__M5_upper(AWS.Cryptography.DbEncryptionSDK.DynamoDb.Upper value)
    {
      return ToDafny_N3_aws__N12_cryptography__N15_dbEncryptionSdk__N8_dynamoDb__S5_Upper(value);
    }
    internal static AWS.Cryptography.DbEncryptionSDK.DynamoDb.Lower FromDafny_N3_aws__N12_cryptography__N15_dbEncryptionSdk__N8_dynamoDb__S16_VirtualTransform__M5_lower(software.amazon.cryptography.dbencryptionsdk.dynamodb.internaldafny.types._ILower value)
    {
      return FromDafny_N3_aws__N12_cryptography__N15_dbEncryptionSdk__N8_dynamoDb__S5_Lower(value);
    }
    internal static software.amazon.cryptography.dbencryptionsdk.dynamodb.internaldafny.types._ILower ToDafny_N3_aws__N12_cryptography__N15_dbEncryptionSdk__N8_dynamoDb__S16_VirtualTransform__M5_lower(AWS.Cryptography.DbEncryptionSDK.DynamoDb.Lower value)
    {
      return ToDafny_N3_aws__N12_cryptography__N15_dbEncryptionSdk__N8_dynamoDb__S5_Lower(value);
    }
    internal static AWS.Cryptography.DbEncryptionSDK.DynamoDb.Insert FromDafny_N3_aws__N12_cryptography__N15_dbEncryptionSdk__N8_dynamoDb__S16_VirtualTransform__M6_insert(software.amazon.cryptography.dbencryptionsdk.dynamodb.internaldafny.types._IInsert value)
    {
      return FromDafny_N3_aws__N12_cryptography__N15_dbEncryptionSdk__N8_dynamoDb__S6_Insert(value);
    }
    internal static software.amazon.cryptography.dbencryptionsdk.dynamodb.internaldafny.types._IInsert ToDafny_N3_aws__N12_cryptography__N15_dbEncryptionSdk__N8_dynamoDb__S16_VirtualTransform__M6_insert(AWS.Cryptography.DbEncryptionSDK.DynamoDb.Insert value)
    {
      return ToDafny_N3_aws__N12_cryptography__N15_dbEncryptionSdk__N8_dynamoDb__S6_Insert(value);
    }
    internal static AWS.Cryptography.DbEncryptionSDK.DynamoDb.GetPrefix FromDafny_N3_aws__N12_cryptography__N15_dbEncryptionSdk__N8_dynamoDb__S16_VirtualTransform__M6_prefix(software.amazon.cryptography.dbencryptionsdk.dynamodb.internaldafny.types._IGetPrefix value)
    {
      return FromDafny_N3_aws__N12_cryptography__N15_dbEncryptionSdk__N8_dynamoDb__S9_GetPrefix(value);
    }
    internal static software.amazon.cryptography.dbencryptionsdk.dynamodb.internaldafny.types._IGetPrefix ToDafny_N3_aws__N12_cryptography__N15_dbEncryptionSdk__N8_dynamoDb__S16_VirtualTransform__M6_prefix(AWS.Cryptography.DbEncryptionSDK.DynamoDb.GetPrefix value)
    {
      return ToDafny_N3_aws__N12_cryptography__N15_dbEncryptionSdk__N8_dynamoDb__S9_GetPrefix(value);
    }
    internal static AWS.Cryptography.DbEncryptionSDK.DynamoDb.GetSuffix FromDafny_N3_aws__N12_cryptography__N15_dbEncryptionSdk__N8_dynamoDb__S16_VirtualTransform__M6_suffix(software.amazon.cryptography.dbencryptionsdk.dynamodb.internaldafny.types._IGetSuffix value)
    {
      return FromDafny_N3_aws__N12_cryptography__N15_dbEncryptionSdk__N8_dynamoDb__S9_GetSuffix(value);
    }
    internal static software.amazon.cryptography.dbencryptionsdk.dynamodb.internaldafny.types._IGetSuffix ToDafny_N3_aws__N12_cryptography__N15_dbEncryptionSdk__N8_dynamoDb__S16_VirtualTransform__M6_suffix(AWS.Cryptography.DbEncryptionSDK.DynamoDb.GetSuffix value)
    {
      return ToDafny_N3_aws__N12_cryptography__N15_dbEncryptionSdk__N8_dynamoDb__S9_GetSuffix(value);
    }
    internal static AWS.Cryptography.DbEncryptionSDK.DynamoDb.GetSubstring FromDafny_N3_aws__N12_cryptography__N15_dbEncryptionSdk__N8_dynamoDb__S16_VirtualTransform__M9_substring(software.amazon.cryptography.dbencryptionsdk.dynamodb.internaldafny.types._IGetSubstring value)
    {
      return FromDafny_N3_aws__N12_cryptography__N15_dbEncryptionSdk__N8_dynamoDb__S12_GetSubstring(value);
    }
    internal static software.amazon.cryptography.dbencryptionsdk.dynamodb.internaldafny.types._IGetSubstring ToDafny_N3_aws__N12_cryptography__N15_dbEncryptionSdk__N8_dynamoDb__S16_VirtualTransform__M9_substring(AWS.Cryptography.DbEncryptionSDK.DynamoDb.GetSubstring value)
    {
      return ToDafny_N3_aws__N12_cryptography__N15_dbEncryptionSdk__N8_dynamoDb__S12_GetSubstring(value);
    }
    internal static AWS.Cryptography.DbEncryptionSDK.DynamoDb.GetSegment FromDafny_N3_aws__N12_cryptography__N15_dbEncryptionSdk__N8_dynamoDb__S16_VirtualTransform__M7_segment(software.amazon.cryptography.dbencryptionsdk.dynamodb.internaldafny.types._IGetSegment value)
    {
      return FromDafny_N3_aws__N12_cryptography__N15_dbEncryptionSdk__N8_dynamoDb__S10_GetSegment(value);
    }
    internal static software.amazon.cryptography.dbencryptionsdk.dynamodb.internaldafny.types._IGetSegment ToDafny_N3_aws__N12_cryptography__N15_dbEncryptionSdk__N8_dynamoDb__S16_VirtualTransform__M7_segment(AWS.Cryptography.DbEncryptionSDK.DynamoDb.GetSegment value)
    {
      return ToDafny_N3_aws__N12_cryptography__N15_dbEncryptionSdk__N8_dynamoDb__S10_GetSegment(value);
    }
    internal static AWS.Cryptography.DbEncryptionSDK.DynamoDb.GetSegments FromDafny_N3_aws__N12_cryptography__N15_dbEncryptionSdk__N8_dynamoDb__S16_VirtualTransform__M8_segments(software.amazon.cryptography.dbencryptionsdk.dynamodb.internaldafny.types._IGetSegments value)
    {
      return FromDafny_N3_aws__N12_cryptography__N15_dbEncryptionSdk__N8_dynamoDb__S11_GetSegments(value);
    }
    internal static software.amazon.cryptography.dbencryptionsdk.dynamodb.internaldafny.types._IGetSegments ToDafny_N3_aws__N12_cryptography__N15_dbEncryptionSdk__N8_dynamoDb__S16_VirtualTransform__M8_segments(AWS.Cryptography.DbEncryptionSDK.DynamoDb.GetSegments value)
    {
      return ToDafny_N3_aws__N12_cryptography__N15_dbEncryptionSdk__N8_dynamoDb__S11_GetSegments(value);
    }
    internal static AWS.Cryptography.DbEncryptionSDK.DynamoDb.SingleKeyStore FromDafny_N3_aws__N12_cryptography__N15_dbEncryptionSdk__N8_dynamoDb__S14_SingleKeyStore(software.amazon.cryptography.dbencryptionsdk.dynamodb.internaldafny.types._ISingleKeyStore value)
    {
      software.amazon.cryptography.dbencryptionsdk.dynamodb.internaldafny.types.SingleKeyStore concrete = (software.amazon.cryptography.dbencryptionsdk.dynamodb.internaldafny.types.SingleKeyStore)value; AWS.Cryptography.DbEncryptionSDK.DynamoDb.SingleKeyStore converted = new AWS.Cryptography.DbEncryptionSDK.DynamoDb.SingleKeyStore(); converted.KeyId = (string)FromDafny_N3_aws__N12_cryptography__N15_dbEncryptionSdk__N8_dynamoDb__S14_SingleKeyStore__M5_keyId(concrete._keyId);
      converted.CacheTTL = (int)FromDafny_N3_aws__N12_cryptography__N15_dbEncryptionSdk__N8_dynamoDb__S14_SingleKeyStore__M8_cacheTTL(concrete._cacheTTL); return converted;
    }
    internal static software.amazon.cryptography.dbencryptionsdk.dynamodb.internaldafny.types._ISingleKeyStore ToDafny_N3_aws__N12_cryptography__N15_dbEncryptionSdk__N8_dynamoDb__S14_SingleKeyStore(AWS.Cryptography.DbEncryptionSDK.DynamoDb.SingleKeyStore value)
    {

      return new software.amazon.cryptography.dbencryptionsdk.dynamodb.internaldafny.types.SingleKeyStore(ToDafny_N3_aws__N12_cryptography__N15_dbEncryptionSdk__N8_dynamoDb__S14_SingleKeyStore__M5_keyId(value.KeyId), ToDafny_N3_aws__N12_cryptography__N15_dbEncryptionSdk__N8_dynamoDb__S14_SingleKeyStore__M8_cacheTTL(value.CacheTTL));
    }
    internal static AWS.Cryptography.DbEncryptionSDK.DynamoDb.MultiKeyStore FromDafny_N3_aws__N12_cryptography__N15_dbEncryptionSdk__N8_dynamoDb__S13_MultiKeyStore(software.amazon.cryptography.dbencryptionsdk.dynamodb.internaldafny.types._IMultiKeyStore value)
    {
      software.amazon.cryptography.dbencryptionsdk.dynamodb.internaldafny.types.MultiKeyStore concrete = (software.amazon.cryptography.dbencryptionsdk.dynamodb.internaldafny.types.MultiKeyStore)value; AWS.Cryptography.DbEncryptionSDK.DynamoDb.MultiKeyStore converted = new AWS.Cryptography.DbEncryptionSDK.DynamoDb.MultiKeyStore(); converted.KeyFieldName = (string)FromDafny_N3_aws__N12_cryptography__N15_dbEncryptionSdk__N8_dynamoDb__S13_MultiKeyStore__M12_keyFieldName(concrete._keyFieldName);
      converted.CacheTTL = (int)FromDafny_N3_aws__N12_cryptography__N15_dbEncryptionSdk__N8_dynamoDb__S13_MultiKeyStore__M8_cacheTTL(concrete._cacheTTL);
      if (concrete._cache.is_Some) converted.Cache = (AWS.Cryptography.MaterialProviders.CacheType)FromDafny_N3_aws__N12_cryptography__N15_dbEncryptionSdk__N8_dynamoDb__S13_MultiKeyStore__M5_cache(concrete._cache); return converted;
    }
    internal static software.amazon.cryptography.dbencryptionsdk.dynamodb.internaldafny.types._IMultiKeyStore ToDafny_N3_aws__N12_cryptography__N15_dbEncryptionSdk__N8_dynamoDb__S13_MultiKeyStore(AWS.Cryptography.DbEncryptionSDK.DynamoDb.MultiKeyStore value)
    {
      AWS.Cryptography.MaterialProviders.CacheType var_cache = value.IsSetCache() ? value.Cache : (AWS.Cryptography.MaterialProviders.CacheType)null;
      return new software.amazon.cryptography.dbencryptionsdk.dynamodb.internaldafny.types.MultiKeyStore(ToDafny_N3_aws__N12_cryptography__N15_dbEncryptionSdk__N8_dynamoDb__S13_MultiKeyStore__M12_keyFieldName(value.KeyFieldName), ToDafny_N3_aws__N12_cryptography__N15_dbEncryptionSdk__N8_dynamoDb__S13_MultiKeyStore__M8_cacheTTL(value.CacheTTL), ToDafny_N3_aws__N12_cryptography__N15_dbEncryptionSdk__N8_dynamoDb__S13_MultiKeyStore__M5_cache(var_cache));
    }
    internal static AWS.Cryptography.DbEncryptionSDK.DynamoDb.PartOnly FromDafny_N3_aws__N12_cryptography__N15_dbEncryptionSdk__N8_dynamoDb__S8_PartOnly(software.amazon.cryptography.dbencryptionsdk.dynamodb.internaldafny.types._IPartOnly value)
    {
      software.amazon.cryptography.dbencryptionsdk.dynamodb.internaldafny.types.PartOnly concrete = (software.amazon.cryptography.dbencryptionsdk.dynamodb.internaldafny.types.PartOnly)value; AWS.Cryptography.DbEncryptionSDK.DynamoDb.PartOnly converted = new AWS.Cryptography.DbEncryptionSDK.DynamoDb.PartOnly(); return converted;
    }
    internal static software.amazon.cryptography.dbencryptionsdk.dynamodb.internaldafny.types._IPartOnly ToDafny_N3_aws__N12_cryptography__N15_dbEncryptionSdk__N8_dynamoDb__S8_PartOnly(AWS.Cryptography.DbEncryptionSDK.DynamoDb.PartOnly value)
    {

      return new software.amazon.cryptography.dbencryptionsdk.dynamodb.internaldafny.types.PartOnly();
    }
    internal static AWS.Cryptography.DbEncryptionSDK.DynamoDb.Shared FromDafny_N3_aws__N12_cryptography__N15_dbEncryptionSdk__N8_dynamoDb__S6_Shared(software.amazon.cryptography.dbencryptionsdk.dynamodb.internaldafny.types._IShared value)
    {
      software.amazon.cryptography.dbencryptionsdk.dynamodb.internaldafny.types.Shared concrete = (software.amazon.cryptography.dbencryptionsdk.dynamodb.internaldafny.types.Shared)value; AWS.Cryptography.DbEncryptionSDK.DynamoDb.Shared converted = new AWS.Cryptography.DbEncryptionSDK.DynamoDb.Shared(); converted.Other = (string)FromDafny_N3_aws__N12_cryptography__N15_dbEncryptionSdk__N8_dynamoDb__S6_Shared__M5_other(concrete._other); return converted;
    }
    internal static software.amazon.cryptography.dbencryptionsdk.dynamodb.internaldafny.types._IShared ToDafny_N3_aws__N12_cryptography__N15_dbEncryptionSdk__N8_dynamoDb__S6_Shared(AWS.Cryptography.DbEncryptionSDK.DynamoDb.Shared value)
    {

      return new software.amazon.cryptography.dbencryptionsdk.dynamodb.internaldafny.types.Shared(ToDafny_N3_aws__N12_cryptography__N15_dbEncryptionSdk__N8_dynamoDb__S6_Shared__M5_other(value.Other));
    }
    internal static AWS.Cryptography.DbEncryptionSDK.DynamoDb.AsSet FromDafny_N3_aws__N12_cryptography__N15_dbEncryptionSdk__N8_dynamoDb__S5_AsSet(software.amazon.cryptography.dbencryptionsdk.dynamodb.internaldafny.types._IAsSet value)
    {
      software.amazon.cryptography.dbencryptionsdk.dynamodb.internaldafny.types.AsSet concrete = (software.amazon.cryptography.dbencryptionsdk.dynamodb.internaldafny.types.AsSet)value; AWS.Cryptography.DbEncryptionSDK.DynamoDb.AsSet converted = new AWS.Cryptography.DbEncryptionSDK.DynamoDb.AsSet(); return converted;
    }
    internal static software.amazon.cryptography.dbencryptionsdk.dynamodb.internaldafny.types._IAsSet ToDafny_N3_aws__N12_cryptography__N15_dbEncryptionSdk__N8_dynamoDb__S5_AsSet(AWS.Cryptography.DbEncryptionSDK.DynamoDb.AsSet value)
    {

      return new software.amazon.cryptography.dbencryptionsdk.dynamodb.internaldafny.types.AsSet();
    }
    internal static AWS.Cryptography.DbEncryptionSDK.DynamoDb.SharedSet FromDafny_N3_aws__N12_cryptography__N15_dbEncryptionSdk__N8_dynamoDb__S9_SharedSet(software.amazon.cryptography.dbencryptionsdk.dynamodb.internaldafny.types._ISharedSet value)
    {
      software.amazon.cryptography.dbencryptionsdk.dynamodb.internaldafny.types.SharedSet concrete = (software.amazon.cryptography.dbencryptionsdk.dynamodb.internaldafny.types.SharedSet)value; AWS.Cryptography.DbEncryptionSDK.DynamoDb.SharedSet converted = new AWS.Cryptography.DbEncryptionSDK.DynamoDb.SharedSet(); converted.Other = (string)FromDafny_N3_aws__N12_cryptography__N15_dbEncryptionSdk__N8_dynamoDb__S9_SharedSet__M5_other(concrete._other); return converted;
    }
    internal static software.amazon.cryptography.dbencryptionsdk.dynamodb.internaldafny.types._ISharedSet ToDafny_N3_aws__N12_cryptography__N15_dbEncryptionSdk__N8_dynamoDb__S9_SharedSet(AWS.Cryptography.DbEncryptionSDK.DynamoDb.SharedSet value)
    {

      return new software.amazon.cryptography.dbencryptionsdk.dynamodb.internaldafny.types.SharedSet(ToDafny_N3_aws__N12_cryptography__N15_dbEncryptionSdk__N8_dynamoDb__S9_SharedSet__M5_other(value.Other));
    }
    public static AWS.Cryptography.DbEncryptionSDK.DynamoDb.IDynamoDbKeyBranchKeyIdSupplier FromDafny_N3_aws__N12_cryptography__N15_dbEncryptionSdk__N8_dynamoDb__S39_DynamoDbKeyBranchKeyIdSupplierReference(software.amazon.cryptography.dbencryptionsdk.dynamodb.internaldafny.types.IDynamoDbKeyBranchKeyIdSupplier value)
    {
      if (value is NativeWrapper_DynamoDbKeyBranchKeyIdSupplier nativeWrapper) return nativeWrapper._impl;
      return new DynamoDbKeyBranchKeyIdSupplier(value);

    }
    public static software.amazon.cryptography.dbencryptionsdk.dynamodb.internaldafny.types.IDynamoDbKeyBranchKeyIdSupplier ToDafny_N3_aws__N12_cryptography__N15_dbEncryptionSdk__N8_dynamoDb__S39_DynamoDbKeyBranchKeyIdSupplierReference(AWS.Cryptography.DbEncryptionSDK.DynamoDb.IDynamoDbKeyBranchKeyIdSupplier value)
    {
      switch (value)
      {
        case DynamoDbKeyBranchKeyIdSupplier valueWithImpl:
          return valueWithImpl._impl;
        case DynamoDbKeyBranchKeyIdSupplierBase nativeImpl:
          return new NativeWrapper_DynamoDbKeyBranchKeyIdSupplier(nativeImpl);
        default:
          throw new System.ArgumentException(
              "Custom implementations of DynamoDbKeyBranchKeyIdSupplier must extend DynamoDbKeyBranchKeyIdSupplierBase.");
      }
    }
    internal static AWS.Cryptography.MaterialProviders.IBranchKeyIdSupplier FromDafny_N3_aws__N12_cryptography__N17_materialProviders__S28_BranchKeyIdSupplierReference(software.amazon.cryptography.materialproviders.internaldafny.types.IBranchKeyIdSupplier value)
    {
      // This is converting a reference type in a dependant module.
      // Therefore it defers to the dependant module for conversion
      return AWS.Cryptography.MaterialProviders.TypeConversion.FromDafny_N3_aws__N12_cryptography__N17_materialProviders__S28_BranchKeyIdSupplierReference(value);
    }
    internal static software.amazon.cryptography.materialproviders.internaldafny.types.IBranchKeyIdSupplier ToDafny_N3_aws__N12_cryptography__N17_materialProviders__S28_BranchKeyIdSupplierReference(AWS.Cryptography.MaterialProviders.IBranchKeyIdSupplier value)
    {
      // This is converting a reference type in a dependant module.
      // Therefore it defers to the dependant module for conversion
      return AWS.Cryptography.MaterialProviders.TypeConversion.ToDafny_N3_aws__N12_cryptography__N17_materialProviders__S28_BranchKeyIdSupplierReference(value);
    }
    internal static string FromDafny_N6_smithy__N3_api__S6_String(Dafny.ISequence<char> value)
    {
      return new string(value.Elements);
    }
    internal static Dafny.ISequence<char> ToDafny_N6_smithy__N3_api__S6_String(string value)
    {
      return Dafny.Sequence<char>.FromString(value);
    }
    internal static System.Collections.Generic.Dictionary<string, Amazon.DynamoDBv2.Model.AttributeValue> FromDafny_N3_com__N9_amazonaws__N8_dynamodb__S3_Key(Dafny.IMap<Dafny.ISequence<char>, software.amazon.cryptography.services.dynamodb.internaldafny.types._IAttributeValue> value)
    {
      return value.ItemEnumerable.ToDictionary(pair => FromDafny_N3_com__N9_amazonaws__N8_dynamodb__S3_Key__M3_key(pair.Car), pair => FromDafny_N3_com__N9_amazonaws__N8_dynamodb__S3_Key__M5_value(pair.Cdr));
    }
    internal static Dafny.IMap<Dafny.ISequence<char>, software.amazon.cryptography.services.dynamodb.internaldafny.types._IAttributeValue> ToDafny_N3_com__N9_amazonaws__N8_dynamodb__S3_Key(System.Collections.Generic.Dictionary<string, Amazon.DynamoDBv2.Model.AttributeValue> value)
    {
      return Dafny.Map<Dafny.ISequence<char>, software.amazon.cryptography.services.dynamodb.internaldafny.types._IAttributeValue>.FromCollection(value.Select(pair =>
         new Dafny.Pair<Dafny.ISequence<char>, software.amazon.cryptography.services.dynamodb.internaldafny.types._IAttributeValue>(ToDafny_N3_com__N9_amazonaws__N8_dynamodb__S3_Key__M3_key(pair.Key), ToDafny_N3_com__N9_amazonaws__N8_dynamodb__S3_Key__M5_value(pair.Value))
     ));
    }
    internal static AWS.Cryptography.DbEncryptionSDK.DynamoDb.Upper FromDafny_N3_aws__N12_cryptography__N15_dbEncryptionSdk__N8_dynamoDb__S5_Upper(software.amazon.cryptography.dbencryptionsdk.dynamodb.internaldafny.types._IUpper value)
    {
      software.amazon.cryptography.dbencryptionsdk.dynamodb.internaldafny.types.Upper concrete = (software.amazon.cryptography.dbencryptionsdk.dynamodb.internaldafny.types.Upper)value; AWS.Cryptography.DbEncryptionSDK.DynamoDb.Upper converted = new AWS.Cryptography.DbEncryptionSDK.DynamoDb.Upper(); return converted;
    }
    internal static software.amazon.cryptography.dbencryptionsdk.dynamodb.internaldafny.types._IUpper ToDafny_N3_aws__N12_cryptography__N15_dbEncryptionSdk__N8_dynamoDb__S5_Upper(AWS.Cryptography.DbEncryptionSDK.DynamoDb.Upper value)
    {

      return new software.amazon.cryptography.dbencryptionsdk.dynamodb.internaldafny.types.Upper();
    }
    internal static AWS.Cryptography.DbEncryptionSDK.DynamoDb.Lower FromDafny_N3_aws__N12_cryptography__N15_dbEncryptionSdk__N8_dynamoDb__S5_Lower(software.amazon.cryptography.dbencryptionsdk.dynamodb.internaldafny.types._ILower value)
    {
      software.amazon.cryptography.dbencryptionsdk.dynamodb.internaldafny.types.Lower concrete = (software.amazon.cryptography.dbencryptionsdk.dynamodb.internaldafny.types.Lower)value; AWS.Cryptography.DbEncryptionSDK.DynamoDb.Lower converted = new AWS.Cryptography.DbEncryptionSDK.DynamoDb.Lower(); return converted;
    }
    internal static software.amazon.cryptography.dbencryptionsdk.dynamodb.internaldafny.types._ILower ToDafny_N3_aws__N12_cryptography__N15_dbEncryptionSdk__N8_dynamoDb__S5_Lower(AWS.Cryptography.DbEncryptionSDK.DynamoDb.Lower value)
    {

      return new software.amazon.cryptography.dbencryptionsdk.dynamodb.internaldafny.types.Lower();
    }
    internal static AWS.Cryptography.DbEncryptionSDK.DynamoDb.Insert FromDafny_N3_aws__N12_cryptography__N15_dbEncryptionSdk__N8_dynamoDb__S6_Insert(software.amazon.cryptography.dbencryptionsdk.dynamodb.internaldafny.types._IInsert value)
    {
      software.amazon.cryptography.dbencryptionsdk.dynamodb.internaldafny.types.Insert concrete = (software.amazon.cryptography.dbencryptionsdk.dynamodb.internaldafny.types.Insert)value; AWS.Cryptography.DbEncryptionSDK.DynamoDb.Insert converted = new AWS.Cryptography.DbEncryptionSDK.DynamoDb.Insert(); converted.Literal = (string)FromDafny_N3_aws__N12_cryptography__N15_dbEncryptionSdk__N8_dynamoDb__S6_Insert__M7_literal(concrete._literal); return converted;
    }
    internal static software.amazon.cryptography.dbencryptionsdk.dynamodb.internaldafny.types._IInsert ToDafny_N3_aws__N12_cryptography__N15_dbEncryptionSdk__N8_dynamoDb__S6_Insert(AWS.Cryptography.DbEncryptionSDK.DynamoDb.Insert value)
    {

      return new software.amazon.cryptography.dbencryptionsdk.dynamodb.internaldafny.types.Insert(ToDafny_N3_aws__N12_cryptography__N15_dbEncryptionSdk__N8_dynamoDb__S6_Insert__M7_literal(value.Literal));
    }
    internal static AWS.Cryptography.DbEncryptionSDK.DynamoDb.GetPrefix FromDafny_N3_aws__N12_cryptography__N15_dbEncryptionSdk__N8_dynamoDb__S9_GetPrefix(software.amazon.cryptography.dbencryptionsdk.dynamodb.internaldafny.types._IGetPrefix value)
    {
      software.amazon.cryptography.dbencryptionsdk.dynamodb.internaldafny.types.GetPrefix concrete = (software.amazon.cryptography.dbencryptionsdk.dynamodb.internaldafny.types.GetPrefix)value; AWS.Cryptography.DbEncryptionSDK.DynamoDb.GetPrefix converted = new AWS.Cryptography.DbEncryptionSDK.DynamoDb.GetPrefix(); converted.Length = (int)FromDafny_N3_aws__N12_cryptography__N15_dbEncryptionSdk__N8_dynamoDb__S9_GetPrefix__M6_length(concrete._length); return converted;
    }
    internal static software.amazon.cryptography.dbencryptionsdk.dynamodb.internaldafny.types._IGetPrefix ToDafny_N3_aws__N12_cryptography__N15_dbEncryptionSdk__N8_dynamoDb__S9_GetPrefix(AWS.Cryptography.DbEncryptionSDK.DynamoDb.GetPrefix value)
    {

      return new software.amazon.cryptography.dbencryptionsdk.dynamodb.internaldafny.types.GetPrefix(ToDafny_N3_aws__N12_cryptography__N15_dbEncryptionSdk__N8_dynamoDb__S9_GetPrefix__M6_length(value.Length));
    }
    internal static AWS.Cryptography.DbEncryptionSDK.DynamoDb.GetSuffix FromDafny_N3_aws__N12_cryptography__N15_dbEncryptionSdk__N8_dynamoDb__S9_GetSuffix(software.amazon.cryptography.dbencryptionsdk.dynamodb.internaldafny.types._IGetSuffix value)
    {
      software.amazon.cryptography.dbencryptionsdk.dynamodb.internaldafny.types.GetSuffix concrete = (software.amazon.cryptography.dbencryptionsdk.dynamodb.internaldafny.types.GetSuffix)value; AWS.Cryptography.DbEncryptionSDK.DynamoDb.GetSuffix converted = new AWS.Cryptography.DbEncryptionSDK.DynamoDb.GetSuffix(); converted.Length = (int)FromDafny_N3_aws__N12_cryptography__N15_dbEncryptionSdk__N8_dynamoDb__S9_GetSuffix__M6_length(concrete._length); return converted;
    }
    internal static software.amazon.cryptography.dbencryptionsdk.dynamodb.internaldafny.types._IGetSuffix ToDafny_N3_aws__N12_cryptography__N15_dbEncryptionSdk__N8_dynamoDb__S9_GetSuffix(AWS.Cryptography.DbEncryptionSDK.DynamoDb.GetSuffix value)
    {

      return new software.amazon.cryptography.dbencryptionsdk.dynamodb.internaldafny.types.GetSuffix(ToDafny_N3_aws__N12_cryptography__N15_dbEncryptionSdk__N8_dynamoDb__S9_GetSuffix__M6_length(value.Length));
    }
    internal static AWS.Cryptography.DbEncryptionSDK.DynamoDb.GetSubstring FromDafny_N3_aws__N12_cryptography__N15_dbEncryptionSdk__N8_dynamoDb__S12_GetSubstring(software.amazon.cryptography.dbencryptionsdk.dynamodb.internaldafny.types._IGetSubstring value)
    {
      software.amazon.cryptography.dbencryptionsdk.dynamodb.internaldafny.types.GetSubstring concrete = (software.amazon.cryptography.dbencryptionsdk.dynamodb.internaldafny.types.GetSubstring)value; AWS.Cryptography.DbEncryptionSDK.DynamoDb.GetSubstring converted = new AWS.Cryptography.DbEncryptionSDK.DynamoDb.GetSubstring(); converted.Low = (int)FromDafny_N3_aws__N12_cryptography__N15_dbEncryptionSdk__N8_dynamoDb__S12_GetSubstring__M3_low(concrete._low);
      converted.High = (int)FromDafny_N3_aws__N12_cryptography__N15_dbEncryptionSdk__N8_dynamoDb__S12_GetSubstring__M4_high(concrete._high); return converted;
    }
    internal static software.amazon.cryptography.dbencryptionsdk.dynamodb.internaldafny.types._IGetSubstring ToDafny_N3_aws__N12_cryptography__N15_dbEncryptionSdk__N8_dynamoDb__S12_GetSubstring(AWS.Cryptography.DbEncryptionSDK.DynamoDb.GetSubstring value)
    {

      return new software.amazon.cryptography.dbencryptionsdk.dynamodb.internaldafny.types.GetSubstring(ToDafny_N3_aws__N12_cryptography__N15_dbEncryptionSdk__N8_dynamoDb__S12_GetSubstring__M3_low(value.Low), ToDafny_N3_aws__N12_cryptography__N15_dbEncryptionSdk__N8_dynamoDb__S12_GetSubstring__M4_high(value.High));
    }
    internal static AWS.Cryptography.DbEncryptionSDK.DynamoDb.GetSegment FromDafny_N3_aws__N12_cryptography__N15_dbEncryptionSdk__N8_dynamoDb__S10_GetSegment(software.amazon.cryptography.dbencryptionsdk.dynamodb.internaldafny.types._IGetSegment value)
    {
      software.amazon.cryptography.dbencryptionsdk.dynamodb.internaldafny.types.GetSegment concrete = (software.amazon.cryptography.dbencryptionsdk.dynamodb.internaldafny.types.GetSegment)value; AWS.Cryptography.DbEncryptionSDK.DynamoDb.GetSegment converted = new AWS.Cryptography.DbEncryptionSDK.DynamoDb.GetSegment(); converted.Split = (string)FromDafny_N3_aws__N12_cryptography__N15_dbEncryptionSdk__N8_dynamoDb__S10_GetSegment__M5_split(concrete._split);
      converted.Index = (int)FromDafny_N3_aws__N12_cryptography__N15_dbEncryptionSdk__N8_dynamoDb__S10_GetSegment__M5_index(concrete._index); return converted;
    }
    internal static software.amazon.cryptography.dbencryptionsdk.dynamodb.internaldafny.types._IGetSegment ToDafny_N3_aws__N12_cryptography__N15_dbEncryptionSdk__N8_dynamoDb__S10_GetSegment(AWS.Cryptography.DbEncryptionSDK.DynamoDb.GetSegment value)
    {

      return new software.amazon.cryptography.dbencryptionsdk.dynamodb.internaldafny.types.GetSegment(ToDafny_N3_aws__N12_cryptography__N15_dbEncryptionSdk__N8_dynamoDb__S10_GetSegment__M5_split(value.Split), ToDafny_N3_aws__N12_cryptography__N15_dbEncryptionSdk__N8_dynamoDb__S10_GetSegment__M5_index(value.Index));
    }
    internal static AWS.Cryptography.DbEncryptionSDK.DynamoDb.GetSegments FromDafny_N3_aws__N12_cryptography__N15_dbEncryptionSdk__N8_dynamoDb__S11_GetSegments(software.amazon.cryptography.dbencryptionsdk.dynamodb.internaldafny.types._IGetSegments value)
    {
      software.amazon.cryptography.dbencryptionsdk.dynamodb.internaldafny.types.GetSegments concrete = (software.amazon.cryptography.dbencryptionsdk.dynamodb.internaldafny.types.GetSegments)value; AWS.Cryptography.DbEncryptionSDK.DynamoDb.GetSegments converted = new AWS.Cryptography.DbEncryptionSDK.DynamoDb.GetSegments(); converted.Split = (string)FromDafny_N3_aws__N12_cryptography__N15_dbEncryptionSdk__N8_dynamoDb__S11_GetSegments__M5_split(concrete._split);
      converted.Low = (int)FromDafny_N3_aws__N12_cryptography__N15_dbEncryptionSdk__N8_dynamoDb__S11_GetSegments__M3_low(concrete._low);
      converted.High = (int)FromDafny_N3_aws__N12_cryptography__N15_dbEncryptionSdk__N8_dynamoDb__S11_GetSegments__M4_high(concrete._high); return converted;
    }
    internal static software.amazon.cryptography.dbencryptionsdk.dynamodb.internaldafny.types._IGetSegments ToDafny_N3_aws__N12_cryptography__N15_dbEncryptionSdk__N8_dynamoDb__S11_GetSegments(AWS.Cryptography.DbEncryptionSDK.DynamoDb.GetSegments value)
    {

      return new software.amazon.cryptography.dbencryptionsdk.dynamodb.internaldafny.types.GetSegments(ToDafny_N3_aws__N12_cryptography__N15_dbEncryptionSdk__N8_dynamoDb__S11_GetSegments__M5_split(value.Split), ToDafny_N3_aws__N12_cryptography__N15_dbEncryptionSdk__N8_dynamoDb__S11_GetSegments__M3_low(value.Low), ToDafny_N3_aws__N12_cryptography__N15_dbEncryptionSdk__N8_dynamoDb__S11_GetSegments__M4_high(value.High));
    }
    internal static string FromDafny_N3_aws__N12_cryptography__N15_dbEncryptionSdk__N8_dynamoDb__S14_SingleKeyStore__M5_keyId(Dafny.ISequence<char> value)
    {
      return FromDafny_N6_smithy__N3_api__S6_String(value);
    }
    internal static Dafny.ISequence<char> ToDafny_N3_aws__N12_cryptography__N15_dbEncryptionSdk__N8_dynamoDb__S14_SingleKeyStore__M5_keyId(string value)
    {
      return ToDafny_N6_smithy__N3_api__S6_String(value);
    }
    internal static int FromDafny_N3_aws__N12_cryptography__N15_dbEncryptionSdk__N8_dynamoDb__S14_SingleKeyStore__M8_cacheTTL(int value)
    {
      return FromDafny_N6_smithy__N3_api__S7_Integer(value);
    }
    internal static int ToDafny_N3_aws__N12_cryptography__N15_dbEncryptionSdk__N8_dynamoDb__S14_SingleKeyStore__M8_cacheTTL(int value)
    {
      return ToDafny_N6_smithy__N3_api__S7_Integer(value);
    }
    internal static string FromDafny_N3_aws__N12_cryptography__N15_dbEncryptionSdk__N8_dynamoDb__S13_MultiKeyStore__M12_keyFieldName(Dafny.ISequence<char> value)
    {
      return FromDafny_N6_smithy__N3_api__S6_String(value);
    }
    internal static Dafny.ISequence<char> ToDafny_N3_aws__N12_cryptography__N15_dbEncryptionSdk__N8_dynamoDb__S13_MultiKeyStore__M12_keyFieldName(string value)
    {
      return ToDafny_N6_smithy__N3_api__S6_String(value);
    }
    internal static int FromDafny_N3_aws__N12_cryptography__N15_dbEncryptionSdk__N8_dynamoDb__S13_MultiKeyStore__M8_cacheTTL(int value)
    {
      return FromDafny_N6_smithy__N3_api__S7_Integer(value);
    }
    internal static int ToDafny_N3_aws__N12_cryptography__N15_dbEncryptionSdk__N8_dynamoDb__S13_MultiKeyStore__M8_cacheTTL(int value)
    {
      return ToDafny_N6_smithy__N3_api__S7_Integer(value);
    }
    internal static AWS.Cryptography.MaterialProviders.CacheType FromDafny_N3_aws__N12_cryptography__N15_dbEncryptionSdk__N8_dynamoDb__S13_MultiKeyStore__M5_cache(Wrappers_Compile._IOption<software.amazon.cryptography.materialproviders.internaldafny.types._ICacheType> value)
    {
      return value.is_None ? (AWS.Cryptography.MaterialProviders.CacheType)null : FromDafny_N3_aws__N12_cryptography__N17_materialProviders__S9_CacheType(value.Extract());
    }
    internal static Wrappers_Compile._IOption<software.amazon.cryptography.materialproviders.internaldafny.types._ICacheType> ToDafny_N3_aws__N12_cryptography__N15_dbEncryptionSdk__N8_dynamoDb__S13_MultiKeyStore__M5_cache(AWS.Cryptography.MaterialProviders.CacheType value)
    {
      return value == null ? Wrappers_Compile.Option<software.amazon.cryptography.materialproviders.internaldafny.types._ICacheType>.create_None() : Wrappers_Compile.Option<software.amazon.cryptography.materialproviders.internaldafny.types._ICacheType>.create_Some(ToDafny_N3_aws__N12_cryptography__N17_materialProviders__S9_CacheType((AWS.Cryptography.MaterialProviders.CacheType)value));
    }
    internal static string FromDafny_N3_aws__N12_cryptography__N15_dbEncryptionSdk__N8_dynamoDb__S6_Shared__M5_other(Dafny.ISequence<char> value)
    {
      return FromDafny_N6_smithy__N3_api__S6_String(value);
    }
    internal static Dafny.ISequence<char> ToDafny_N3_aws__N12_cryptography__N15_dbEncryptionSdk__N8_dynamoDb__S6_Shared__M5_other(string value)
    {
      return ToDafny_N6_smithy__N3_api__S6_String(value);
    }
    internal static string FromDafny_N3_aws__N12_cryptography__N15_dbEncryptionSdk__N8_dynamoDb__S9_SharedSet__M5_other(Dafny.ISequence<char> value)
    {
      return FromDafny_N6_smithy__N3_api__S6_String(value);
    }
    internal static Dafny.ISequence<char> ToDafny_N3_aws__N12_cryptography__N15_dbEncryptionSdk__N8_dynamoDb__S9_SharedSet__M5_other(string value)
    {
      return ToDafny_N6_smithy__N3_api__S6_String(value);
    }
    internal static string FromDafny_N3_com__N9_amazonaws__N8_dynamodb__S3_Key__M3_key(Dafny.ISequence<char> value)
    {
      return FromDafny_N3_com__N9_amazonaws__N8_dynamodb__S13_AttributeName(value);
    }
    internal static Dafny.ISequence<char> ToDafny_N3_com__N9_amazonaws__N8_dynamodb__S3_Key__M3_key(string value)
    {
      return ToDafny_N3_com__N9_amazonaws__N8_dynamodb__S13_AttributeName(value);
    }
    internal static Amazon.DynamoDBv2.Model.AttributeValue FromDafny_N3_com__N9_amazonaws__N8_dynamodb__S3_Key__M5_value(software.amazon.cryptography.services.dynamodb.internaldafny.types._IAttributeValue value)
    {
      return FromDafny_N3_com__N9_amazonaws__N8_dynamodb__S14_AttributeValue(value);
    }
    internal static software.amazon.cryptography.services.dynamodb.internaldafny.types._IAttributeValue ToDafny_N3_com__N9_amazonaws__N8_dynamodb__S3_Key__M5_value(Amazon.DynamoDBv2.Model.AttributeValue value)
    {
      return ToDafny_N3_com__N9_amazonaws__N8_dynamodb__S14_AttributeValue(value);
    }
    internal static string FromDafny_N3_aws__N12_cryptography__N15_dbEncryptionSdk__N8_dynamoDb__S6_Insert__M7_literal(Dafny.ISequence<char> value)
    {
      return FromDafny_N6_smithy__N3_api__S6_String(value);
    }
    internal static Dafny.ISequence<char> ToDafny_N3_aws__N12_cryptography__N15_dbEncryptionSdk__N8_dynamoDb__S6_Insert__M7_literal(string value)
    {
      return ToDafny_N6_smithy__N3_api__S6_String(value);
    }
    internal static int FromDafny_N3_aws__N12_cryptography__N15_dbEncryptionSdk__N8_dynamoDb__S9_GetPrefix__M6_length(int value)
    {
      return FromDafny_N6_smithy__N3_api__S7_Integer(value);
    }
    internal static int ToDafny_N3_aws__N12_cryptography__N15_dbEncryptionSdk__N8_dynamoDb__S9_GetPrefix__M6_length(int value)
    {
      return ToDafny_N6_smithy__N3_api__S7_Integer(value);
    }
    internal static int FromDafny_N3_aws__N12_cryptography__N15_dbEncryptionSdk__N8_dynamoDb__S9_GetSuffix__M6_length(int value)
    {
      return FromDafny_N6_smithy__N3_api__S7_Integer(value);
    }
    internal static int ToDafny_N3_aws__N12_cryptography__N15_dbEncryptionSdk__N8_dynamoDb__S9_GetSuffix__M6_length(int value)
    {
      return ToDafny_N6_smithy__N3_api__S7_Integer(value);
    }
    internal static int FromDafny_N3_aws__N12_cryptography__N15_dbEncryptionSdk__N8_dynamoDb__S12_GetSubstring__M3_low(int value)
    {
      return FromDafny_N6_smithy__N3_api__S7_Integer(value);
    }
    internal static int ToDafny_N3_aws__N12_cryptography__N15_dbEncryptionSdk__N8_dynamoDb__S12_GetSubstring__M3_low(int value)
    {
      return ToDafny_N6_smithy__N3_api__S7_Integer(value);
    }
    internal static int FromDafny_N3_aws__N12_cryptography__N15_dbEncryptionSdk__N8_dynamoDb__S12_GetSubstring__M4_high(int value)
    {
      return FromDafny_N6_smithy__N3_api__S7_Integer(value);
    }
    internal static int ToDafny_N3_aws__N12_cryptography__N15_dbEncryptionSdk__N8_dynamoDb__S12_GetSubstring__M4_high(int value)
    {
      return ToDafny_N6_smithy__N3_api__S7_Integer(value);
    }
    internal static string FromDafny_N3_aws__N12_cryptography__N15_dbEncryptionSdk__N8_dynamoDb__S10_GetSegment__M5_split(Dafny.ISequence<char> value)
    {
      return FromDafny_N3_aws__N12_cryptography__N15_dbEncryptionSdk__N8_dynamoDb__S4_Char(value);
    }
    internal static Dafny.ISequence<char> ToDafny_N3_aws__N12_cryptography__N15_dbEncryptionSdk__N8_dynamoDb__S10_GetSegment__M5_split(string value)
    {
      return ToDafny_N3_aws__N12_cryptography__N15_dbEncryptionSdk__N8_dynamoDb__S4_Char(value);
    }
    internal static int FromDafny_N3_aws__N12_cryptography__N15_dbEncryptionSdk__N8_dynamoDb__S10_GetSegment__M5_index(int value)
    {
      return FromDafny_N6_smithy__N3_api__S7_Integer(value);
    }
    internal static int ToDafny_N3_aws__N12_cryptography__N15_dbEncryptionSdk__N8_dynamoDb__S10_GetSegment__M5_index(int value)
    {
      return ToDafny_N6_smithy__N3_api__S7_Integer(value);
    }
    internal static string FromDafny_N3_aws__N12_cryptography__N15_dbEncryptionSdk__N8_dynamoDb__S11_GetSegments__M5_split(Dafny.ISequence<char> value)
    {
      return FromDafny_N3_aws__N12_cryptography__N15_dbEncryptionSdk__N8_dynamoDb__S4_Char(value);
    }
    internal static Dafny.ISequence<char> ToDafny_N3_aws__N12_cryptography__N15_dbEncryptionSdk__N8_dynamoDb__S11_GetSegments__M5_split(string value)
    {
      return ToDafny_N3_aws__N12_cryptography__N15_dbEncryptionSdk__N8_dynamoDb__S4_Char(value);
    }
    internal static int FromDafny_N3_aws__N12_cryptography__N15_dbEncryptionSdk__N8_dynamoDb__S11_GetSegments__M3_low(int value)
    {
      return FromDafny_N6_smithy__N3_api__S7_Integer(value);
    }
    internal static int ToDafny_N3_aws__N12_cryptography__N15_dbEncryptionSdk__N8_dynamoDb__S11_GetSegments__M3_low(int value)
    {
      return ToDafny_N6_smithy__N3_api__S7_Integer(value);
    }
    internal static int FromDafny_N3_aws__N12_cryptography__N15_dbEncryptionSdk__N8_dynamoDb__S11_GetSegments__M4_high(int value)
    {
      return FromDafny_N6_smithy__N3_api__S7_Integer(value);
    }
    internal static int ToDafny_N3_aws__N12_cryptography__N15_dbEncryptionSdk__N8_dynamoDb__S11_GetSegments__M4_high(int value)
    {
      return ToDafny_N6_smithy__N3_api__S7_Integer(value);
    }
    internal static int FromDafny_N6_smithy__N3_api__S7_Integer(int value)
    {
      return value;
    }
    internal static int ToDafny_N6_smithy__N3_api__S7_Integer(int value)
    {
      return value;
    }
    internal static AWS.Cryptography.MaterialProviders.CacheType FromDafny_N3_aws__N12_cryptography__N17_materialProviders__S9_CacheType(software.amazon.cryptography.materialproviders.internaldafny.types._ICacheType value)
    {
      software.amazon.cryptography.materialproviders.internaldafny.types.CacheType concrete = (software.amazon.cryptography.materialproviders.internaldafny.types.CacheType)value;
      var converted = new AWS.Cryptography.MaterialProviders.CacheType(); if (value.is_Default)
      {
        converted.Default = FromDafny_N3_aws__N12_cryptography__N17_materialProviders__S9_CacheType__M7_Default(concrete.dtor_Default);
        return converted;
      }
      if (value.is_No)
      {
        converted.No = FromDafny_N3_aws__N12_cryptography__N17_materialProviders__S9_CacheType__M2_No(concrete.dtor_No);
        return converted;
      }
      if (value.is_SingleThreaded)
      {
        converted.SingleThreaded = FromDafny_N3_aws__N12_cryptography__N17_materialProviders__S9_CacheType__M14_SingleThreaded(concrete.dtor_SingleThreaded);
        return converted;
      }
      if (value.is_MultiThreaded)
      {
        converted.MultiThreaded = FromDafny_N3_aws__N12_cryptography__N17_materialProviders__S9_CacheType__M13_MultiThreaded(concrete.dtor_MultiThreaded);
        return converted;
      }
      if (value.is_StormTracking)
      {
        converted.StormTracking = FromDafny_N3_aws__N12_cryptography__N17_materialProviders__S9_CacheType__M13_StormTracking(concrete.dtor_StormTracking);
        return converted;
      }
      throw new System.ArgumentException("Invalid AWS.Cryptography.MaterialProviders.CacheType state");
    }
    internal static software.amazon.cryptography.materialproviders.internaldafny.types._ICacheType ToDafny_N3_aws__N12_cryptography__N17_materialProviders__S9_CacheType(AWS.Cryptography.MaterialProviders.CacheType value)
    {
      if (value.IsSetDefault())
      {
        return software.amazon.cryptography.materialproviders.internaldafny.types.CacheType.create_Default(ToDafny_N3_aws__N12_cryptography__N17_materialProviders__S9_CacheType__M7_Default(value.Default));
      }
      if (value.IsSetNo())
      {
        return software.amazon.cryptography.materialproviders.internaldafny.types.CacheType.create_No(ToDafny_N3_aws__N12_cryptography__N17_materialProviders__S9_CacheType__M2_No(value.No));
      }
      if (value.IsSetSingleThreaded())
      {
        return software.amazon.cryptography.materialproviders.internaldafny.types.CacheType.create_SingleThreaded(ToDafny_N3_aws__N12_cryptography__N17_materialProviders__S9_CacheType__M14_SingleThreaded(value.SingleThreaded));
      }
      if (value.IsSetMultiThreaded())
      {
        return software.amazon.cryptography.materialproviders.internaldafny.types.CacheType.create_MultiThreaded(ToDafny_N3_aws__N12_cryptography__N17_materialProviders__S9_CacheType__M13_MultiThreaded(value.MultiThreaded));
      }
      if (value.IsSetStormTracking())
      {
        return software.amazon.cryptography.materialproviders.internaldafny.types.CacheType.create_StormTracking(ToDafny_N3_aws__N12_cryptography__N17_materialProviders__S9_CacheType__M13_StormTracking(value.StormTracking));
      }
      throw new System.ArgumentException("Invalid AWS.Cryptography.MaterialProviders.CacheType state");
    }
    internal static string FromDafny_N3_com__N9_amazonaws__N8_dynamodb__S13_AttributeName(Dafny.ISequence<char> value)
    {
      return new string(value.Elements);
    }
    internal static Dafny.ISequence<char> ToDafny_N3_com__N9_amazonaws__N8_dynamodb__S13_AttributeName(string value)
    {
      return Dafny.Sequence<char>.FromString(value);
    }
    internal static Amazon.DynamoDBv2.Model.AttributeValue FromDafny_N3_com__N9_amazonaws__N8_dynamodb__S14_AttributeValue(software.amazon.cryptography.services.dynamodb.internaldafny.types._IAttributeValue value)
    {
      software.amazon.cryptography.services.dynamodb.internaldafny.types.AttributeValue concrete = (software.amazon.cryptography.services.dynamodb.internaldafny.types.AttributeValue)value;
      var converted = new Amazon.DynamoDBv2.Model.AttributeValue(); if (value.is_S)
      {
        converted.S = FromDafny_N3_com__N9_amazonaws__N8_dynamodb__S14_AttributeValue__M1_S(concrete.dtor_S);
        return converted;
      }
      if (value.is_N)
      {
        converted.N = FromDafny_N3_com__N9_amazonaws__N8_dynamodb__S14_AttributeValue__M1_N(concrete.dtor_N);
        return converted;
      }
      if (value.is_B)
      {
        converted.B = FromDafny_N3_com__N9_amazonaws__N8_dynamodb__S14_AttributeValue__M1_B(concrete.dtor_B);
        return converted;
      }
      if (value.is_SS)
      {
        converted.SS = FromDafny_N3_com__N9_amazonaws__N8_dynamodb__S14_AttributeValue__M2_SS(concrete.dtor_SS);
        return converted;
      }
      if (value.is_NS)
      {
        converted.NS = FromDafny_N3_com__N9_amazonaws__N8_dynamodb__S14_AttributeValue__M2_NS(concrete.dtor_NS);
        return converted;
      }
      if (value.is_BS)
      {
        converted.BS = FromDafny_N3_com__N9_amazonaws__N8_dynamodb__S14_AttributeValue__M2_BS(concrete.dtor_BS);
        return converted;
      }
      if (value.is_M)
      {
        converted.M = FromDafny_N3_com__N9_amazonaws__N8_dynamodb__S14_AttributeValue__M1_M(concrete.dtor_M);
        return converted;
      }
      if (value.is_L)
      {
        converted.L = FromDafny_N3_com__N9_amazonaws__N8_dynamodb__S14_AttributeValue__M1_L(concrete.dtor_L);
        return converted;
      }
      if (value.is_NULL)
      {
        converted.NULL = FromDafny_N3_com__N9_amazonaws__N8_dynamodb__S14_AttributeValue__M4_NULL(concrete.dtor_NULL);
        return converted;
      }
      if (value.is_BOOL)
      {
        converted.BOOL = FromDafny_N3_com__N9_amazonaws__N8_dynamodb__S14_AttributeValue__M4_BOOL(concrete.dtor_BOOL);
        return converted;
      }
      throw new System.ArgumentException("Invalid Amazon.DynamoDBv2.Model.AttributeValue state");
    }
    internal static software.amazon.cryptography.services.dynamodb.internaldafny.types._IAttributeValue ToDafny_N3_com__N9_amazonaws__N8_dynamodb__S14_AttributeValue(Amazon.DynamoDBv2.Model.AttributeValue value)
    {
      if (value.S != null)
      {
        return software.amazon.cryptography.services.dynamodb.internaldafny.types.AttributeValue.create_S(ToDafny_N3_com__N9_amazonaws__N8_dynamodb__S14_AttributeValue__M1_S(value.S));
      }
      if (value.N != null)
      {
        return software.amazon.cryptography.services.dynamodb.internaldafny.types.AttributeValue.create_N(ToDafny_N3_com__N9_amazonaws__N8_dynamodb__S14_AttributeValue__M1_N(value.N));
      }
      if (value.B != null)
      {
        return software.amazon.cryptography.services.dynamodb.internaldafny.types.AttributeValue.create_B(ToDafny_N3_com__N9_amazonaws__N8_dynamodb__S14_AttributeValue__M1_B(value.B));
      }
      if (value.SS.Any())
      {
        return software.amazon.cryptography.services.dynamodb.internaldafny.types.AttributeValue.create_SS(ToDafny_N3_com__N9_amazonaws__N8_dynamodb__S14_AttributeValue__M2_SS(value.SS));
      }
      if (value.NS.Any())
      {
        return software.amazon.cryptography.services.dynamodb.internaldafny.types.AttributeValue.create_NS(ToDafny_N3_com__N9_amazonaws__N8_dynamodb__S14_AttributeValue__M2_NS(value.NS));
      }
      if (value.BS.Any())
      {
        return software.amazon.cryptography.services.dynamodb.internaldafny.types.AttributeValue.create_BS(ToDafny_N3_com__N9_amazonaws__N8_dynamodb__S14_AttributeValue__M2_BS(value.BS));
      }
      if (value.IsMSet)
      {
        return software.amazon.cryptography.services.dynamodb.internaldafny.types.AttributeValue.create_M(ToDafny_N3_com__N9_amazonaws__N8_dynamodb__S14_AttributeValue__M1_M(value.M));
      }
      if (value.IsLSet)
      {
        return software.amazon.cryptography.services.dynamodb.internaldafny.types.AttributeValue.create_L(ToDafny_N3_com__N9_amazonaws__N8_dynamodb__S14_AttributeValue__M1_L(value.L));
      }
      if (value.NULL == true)
      {
        return software.amazon.cryptography.services.dynamodb.internaldafny.types.AttributeValue.create_NULL(ToDafny_N3_com__N9_amazonaws__N8_dynamodb__S14_AttributeValue__M4_NULL(value.NULL));
      }
      if (value.IsBOOLSet)
      {
        return software.amazon.cryptography.services.dynamodb.internaldafny.types.AttributeValue.create_BOOL(ToDafny_N3_com__N9_amazonaws__N8_dynamodb__S14_AttributeValue__M4_BOOL(value.BOOL));
      }
      throw new System.ArgumentException("Invalid Amazon.DynamoDBv2.Model.AttributeValue state");
    }
    internal static string FromDafny_N3_aws__N12_cryptography__N15_dbEncryptionSdk__N8_dynamoDb__S4_Char(Dafny.ISequence<char> value)
    {
      return new string(value.Elements);
    }
    internal static Dafny.ISequence<char> ToDafny_N3_aws__N12_cryptography__N15_dbEncryptionSdk__N8_dynamoDb__S4_Char(string value)
    {
      return Dafny.Sequence<char>.FromString(value);
    }
    internal static AWS.Cryptography.MaterialProviders.DefaultCache FromDafny_N3_aws__N12_cryptography__N17_materialProviders__S9_CacheType__M7_Default(software.amazon.cryptography.materialproviders.internaldafny.types._IDefaultCache value)
    {
      return FromDafny_N3_aws__N12_cryptography__N17_materialProviders__S12_DefaultCache(value);
    }
    internal static software.amazon.cryptography.materialproviders.internaldafny.types._IDefaultCache ToDafny_N3_aws__N12_cryptography__N17_materialProviders__S9_CacheType__M7_Default(AWS.Cryptography.MaterialProviders.DefaultCache value)
    {
      return ToDafny_N3_aws__N12_cryptography__N17_materialProviders__S12_DefaultCache(value);
    }
    internal static AWS.Cryptography.MaterialProviders.NoCache FromDafny_N3_aws__N12_cryptography__N17_materialProviders__S9_CacheType__M2_No(software.amazon.cryptography.materialproviders.internaldafny.types._INoCache value)
    {
      return FromDafny_N3_aws__N12_cryptography__N17_materialProviders__S7_NoCache(value);
    }
    internal static software.amazon.cryptography.materialproviders.internaldafny.types._INoCache ToDafny_N3_aws__N12_cryptography__N17_materialProviders__S9_CacheType__M2_No(AWS.Cryptography.MaterialProviders.NoCache value)
    {
      return ToDafny_N3_aws__N12_cryptography__N17_materialProviders__S7_NoCache(value);
    }
    internal static AWS.Cryptography.MaterialProviders.SingleThreadedCache FromDafny_N3_aws__N12_cryptography__N17_materialProviders__S9_CacheType__M14_SingleThreaded(software.amazon.cryptography.materialproviders.internaldafny.types._ISingleThreadedCache value)
    {
      return FromDafny_N3_aws__N12_cryptography__N17_materialProviders__S19_SingleThreadedCache(value);
    }
    internal static software.amazon.cryptography.materialproviders.internaldafny.types._ISingleThreadedCache ToDafny_N3_aws__N12_cryptography__N17_materialProviders__S9_CacheType__M14_SingleThreaded(AWS.Cryptography.MaterialProviders.SingleThreadedCache value)
    {
      return ToDafny_N3_aws__N12_cryptography__N17_materialProviders__S19_SingleThreadedCache(value);
    }
    internal static AWS.Cryptography.MaterialProviders.MultiThreadedCache FromDafny_N3_aws__N12_cryptography__N17_materialProviders__S9_CacheType__M13_MultiThreaded(software.amazon.cryptography.materialproviders.internaldafny.types._IMultiThreadedCache value)
    {
      return FromDafny_N3_aws__N12_cryptography__N17_materialProviders__S18_MultiThreadedCache(value);
    }
    internal static software.amazon.cryptography.materialproviders.internaldafny.types._IMultiThreadedCache ToDafny_N3_aws__N12_cryptography__N17_materialProviders__S9_CacheType__M13_MultiThreaded(AWS.Cryptography.MaterialProviders.MultiThreadedCache value)
    {
      return ToDafny_N3_aws__N12_cryptography__N17_materialProviders__S18_MultiThreadedCache(value);
    }
    internal static AWS.Cryptography.MaterialProviders.StormTrackingCache FromDafny_N3_aws__N12_cryptography__N17_materialProviders__S9_CacheType__M13_StormTracking(software.amazon.cryptography.materialproviders.internaldafny.types._IStormTrackingCache value)
    {
      return FromDafny_N3_aws__N12_cryptography__N17_materialProviders__S18_StormTrackingCache(value);
    }
    internal static software.amazon.cryptography.materialproviders.internaldafny.types._IStormTrackingCache ToDafny_N3_aws__N12_cryptography__N17_materialProviders__S9_CacheType__M13_StormTracking(AWS.Cryptography.MaterialProviders.StormTrackingCache value)
    {
      return ToDafny_N3_aws__N12_cryptography__N17_materialProviders__S18_StormTrackingCache(value);
    }
    internal static string FromDafny_N3_com__N9_amazonaws__N8_dynamodb__S14_AttributeValue__M1_S(Dafny.ISequence<char> value)
    {
      return FromDafny_N3_com__N9_amazonaws__N8_dynamodb__S20_StringAttributeValue(value);
    }
    internal static Dafny.ISequence<char> ToDafny_N3_com__N9_amazonaws__N8_dynamodb__S14_AttributeValue__M1_S(string value)
    {
      return ToDafny_N3_com__N9_amazonaws__N8_dynamodb__S20_StringAttributeValue(value);
    }
    internal static string FromDafny_N3_com__N9_amazonaws__N8_dynamodb__S14_AttributeValue__M1_N(Dafny.ISequence<char> value)
    {
      return FromDafny_N3_com__N9_amazonaws__N8_dynamodb__S20_NumberAttributeValue(value);
    }
    internal static Dafny.ISequence<char> ToDafny_N3_com__N9_amazonaws__N8_dynamodb__S14_AttributeValue__M1_N(string value)
    {
      return ToDafny_N3_com__N9_amazonaws__N8_dynamodb__S20_NumberAttributeValue(value);
    }
    internal static System.IO.MemoryStream FromDafny_N3_com__N9_amazonaws__N8_dynamodb__S14_AttributeValue__M1_B(Dafny.ISequence<byte> value)
    {
      return FromDafny_N3_com__N9_amazonaws__N8_dynamodb__S20_BinaryAttributeValue(value);
    }
    internal static Dafny.ISequence<byte> ToDafny_N3_com__N9_amazonaws__N8_dynamodb__S14_AttributeValue__M1_B(System.IO.MemoryStream value)
    {
      return ToDafny_N3_com__N9_amazonaws__N8_dynamodb__S20_BinaryAttributeValue(value);
    }
    internal static System.Collections.Generic.List<string> FromDafny_N3_com__N9_amazonaws__N8_dynamodb__S14_AttributeValue__M2_SS(Dafny.ISequence<Dafny.ISequence<char>> value)
    {
      return FromDafny_N3_com__N9_amazonaws__N8_dynamodb__S23_StringSetAttributeValue(value);
    }
    internal static Dafny.ISequence<Dafny.ISequence<char>> ToDafny_N3_com__N9_amazonaws__N8_dynamodb__S14_AttributeValue__M2_SS(System.Collections.Generic.List<string> value)
    {
      return ToDafny_N3_com__N9_amazonaws__N8_dynamodb__S23_StringSetAttributeValue(value);
    }
    internal static System.Collections.Generic.List<string> FromDafny_N3_com__N9_amazonaws__N8_dynamodb__S14_AttributeValue__M2_NS(Dafny.ISequence<Dafny.ISequence<char>> value)
    {
      return FromDafny_N3_com__N9_amazonaws__N8_dynamodb__S23_NumberSetAttributeValue(value);
    }
    internal static Dafny.ISequence<Dafny.ISequence<char>> ToDafny_N3_com__N9_amazonaws__N8_dynamodb__S14_AttributeValue__M2_NS(System.Collections.Generic.List<string> value)
    {
      return ToDafny_N3_com__N9_amazonaws__N8_dynamodb__S23_NumberSetAttributeValue(value);
    }
    internal static System.Collections.Generic.List<System.IO.MemoryStream> FromDafny_N3_com__N9_amazonaws__N8_dynamodb__S14_AttributeValue__M2_BS(Dafny.ISequence<Dafny.ISequence<byte>> value)
    {
      return FromDafny_N3_com__N9_amazonaws__N8_dynamodb__S23_BinarySetAttributeValue(value);
    }
    internal static Dafny.ISequence<Dafny.ISequence<byte>> ToDafny_N3_com__N9_amazonaws__N8_dynamodb__S14_AttributeValue__M2_BS(System.Collections.Generic.List<System.IO.MemoryStream> value)
    {
      return ToDafny_N3_com__N9_amazonaws__N8_dynamodb__S23_BinarySetAttributeValue(value);
    }
    internal static System.Collections.Generic.Dictionary<string, Amazon.DynamoDBv2.Model.AttributeValue> FromDafny_N3_com__N9_amazonaws__N8_dynamodb__S14_AttributeValue__M1_M(Dafny.IMap<Dafny.ISequence<char>, software.amazon.cryptography.services.dynamodb.internaldafny.types._IAttributeValue> value)
    {
      return FromDafny_N3_com__N9_amazonaws__N8_dynamodb__S17_MapAttributeValue(value);
    }
    internal static Dafny.IMap<Dafny.ISequence<char>, software.amazon.cryptography.services.dynamodb.internaldafny.types._IAttributeValue> ToDafny_N3_com__N9_amazonaws__N8_dynamodb__S14_AttributeValue__M1_M(System.Collections.Generic.Dictionary<string, Amazon.DynamoDBv2.Model.AttributeValue> value)
    {
      return ToDafny_N3_com__N9_amazonaws__N8_dynamodb__S17_MapAttributeValue(value);
    }
    internal static System.Collections.Generic.List<Amazon.DynamoDBv2.Model.AttributeValue> FromDafny_N3_com__N9_amazonaws__N8_dynamodb__S14_AttributeValue__M1_L(Dafny.ISequence<software.amazon.cryptography.services.dynamodb.internaldafny.types._IAttributeValue> value)
    {
      return FromDafny_N3_com__N9_amazonaws__N8_dynamodb__S18_ListAttributeValue(value);
    }
    internal static Dafny.ISequence<software.amazon.cryptography.services.dynamodb.internaldafny.types._IAttributeValue> ToDafny_N3_com__N9_amazonaws__N8_dynamodb__S14_AttributeValue__M1_L(System.Collections.Generic.List<Amazon.DynamoDBv2.Model.AttributeValue> value)
    {
      return ToDafny_N3_com__N9_amazonaws__N8_dynamodb__S18_ListAttributeValue(value);
    }
    internal static bool FromDafny_N3_com__N9_amazonaws__N8_dynamodb__S14_AttributeValue__M4_NULL(bool value)
    {
      return FromDafny_N3_com__N9_amazonaws__N8_dynamodb__S18_NullAttributeValue(value);
    }
    internal static bool ToDafny_N3_com__N9_amazonaws__N8_dynamodb__S14_AttributeValue__M4_NULL(bool value)
    {
      return ToDafny_N3_com__N9_amazonaws__N8_dynamodb__S18_NullAttributeValue(value);
    }
    internal static bool FromDafny_N3_com__N9_amazonaws__N8_dynamodb__S14_AttributeValue__M4_BOOL(bool value)
    {
      return FromDafny_N3_com__N9_amazonaws__N8_dynamodb__S21_BooleanAttributeValue(value);
    }
    internal static bool ToDafny_N3_com__N9_amazonaws__N8_dynamodb__S14_AttributeValue__M4_BOOL(bool value)
    {
      return ToDafny_N3_com__N9_amazonaws__N8_dynamodb__S21_BooleanAttributeValue(value);
    }
    internal static AWS.Cryptography.MaterialProviders.DefaultCache FromDafny_N3_aws__N12_cryptography__N17_materialProviders__S12_DefaultCache(software.amazon.cryptography.materialproviders.internaldafny.types._IDefaultCache value)
    {
      software.amazon.cryptography.materialproviders.internaldafny.types.DefaultCache concrete = (software.amazon.cryptography.materialproviders.internaldafny.types.DefaultCache)value; AWS.Cryptography.MaterialProviders.DefaultCache converted = new AWS.Cryptography.MaterialProviders.DefaultCache(); converted.EntryCapacity = (int)FromDafny_N3_aws__N12_cryptography__N17_materialProviders__S12_DefaultCache__M13_entryCapacity(concrete._entryCapacity); return converted;
    }
    internal static software.amazon.cryptography.materialproviders.internaldafny.types._IDefaultCache ToDafny_N3_aws__N12_cryptography__N17_materialProviders__S12_DefaultCache(AWS.Cryptography.MaterialProviders.DefaultCache value)
    {

      return new software.amazon.cryptography.materialproviders.internaldafny.types.DefaultCache(ToDafny_N3_aws__N12_cryptography__N17_materialProviders__S12_DefaultCache__M13_entryCapacity(value.EntryCapacity));
    }
    internal static AWS.Cryptography.MaterialProviders.NoCache FromDafny_N3_aws__N12_cryptography__N17_materialProviders__S7_NoCache(software.amazon.cryptography.materialproviders.internaldafny.types._INoCache value)
    {
      software.amazon.cryptography.materialproviders.internaldafny.types.NoCache concrete = (software.amazon.cryptography.materialproviders.internaldafny.types.NoCache)value; AWS.Cryptography.MaterialProviders.NoCache converted = new AWS.Cryptography.MaterialProviders.NoCache(); return converted;
    }
    internal static software.amazon.cryptography.materialproviders.internaldafny.types._INoCache ToDafny_N3_aws__N12_cryptography__N17_materialProviders__S7_NoCache(AWS.Cryptography.MaterialProviders.NoCache value)
    {

      return new software.amazon.cryptography.materialproviders.internaldafny.types.NoCache();
    }
    internal static AWS.Cryptography.MaterialProviders.SingleThreadedCache FromDafny_N3_aws__N12_cryptography__N17_materialProviders__S19_SingleThreadedCache(software.amazon.cryptography.materialproviders.internaldafny.types._ISingleThreadedCache value)
    {
      software.amazon.cryptography.materialproviders.internaldafny.types.SingleThreadedCache concrete = (software.amazon.cryptography.materialproviders.internaldafny.types.SingleThreadedCache)value; AWS.Cryptography.MaterialProviders.SingleThreadedCache converted = new AWS.Cryptography.MaterialProviders.SingleThreadedCache(); converted.EntryCapacity = (int)FromDafny_N3_aws__N12_cryptography__N17_materialProviders__S19_SingleThreadedCache__M13_entryCapacity(concrete._entryCapacity);
      if (concrete._entryPruningTailSize.is_Some) converted.EntryPruningTailSize = (int)FromDafny_N3_aws__N12_cryptography__N17_materialProviders__S19_SingleThreadedCache__M20_entryPruningTailSize(concrete._entryPruningTailSize); return converted;
    }
    internal static software.amazon.cryptography.materialproviders.internaldafny.types._ISingleThreadedCache ToDafny_N3_aws__N12_cryptography__N17_materialProviders__S19_SingleThreadedCache(AWS.Cryptography.MaterialProviders.SingleThreadedCache value)
    {
      int? var_entryPruningTailSize = value.IsSetEntryPruningTailSize() ? value.EntryPruningTailSize : (int?)null;
      return new software.amazon.cryptography.materialproviders.internaldafny.types.SingleThreadedCache(ToDafny_N3_aws__N12_cryptography__N17_materialProviders__S19_SingleThreadedCache__M13_entryCapacity(value.EntryCapacity), ToDafny_N3_aws__N12_cryptography__N17_materialProviders__S19_SingleThreadedCache__M20_entryPruningTailSize(var_entryPruningTailSize));
    }
    internal static AWS.Cryptography.MaterialProviders.MultiThreadedCache FromDafny_N3_aws__N12_cryptography__N17_materialProviders__S18_MultiThreadedCache(software.amazon.cryptography.materialproviders.internaldafny.types._IMultiThreadedCache value)
    {
      software.amazon.cryptography.materialproviders.internaldafny.types.MultiThreadedCache concrete = (software.amazon.cryptography.materialproviders.internaldafny.types.MultiThreadedCache)value; AWS.Cryptography.MaterialProviders.MultiThreadedCache converted = new AWS.Cryptography.MaterialProviders.MultiThreadedCache(); converted.EntryCapacity = (int)FromDafny_N3_aws__N12_cryptography__N17_materialProviders__S18_MultiThreadedCache__M13_entryCapacity(concrete._entryCapacity);
      if (concrete._entryPruningTailSize.is_Some) converted.EntryPruningTailSize = (int)FromDafny_N3_aws__N12_cryptography__N17_materialProviders__S18_MultiThreadedCache__M20_entryPruningTailSize(concrete._entryPruningTailSize); return converted;
    }
    internal static software.amazon.cryptography.materialproviders.internaldafny.types._IMultiThreadedCache ToDafny_N3_aws__N12_cryptography__N17_materialProviders__S18_MultiThreadedCache(AWS.Cryptography.MaterialProviders.MultiThreadedCache value)
    {
      int? var_entryPruningTailSize = value.IsSetEntryPruningTailSize() ? value.EntryPruningTailSize : (int?)null;
      return new software.amazon.cryptography.materialproviders.internaldafny.types.MultiThreadedCache(ToDafny_N3_aws__N12_cryptography__N17_materialProviders__S18_MultiThreadedCache__M13_entryCapacity(value.EntryCapacity), ToDafny_N3_aws__N12_cryptography__N17_materialProviders__S18_MultiThreadedCache__M20_entryPruningTailSize(var_entryPruningTailSize));
    }
    internal static AWS.Cryptography.MaterialProviders.StormTrackingCache FromDafny_N3_aws__N12_cryptography__N17_materialProviders__S18_StormTrackingCache(software.amazon.cryptography.materialproviders.internaldafny.types._IStormTrackingCache value)
    {
      software.amazon.cryptography.materialproviders.internaldafny.types.StormTrackingCache concrete = (software.amazon.cryptography.materialproviders.internaldafny.types.StormTrackingCache)value; AWS.Cryptography.MaterialProviders.StormTrackingCache converted = new AWS.Cryptography.MaterialProviders.StormTrackingCache(); converted.EntryCapacity = (int)FromDafny_N3_aws__N12_cryptography__N17_materialProviders__S18_StormTrackingCache__M13_entryCapacity(concrete._entryCapacity);
      if (concrete._entryPruningTailSize.is_Some) converted.EntryPruningTailSize = (int)FromDafny_N3_aws__N12_cryptography__N17_materialProviders__S18_StormTrackingCache__M20_entryPruningTailSize(concrete._entryPruningTailSize);
      converted.GracePeriod = (int)FromDafny_N3_aws__N12_cryptography__N17_materialProviders__S18_StormTrackingCache__M11_gracePeriod(concrete._gracePeriod);
      converted.GraceInterval = (int)FromDafny_N3_aws__N12_cryptography__N17_materialProviders__S18_StormTrackingCache__M13_graceInterval(concrete._graceInterval);
      converted.FanOut = (int)FromDafny_N3_aws__N12_cryptography__N17_materialProviders__S18_StormTrackingCache__M6_fanOut(concrete._fanOut);
      converted.InFlightTTL = (int)FromDafny_N3_aws__N12_cryptography__N17_materialProviders__S18_StormTrackingCache__M11_inFlightTTL(concrete._inFlightTTL);
      converted.SleepMilli = (int)FromDafny_N3_aws__N12_cryptography__N17_materialProviders__S18_StormTrackingCache__M10_sleepMilli(concrete._sleepMilli); return converted;
    }
    internal static software.amazon.cryptography.materialproviders.internaldafny.types._IStormTrackingCache ToDafny_N3_aws__N12_cryptography__N17_materialProviders__S18_StormTrackingCache(AWS.Cryptography.MaterialProviders.StormTrackingCache value)
    {
      int? var_entryPruningTailSize = value.IsSetEntryPruningTailSize() ? value.EntryPruningTailSize : (int?)null;
      return new software.amazon.cryptography.materialproviders.internaldafny.types.StormTrackingCache(ToDafny_N3_aws__N12_cryptography__N17_materialProviders__S18_StormTrackingCache__M13_entryCapacity(value.EntryCapacity), ToDafny_N3_aws__N12_cryptography__N17_materialProviders__S18_StormTrackingCache__M20_entryPruningTailSize(var_entryPruningTailSize), ToDafny_N3_aws__N12_cryptography__N17_materialProviders__S18_StormTrackingCache__M11_gracePeriod(value.GracePeriod), ToDafny_N3_aws__N12_cryptography__N17_materialProviders__S18_StormTrackingCache__M13_graceInterval(value.GraceInterval), ToDafny_N3_aws__N12_cryptography__N17_materialProviders__S18_StormTrackingCache__M6_fanOut(value.FanOut), ToDafny_N3_aws__N12_cryptography__N17_materialProviders__S18_StormTrackingCache__M11_inFlightTTL(value.InFlightTTL), ToDafny_N3_aws__N12_cryptography__N17_materialProviders__S18_StormTrackingCache__M10_sleepMilli(value.SleepMilli));
    }
    internal static string FromDafny_N3_com__N9_amazonaws__N8_dynamodb__S20_StringAttributeValue(Dafny.ISequence<char> value)
    {
      return new string(value.Elements);
    }
    internal static Dafny.ISequence<char> ToDafny_N3_com__N9_amazonaws__N8_dynamodb__S20_StringAttributeValue(string value)
    {
      return Dafny.Sequence<char>.FromString(value);
    }
    internal static string FromDafny_N3_com__N9_amazonaws__N8_dynamodb__S20_NumberAttributeValue(Dafny.ISequence<char> value)
    {
      return new string(value.Elements);
    }
    internal static Dafny.ISequence<char> ToDafny_N3_com__N9_amazonaws__N8_dynamodb__S20_NumberAttributeValue(string value)
    {
      return Dafny.Sequence<char>.FromString(value);
    }
    internal static System.IO.MemoryStream FromDafny_N3_com__N9_amazonaws__N8_dynamodb__S20_BinaryAttributeValue(Dafny.ISequence<byte> value)
    {
      return new System.IO.MemoryStream(value.Elements);
    }
    internal static Dafny.ISequence<byte> ToDafny_N3_com__N9_amazonaws__N8_dynamodb__S20_BinaryAttributeValue(System.IO.MemoryStream value)
    {
      return Dafny.Sequence<byte>.FromArray(value.ToArray());
    }
    internal static System.Collections.Generic.List<string> FromDafny_N3_com__N9_amazonaws__N8_dynamodb__S23_StringSetAttributeValue(Dafny.ISequence<Dafny.ISequence<char>> value)
    {
      return new System.Collections.Generic.List<string>(value.Elements.Select(FromDafny_N3_com__N9_amazonaws__N8_dynamodb__S23_StringSetAttributeValue__M6_member));
    }
    internal static Dafny.ISequence<Dafny.ISequence<char>> ToDafny_N3_com__N9_amazonaws__N8_dynamodb__S23_StringSetAttributeValue(System.Collections.Generic.List<string> value)
    {
      return Dafny.Sequence<Dafny.ISequence<char>>.FromArray(value.Select(ToDafny_N3_com__N9_amazonaws__N8_dynamodb__S23_StringSetAttributeValue__M6_member).ToArray());
    }
    internal static System.Collections.Generic.List<string> FromDafny_N3_com__N9_amazonaws__N8_dynamodb__S23_NumberSetAttributeValue(Dafny.ISequence<Dafny.ISequence<char>> value)
    {
      return new System.Collections.Generic.List<string>(value.Elements.Select(FromDafny_N3_com__N9_amazonaws__N8_dynamodb__S23_NumberSetAttributeValue__M6_member));
    }
    internal static Dafny.ISequence<Dafny.ISequence<char>> ToDafny_N3_com__N9_amazonaws__N8_dynamodb__S23_NumberSetAttributeValue(System.Collections.Generic.List<string> value)
    {
      return Dafny.Sequence<Dafny.ISequence<char>>.FromArray(value.Select(ToDafny_N3_com__N9_amazonaws__N8_dynamodb__S23_NumberSetAttributeValue__M6_member).ToArray());
    }
    internal static System.Collections.Generic.List<System.IO.MemoryStream> FromDafny_N3_com__N9_amazonaws__N8_dynamodb__S23_BinarySetAttributeValue(Dafny.ISequence<Dafny.ISequence<byte>> value)
    {
      return new System.Collections.Generic.List<System.IO.MemoryStream>(value.Elements.Select(FromDafny_N3_com__N9_amazonaws__N8_dynamodb__S23_BinarySetAttributeValue__M6_member));
    }
    internal static Dafny.ISequence<Dafny.ISequence<byte>> ToDafny_N3_com__N9_amazonaws__N8_dynamodb__S23_BinarySetAttributeValue(System.Collections.Generic.List<System.IO.MemoryStream> value)
    {
      return Dafny.Sequence<Dafny.ISequence<byte>>.FromArray(value.Select(ToDafny_N3_com__N9_amazonaws__N8_dynamodb__S23_BinarySetAttributeValue__M6_member).ToArray());
    }
    internal static System.Collections.Generic.Dictionary<string, Amazon.DynamoDBv2.Model.AttributeValue> FromDafny_N3_com__N9_amazonaws__N8_dynamodb__S17_MapAttributeValue(Dafny.IMap<Dafny.ISequence<char>, software.amazon.cryptography.services.dynamodb.internaldafny.types._IAttributeValue> value)
    {
      return value.ItemEnumerable.ToDictionary(pair => FromDafny_N3_com__N9_amazonaws__N8_dynamodb__S17_MapAttributeValue__M3_key(pair.Car), pair => FromDafny_N3_com__N9_amazonaws__N8_dynamodb__S17_MapAttributeValue__M5_value(pair.Cdr));
    }
    internal static Dafny.IMap<Dafny.ISequence<char>, software.amazon.cryptography.services.dynamodb.internaldafny.types._IAttributeValue> ToDafny_N3_com__N9_amazonaws__N8_dynamodb__S17_MapAttributeValue(System.Collections.Generic.Dictionary<string, Amazon.DynamoDBv2.Model.AttributeValue> value)
    {
      return Dafny.Map<Dafny.ISequence<char>, software.amazon.cryptography.services.dynamodb.internaldafny.types._IAttributeValue>.FromCollection(value.Select(pair =>
         new Dafny.Pair<Dafny.ISequence<char>, software.amazon.cryptography.services.dynamodb.internaldafny.types._IAttributeValue>(ToDafny_N3_com__N9_amazonaws__N8_dynamodb__S17_MapAttributeValue__M3_key(pair.Key), ToDafny_N3_com__N9_amazonaws__N8_dynamodb__S17_MapAttributeValue__M5_value(pair.Value))
     ));
    }
    internal static System.Collections.Generic.List<Amazon.DynamoDBv2.Model.AttributeValue> FromDafny_N3_com__N9_amazonaws__N8_dynamodb__S18_ListAttributeValue(Dafny.ISequence<software.amazon.cryptography.services.dynamodb.internaldafny.types._IAttributeValue> value)
    {
      return new System.Collections.Generic.List<Amazon.DynamoDBv2.Model.AttributeValue>(value.Elements.Select(FromDafny_N3_com__N9_amazonaws__N8_dynamodb__S18_ListAttributeValue__M6_member));
    }
    internal static Dafny.ISequence<software.amazon.cryptography.services.dynamodb.internaldafny.types._IAttributeValue> ToDafny_N3_com__N9_amazonaws__N8_dynamodb__S18_ListAttributeValue(System.Collections.Generic.List<Amazon.DynamoDBv2.Model.AttributeValue> value)
    {
      return Dafny.Sequence<software.amazon.cryptography.services.dynamodb.internaldafny.types._IAttributeValue>.FromArray(value.Select(ToDafny_N3_com__N9_amazonaws__N8_dynamodb__S18_ListAttributeValue__M6_member).ToArray());
    }
    internal static bool FromDafny_N3_com__N9_amazonaws__N8_dynamodb__S18_NullAttributeValue(bool value)
    {
      return value;
    }
    internal static bool ToDafny_N3_com__N9_amazonaws__N8_dynamodb__S18_NullAttributeValue(bool value)
    {
      return value;
    }
    internal static bool FromDafny_N3_com__N9_amazonaws__N8_dynamodb__S21_BooleanAttributeValue(bool value)
    {
      return value;
    }
    internal static bool ToDafny_N3_com__N9_amazonaws__N8_dynamodb__S21_BooleanAttributeValue(bool value)
    {
      return value;
    }
    internal static int FromDafny_N3_aws__N12_cryptography__N17_materialProviders__S12_DefaultCache__M13_entryCapacity(int value)
    {
      return FromDafny_N3_aws__N12_cryptography__N17_materialProviders__S14_CountingNumber(value);
    }
    internal static int ToDafny_N3_aws__N12_cryptography__N17_materialProviders__S12_DefaultCache__M13_entryCapacity(int value)
    {
      return ToDafny_N3_aws__N12_cryptography__N17_materialProviders__S14_CountingNumber(value);
    }
    internal static int FromDafny_N3_aws__N12_cryptography__N17_materialProviders__S19_SingleThreadedCache__M13_entryCapacity(int value)
    {
      return FromDafny_N3_aws__N12_cryptography__N17_materialProviders__S14_CountingNumber(value);
    }
    internal static int ToDafny_N3_aws__N12_cryptography__N17_materialProviders__S19_SingleThreadedCache__M13_entryCapacity(int value)
    {
      return ToDafny_N3_aws__N12_cryptography__N17_materialProviders__S14_CountingNumber(value);
    }
    internal static int? FromDafny_N3_aws__N12_cryptography__N17_materialProviders__S19_SingleThreadedCache__M20_entryPruningTailSize(Wrappers_Compile._IOption<int> value)
    {
      return value.is_None ? (int?)null : FromDafny_N3_aws__N12_cryptography__N17_materialProviders__S14_CountingNumber(value.Extract());
    }
    internal static Wrappers_Compile._IOption<int> ToDafny_N3_aws__N12_cryptography__N17_materialProviders__S19_SingleThreadedCache__M20_entryPruningTailSize(int? value)
    {
      return value == null ? Wrappers_Compile.Option<int>.create_None() : Wrappers_Compile.Option<int>.create_Some(ToDafny_N3_aws__N12_cryptography__N17_materialProviders__S14_CountingNumber((int)value));
    }
    internal static int FromDafny_N3_aws__N12_cryptography__N17_materialProviders__S18_MultiThreadedCache__M13_entryCapacity(int value)
    {
      return FromDafny_N3_aws__N12_cryptography__N17_materialProviders__S14_CountingNumber(value);
    }
    internal static int ToDafny_N3_aws__N12_cryptography__N17_materialProviders__S18_MultiThreadedCache__M13_entryCapacity(int value)
    {
      return ToDafny_N3_aws__N12_cryptography__N17_materialProviders__S14_CountingNumber(value);
    }
    internal static int? FromDafny_N3_aws__N12_cryptography__N17_materialProviders__S18_MultiThreadedCache__M20_entryPruningTailSize(Wrappers_Compile._IOption<int> value)
    {
      return value.is_None ? (int?)null : FromDafny_N3_aws__N12_cryptography__N17_materialProviders__S14_CountingNumber(value.Extract());
    }
    internal static Wrappers_Compile._IOption<int> ToDafny_N3_aws__N12_cryptography__N17_materialProviders__S18_MultiThreadedCache__M20_entryPruningTailSize(int? value)
    {
      return value == null ? Wrappers_Compile.Option<int>.create_None() : Wrappers_Compile.Option<int>.create_Some(ToDafny_N3_aws__N12_cryptography__N17_materialProviders__S14_CountingNumber((int)value));
    }
    internal static int FromDafny_N3_aws__N12_cryptography__N17_materialProviders__S18_StormTrackingCache__M13_entryCapacity(int value)
    {
      return FromDafny_N3_aws__N12_cryptography__N17_materialProviders__S14_CountingNumber(value);
    }
    internal static int ToDafny_N3_aws__N12_cryptography__N17_materialProviders__S18_StormTrackingCache__M13_entryCapacity(int value)
    {
      return ToDafny_N3_aws__N12_cryptography__N17_materialProviders__S14_CountingNumber(value);
    }
    internal static int? FromDafny_N3_aws__N12_cryptography__N17_materialProviders__S18_StormTrackingCache__M20_entryPruningTailSize(Wrappers_Compile._IOption<int> value)
    {
      return value.is_None ? (int?)null : FromDafny_N3_aws__N12_cryptography__N17_materialProviders__S14_CountingNumber(value.Extract());
    }
    internal static Wrappers_Compile._IOption<int> ToDafny_N3_aws__N12_cryptography__N17_materialProviders__S18_StormTrackingCache__M20_entryPruningTailSize(int? value)
    {
      return value == null ? Wrappers_Compile.Option<int>.create_None() : Wrappers_Compile.Option<int>.create_Some(ToDafny_N3_aws__N12_cryptography__N17_materialProviders__S14_CountingNumber((int)value));
    }
    internal static int FromDafny_N3_aws__N12_cryptography__N17_materialProviders__S18_StormTrackingCache__M11_gracePeriod(int value)
    {
      return FromDafny_N3_aws__N12_cryptography__N17_materialProviders__S14_CountingNumber(value);
    }
    internal static int ToDafny_N3_aws__N12_cryptography__N17_materialProviders__S18_StormTrackingCache__M11_gracePeriod(int value)
    {
      return ToDafny_N3_aws__N12_cryptography__N17_materialProviders__S14_CountingNumber(value);
    }
    internal static int FromDafny_N3_aws__N12_cryptography__N17_materialProviders__S18_StormTrackingCache__M13_graceInterval(int value)
    {
      return FromDafny_N3_aws__N12_cryptography__N17_materialProviders__S14_CountingNumber(value);
    }
    internal static int ToDafny_N3_aws__N12_cryptography__N17_materialProviders__S18_StormTrackingCache__M13_graceInterval(int value)
    {
      return ToDafny_N3_aws__N12_cryptography__N17_materialProviders__S14_CountingNumber(value);
    }
    internal static int FromDafny_N3_aws__N12_cryptography__N17_materialProviders__S18_StormTrackingCache__M6_fanOut(int value)
    {
      return FromDafny_N3_aws__N12_cryptography__N17_materialProviders__S14_CountingNumber(value);
    }
    internal static int ToDafny_N3_aws__N12_cryptography__N17_materialProviders__S18_StormTrackingCache__M6_fanOut(int value)
    {
      return ToDafny_N3_aws__N12_cryptography__N17_materialProviders__S14_CountingNumber(value);
    }
    internal static int FromDafny_N3_aws__N12_cryptography__N17_materialProviders__S18_StormTrackingCache__M11_inFlightTTL(int value)
    {
      return FromDafny_N3_aws__N12_cryptography__N17_materialProviders__S14_CountingNumber(value);
    }
    internal static int ToDafny_N3_aws__N12_cryptography__N17_materialProviders__S18_StormTrackingCache__M11_inFlightTTL(int value)
    {
      return ToDafny_N3_aws__N12_cryptography__N17_materialProviders__S14_CountingNumber(value);
    }
    internal static int FromDafny_N3_aws__N12_cryptography__N17_materialProviders__S18_StormTrackingCache__M10_sleepMilli(int value)
    {
      return FromDafny_N3_aws__N12_cryptography__N17_materialProviders__S14_CountingNumber(value);
    }
    internal static int ToDafny_N3_aws__N12_cryptography__N17_materialProviders__S18_StormTrackingCache__M10_sleepMilli(int value)
    {
      return ToDafny_N3_aws__N12_cryptography__N17_materialProviders__S14_CountingNumber(value);
    }
    internal static string FromDafny_N3_com__N9_amazonaws__N8_dynamodb__S23_StringSetAttributeValue__M6_member(Dafny.ISequence<char> value)
    {
      return FromDafny_N3_com__N9_amazonaws__N8_dynamodb__S20_StringAttributeValue(value);
    }
    internal static Dafny.ISequence<char> ToDafny_N3_com__N9_amazonaws__N8_dynamodb__S23_StringSetAttributeValue__M6_member(string value)
    {
      return ToDafny_N3_com__N9_amazonaws__N8_dynamodb__S20_StringAttributeValue(value);
    }
    internal static string FromDafny_N3_com__N9_amazonaws__N8_dynamodb__S23_NumberSetAttributeValue__M6_member(Dafny.ISequence<char> value)
    {
      return FromDafny_N3_com__N9_amazonaws__N8_dynamodb__S20_NumberAttributeValue(value);
    }
    internal static Dafny.ISequence<char> ToDafny_N3_com__N9_amazonaws__N8_dynamodb__S23_NumberSetAttributeValue__M6_member(string value)
    {
      return ToDafny_N3_com__N9_amazonaws__N8_dynamodb__S20_NumberAttributeValue(value);
    }
    internal static System.IO.MemoryStream FromDafny_N3_com__N9_amazonaws__N8_dynamodb__S23_BinarySetAttributeValue__M6_member(Dafny.ISequence<byte> value)
    {
      return FromDafny_N3_com__N9_amazonaws__N8_dynamodb__S20_BinaryAttributeValue(value);
    }
    internal static Dafny.ISequence<byte> ToDafny_N3_com__N9_amazonaws__N8_dynamodb__S23_BinarySetAttributeValue__M6_member(System.IO.MemoryStream value)
    {
      return ToDafny_N3_com__N9_amazonaws__N8_dynamodb__S20_BinaryAttributeValue(value);
    }
    internal static string FromDafny_N3_com__N9_amazonaws__N8_dynamodb__S17_MapAttributeValue__M3_key(Dafny.ISequence<char> value)
    {
      return FromDafny_N3_com__N9_amazonaws__N8_dynamodb__S13_AttributeName(value);
    }
    internal static Dafny.ISequence<char> ToDafny_N3_com__N9_amazonaws__N8_dynamodb__S17_MapAttributeValue__M3_key(string value)
    {
      return ToDafny_N3_com__N9_amazonaws__N8_dynamodb__S13_AttributeName(value);
    }
    internal static Amazon.DynamoDBv2.Model.AttributeValue FromDafny_N3_com__N9_amazonaws__N8_dynamodb__S17_MapAttributeValue__M5_value(software.amazon.cryptography.services.dynamodb.internaldafny.types._IAttributeValue value)
    {
      return FromDafny_N3_com__N9_amazonaws__N8_dynamodb__S14_AttributeValue(value);
    }
    internal static software.amazon.cryptography.services.dynamodb.internaldafny.types._IAttributeValue ToDafny_N3_com__N9_amazonaws__N8_dynamodb__S17_MapAttributeValue__M5_value(Amazon.DynamoDBv2.Model.AttributeValue value)
    {
      return ToDafny_N3_com__N9_amazonaws__N8_dynamodb__S14_AttributeValue(value);
    }
    internal static Amazon.DynamoDBv2.Model.AttributeValue FromDafny_N3_com__N9_amazonaws__N8_dynamodb__S18_ListAttributeValue__M6_member(software.amazon.cryptography.services.dynamodb.internaldafny.types._IAttributeValue value)
    {
      return FromDafny_N3_com__N9_amazonaws__N8_dynamodb__S14_AttributeValue(value);
    }
    internal static software.amazon.cryptography.services.dynamodb.internaldafny.types._IAttributeValue ToDafny_N3_com__N9_amazonaws__N8_dynamodb__S18_ListAttributeValue__M6_member(Amazon.DynamoDBv2.Model.AttributeValue value)
    {
      return ToDafny_N3_com__N9_amazonaws__N8_dynamodb__S14_AttributeValue(value);
    }
    internal static int FromDafny_N3_aws__N12_cryptography__N17_materialProviders__S14_CountingNumber(int value)
    {
      return value;
    }
    internal static int ToDafny_N3_aws__N12_cryptography__N17_materialProviders__S14_CountingNumber(int value)
    {
      return value;
    }
    public static System.Exception FromDafny_CommonError(software.amazon.cryptography.dbencryptionsdk.dynamodb.internaldafny.types._IError value)
    {
      switch (value)
      {
<<<<<<< HEAD
        case software.amazon.cryptography.dbencryptionsdk.dynamodb.internaldafny.types.Error_AwsCryptographyMaterialProviders dafnyVal:
          return AWS.Cryptography.MaterialProviders.TypeConversion.FromDafny_CommonError(
            dafnyVal._AwsCryptographyMaterialProviders
          );
        case software.amazon.cryptography.dbencryptionsdk.dynamodb.internaldafny.types.Error_AwsCryptographyDbEncryptionSdkStructuredEncryption dafnyVal:
          return AWS.Cryptography.DbEncryptionSDK.StructuredEncryption.TypeConversion.FromDafny_CommonError(
            dafnyVal._AwsCryptographyDbEncryptionSdkStructuredEncryption
          );
        case software.amazon.cryptography.dbencryptionsdk.dynamodb.internaldafny.types.Error_AwsCryptographyPrimitives dafnyVal:
          return AWS.Cryptography.Primitives.TypeConversion.FromDafny_CommonError(
            dafnyVal._AwsCryptographyPrimitives
          );
        case software.amazon.cryptography.dbencryptionsdk.dynamodb.internaldafny.types.Error_ComAmazonawsDynamodb dafnyVal:
          return Com.Amazonaws.Dynamodb.TypeConversion.FromDafny_CommonError(
            dafnyVal._ComAmazonawsDynamodb
=======
        case software.amazon.cryptography.dbencryptionsdk.dynamodb.internaldafny.types.Error_ComAmazonawsDynamodb dafnyVal:
          return Com.Amazonaws.Dynamodb.TypeConversion.FromDafny_CommonError(
            dafnyVal._ComAmazonawsDynamodb
          );
        case software.amazon.cryptography.dbencryptionsdk.dynamodb.internaldafny.types.Error_AwsCryptographyMaterialProviders dafnyVal:
          return AWS.Cryptography.MaterialProviders.TypeConversion.FromDafny_CommonError(
            dafnyVal._AwsCryptographyMaterialProviders
>>>>>>> 76bcb9af
          );
        case software.amazon.cryptography.dbencryptionsdk.dynamodb.internaldafny.types.Error_AwsCryptographyDbEncryptionSdkStructuredEncryption dafnyVal:
          return AWS.Cryptography.DbEncryptionSDK.StructuredEncryption.TypeConversion.FromDafny_CommonError(
            dafnyVal._AwsCryptographyDbEncryptionSdkStructuredEncryption
          );
        case software.amazon.cryptography.dbencryptionsdk.dynamodb.internaldafny.types.Error_AwsCryptographyPrimitives dafnyVal:
          return AWS.Cryptography.Primitives.TypeConversion.FromDafny_CommonError(
            dafnyVal._AwsCryptographyPrimitives
          );
        case software.amazon.cryptography.dbencryptionsdk.dynamodb.internaldafny.types.Error_DynamoDbEncryptionException dafnyVal:
          return FromDafny_N3_aws__N12_cryptography__N15_dbEncryptionSdk__N8_dynamoDb__S27_DynamoDbEncryptionException(dafnyVal);
        case software.amazon.cryptography.dbencryptionsdk.dynamodb.internaldafny.types.Error_CollectionOfErrors dafnyVal:
          return new CollectionOfErrors(
              new System.Collections.Generic.List<Exception>(dafnyVal.dtor_list.CloneAsArray()
                .Select(x => TypeConversion.FromDafny_CommonError(x))),
              new string(dafnyVal.dtor_message.Elements));
        case software.amazon.cryptography.dbencryptionsdk.dynamodb.internaldafny.types.Error_Opaque dafnyVal:
          return new OpaqueError(dafnyVal._obj);
        default:
          // The switch MUST be complete for _IError, so `value` MUST NOT be an _IError. (How did you get here?)
          return new OpaqueError();
      }
    }
    public static software.amazon.cryptography.dbencryptionsdk.dynamodb.internaldafny.types._IError ToDafny_CommonError(System.Exception value)
    {

      switch (value)
      {
        case AWS.Cryptography.DbEncryptionSDK.DynamoDb.DynamoDbEncryptionException exception:
          return ToDafny_N3_aws__N12_cryptography__N15_dbEncryptionSdk__N8_dynamoDb__S27_DynamoDbEncryptionException(exception);
        case CollectionOfErrors collectionOfErrors:
          return new software.amazon.cryptography.dbencryptionsdk.dynamodb.internaldafny.types.Error_CollectionOfErrors(
            Dafny.Sequence<software.amazon.cryptography.dbencryptionsdk.dynamodb.internaldafny.types._IError>
              .FromArray(
                collectionOfErrors.list.Select
                    (x => TypeConversion.ToDafny_CommonError(x))
                  .ToArray()),
            Dafny.Sequence<char>.FromString(collectionOfErrors.Message)
          );
        // OpaqueError is redundant, but listed for completeness.
        case OpaqueError exception:
          return new software.amazon.cryptography.dbencryptionsdk.dynamodb.internaldafny.types.Error_Opaque(exception);
        case System.Exception exception:
          return new software.amazon.cryptography.dbencryptionsdk.dynamodb.internaldafny.types.Error_Opaque(exception);
        default:
          // The switch MUST be complete for System.Exception, so `value` MUST NOT be an System.Exception. (How did you get here?)
          return new software.amazon.cryptography.dbencryptionsdk.dynamodb.internaldafny.types.Error_Opaque(value);
      }
    }
  }
}<|MERGE_RESOLUTION|>--- conflicted
+++ resolved
@@ -1357,7 +1357,6 @@
     {
       switch (value)
       {
-<<<<<<< HEAD
         case software.amazon.cryptography.dbencryptionsdk.dynamodb.internaldafny.types.Error_AwsCryptographyMaterialProviders dafnyVal:
           return AWS.Cryptography.MaterialProviders.TypeConversion.FromDafny_CommonError(
             dafnyVal._AwsCryptographyMaterialProviders
@@ -1373,15 +1372,6 @@
         case software.amazon.cryptography.dbencryptionsdk.dynamodb.internaldafny.types.Error_ComAmazonawsDynamodb dafnyVal:
           return Com.Amazonaws.Dynamodb.TypeConversion.FromDafny_CommonError(
             dafnyVal._ComAmazonawsDynamodb
-=======
-        case software.amazon.cryptography.dbencryptionsdk.dynamodb.internaldafny.types.Error_ComAmazonawsDynamodb dafnyVal:
-          return Com.Amazonaws.Dynamodb.TypeConversion.FromDafny_CommonError(
-            dafnyVal._ComAmazonawsDynamodb
-          );
-        case software.amazon.cryptography.dbencryptionsdk.dynamodb.internaldafny.types.Error_AwsCryptographyMaterialProviders dafnyVal:
-          return AWS.Cryptography.MaterialProviders.TypeConversion.FromDafny_CommonError(
-            dafnyVal._AwsCryptographyMaterialProviders
->>>>>>> 76bcb9af
           );
         case software.amazon.cryptography.dbencryptionsdk.dynamodb.internaldafny.types.Error_AwsCryptographyDbEncryptionSdkStructuredEncryption dafnyVal:
           return AWS.Cryptography.DbEncryptionSDK.StructuredEncryption.TypeConversion.FromDafny_CommonError(
