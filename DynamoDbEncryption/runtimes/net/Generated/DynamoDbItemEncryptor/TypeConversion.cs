--- conflicted
+++ resolved
@@ -906,29 +906,17 @@
     {
       switch (value)
       {
-<<<<<<< HEAD
         case software.amazon.cryptography.dbencryptionsdk.dynamodb.itemencryptor.internaldafny.types.Error_AwsCryptographyPrimitives dafnyVal:
           return AWS.Cryptography.Primitives.TypeConversion.FromDafny_CommonError(
             dafnyVal._AwsCryptographyPrimitives
-=======
-        case software.amazon.cryptography.dbencryptionsdk.dynamodb.itemencryptor.internaldafny.types.Error_AwsCryptographyMaterialProviders dafnyVal:
-          return AWS.Cryptography.MaterialProviders.TypeConversion.FromDafny_CommonError(
-            dafnyVal._AwsCryptographyMaterialProviders
->>>>>>> 76bcb9af
           );
         case software.amazon.cryptography.dbencryptionsdk.dynamodb.itemencryptor.internaldafny.types.Error_AwsCryptographyDbEncryptionSdkDynamoDb dafnyVal:
           return AWS.Cryptography.DbEncryptionSDK.DynamoDb.TypeConversion.FromDafny_CommonError(
             dafnyVal._AwsCryptographyDbEncryptionSdkDynamoDb
           );
-<<<<<<< HEAD
         case software.amazon.cryptography.dbencryptionsdk.dynamodb.itemencryptor.internaldafny.types.Error_AwsCryptographyDbEncryptionSdkStructuredEncryption dafnyVal:
           return AWS.Cryptography.DbEncryptionSDK.StructuredEncryption.TypeConversion.FromDafny_CommonError(
             dafnyVal._AwsCryptographyDbEncryptionSdkStructuredEncryption
-=======
-        case software.amazon.cryptography.dbencryptionsdk.dynamodb.itemencryptor.internaldafny.types.Error_ComAmazonawsDynamodb dafnyVal:
-          return Com.Amazonaws.Dynamodb.TypeConversion.FromDafny_CommonError(
-            dafnyVal._ComAmazonawsDynamodb
->>>>>>> 76bcb9af
           );
         case software.amazon.cryptography.dbencryptionsdk.dynamodb.itemencryptor.internaldafny.types.Error_AwsCryptographyMaterialProviders dafnyVal:
           return AWS.Cryptography.MaterialProviders.TypeConversion.FromDafny_CommonError(
