package software.amazon.cryptography.dbencryptionsdk.dynamodb.itemencryptor.internaldafny.legacy;

import Wrappers_Compile.Option;
import Wrappers_Compile.Result;
import com.amazonaws.services.dynamodbv2.datamodeling.encryption.DynamoDBEncryptor;
import com.amazonaws.services.dynamodbv2.datamodeling.encryption.EncryptionContext;
import com.amazonaws.services.dynamodbv2.datamodeling.encryption.EncryptionFlags;
import dafny.DafnyMap;
import dafny.DafnySequence;
import dafny.TypeDescriptor;
import java.util.*;
import java.util.function.BiConsumer;
import java.util.stream.Collectors;
import software.amazon.awssdk.core.SdkBytes;
import software.amazon.cryptography.dbencryptionsdk.dynamodb.ILegacyDynamoDbEncryptor;
import software.amazon.cryptography.dbencryptionsdk.dynamodb.internaldafny.types.LegacyPolicy;
import software.amazon.cryptography.dbencryptionsdk.dynamodb.itemencryptor.ToNative;
import software.amazon.cryptography.dbencryptionsdk.dynamodb.itemencryptor.internaldafny.types.Error;
/**
 * This file does *NOT* import a lot of things.
 * This is because it is dealing with converting
 * between different versions of the same name.
 * The DynamoDbItemEncryptor module has Dafny and Java versions
 * of the same type.
 * This means that `EncryptItemOutput` for example
 * needs to be disambiguated between the Dafny version and the Java version.
 * In order to make it clearer at each call-site exactly what is happening
 * the full import is used.
 * IDEs tend to fight this so I'm sorry.
 */

import StandardLibraryInternal.InternalResult;
import software.amazon.cryptography.dbencryptionsdk.structuredencryption.internaldafny.types.CryptoAction;
<<<<<<< HEAD
import software.amazon.cryptography.dbencryptionsdk.dynamodb.itemencryptor.internaldafny.types.Error;
import software.amazon.cryptography.dbencryptionsdk.dynamodb.internaldafny.types.LegacyPolicy;
import Wrappers_Compile.Option;
import dafny.DafnyMap;
import dafny.DafnySequence;
import Wrappers_Compile.Result;
import com.amazonaws.services.dynamodbv2.datamodeling.encryption.DynamoDBEncryptor;
import com.amazonaws.services.dynamodbv2.datamodeling.encryption.EncryptionContext;
import com.amazonaws.services.dynamodbv2.datamodeling.encryption.EncryptionFlags;
import dafny.TypeDescriptor;
import software.amazon.awssdk.core.SdkBytes;
import software.amazon.cryptography.dbencryptionsdk.dynamodb.ILegacyDynamoDbEncryptor;

import java.util.*;
import java.util.function.BiConsumer;
import java.util.stream.Collectors;

public class InternalLegacyOverride extends _ExternBase_InternalLegacyOverride {
=======

public class InternalLegacyOverride {

>>>>>>> 8a76a9db
  private DynamoDBEncryptor encryptor;
  private Map<String, Set<EncryptionFlags>> actions;
  private EncryptionContext encryptionContext;
  private LegacyPolicy _policy;
  private DafnySequence<Character> materialDescriptionFieldName;
  private DafnySequence<Character> signatureFieldName;

  private InternalLegacyOverride(
    DynamoDBEncryptor encryptor,
    Map<String, Set<EncryptionFlags>> actions,
    EncryptionContext encryptionContext,
    LegacyPolicy policy
  ) {
    this.encryptor = encryptor;
    this.actions = actions;
    this.encryptionContext = encryptionContext;
    this._policy = policy;
    // It is possible that these values
    // have been customized by the customer.
    this.materialDescriptionFieldName =
      software.amazon.smithy.dafny.conversion.ToDafny.Simple.CharacterSequence(
        encryptor.getMaterialDescriptionFieldName()
      );
    this.signatureFieldName =
      software.amazon.smithy.dafny.conversion.ToDafny.Simple.CharacterSequence(
        encryptor.getSignatureFieldName()
      );
  }

  public static TypeDescriptor<InternalLegacyOverride> _typeDescriptor() {
    return TypeDescriptor.referenceWithInitializer(
      InternalLegacyOverride.class,
      () -> null
    );
  }

  public boolean IsLegacyInput(
    software.amazon.cryptography.dbencryptionsdk.dynamodb.itemencryptor.internaldafny.types.DecryptItemInput input
  ) {
    //= specification/dynamodb-encryption-client/decrypt-item.md#determining-legacy-items
    //# An item MUST be determined to be encrypted under the legacy format if it contains
    //# attributes for the material description and the signature.
    return (
      input.is_DecryptItemInput() &&
      input._encryptedItem.contains(materialDescriptionFieldName) &&
      input._encryptedItem.contains(signatureFieldName)
    );
  }

  public LegacyPolicy policy() {
    return _policy;
  }

  public Result<
    software.amazon.cryptography.dbencryptionsdk.dynamodb.itemencryptor.internaldafny.types.EncryptItemOutput,
    Error
  > EncryptItem(
    software.amazon.cryptography.dbencryptionsdk.dynamodb.itemencryptor.internaldafny.types.EncryptItemInput input
  ) {
    // Precondition: Policy MUST allow the caller to encrypt.
    if (!_policy.is_FORCE__LEGACY__ENCRYPT__ALLOW__LEGACY__DECRYPT()) {
      return CreateEncryptItemFailure(createError("Legacy Policy does not support encrypt."));
    }

    try {
      Map<
        String,
        software.amazon.awssdk.services.dynamodb.model.AttributeValue
      > plaintextItem =
        software.amazon.cryptography.dbencryptionsdk.dynamodb.itemencryptor.ToNative
          .EncryptItemInput(input)
          .plaintextItem();

      final Map<
        String,
        com.amazonaws.services.dynamodbv2.model.AttributeValue
      > encryptedItem = encryptor.encryptRecord(
        V2MapToV1Map(plaintextItem),
        actions,
        encryptionContext
      );

<<<<<<< HEAD
      final software.amazon.cryptography.dbencryptionsdk.dynamodb.itemencryptor.model.EncryptItemOutput nativeOutput = software
        .amazon
        .cryptography
        .dbencryptionsdk
        .dynamodb
        .itemencryptor
        .model
        .EncryptItemOutput
        .builder()
        .encryptedItem(V1MapToV2Map(encryptedItem))
        .build();
      final software.amazon.cryptography.dbencryptionsdk.dynamodb.itemencryptor.internaldafny.types.EncryptItemOutput dafnyOutput = software
        .amazon
        .cryptography
        .dbencryptionsdk
        .dynamodb
        .itemencryptor
        .ToDafny
        .EncryptItemOutput(nativeOutput);
      return CreateEncryptItemSuccess(dafnyOutput);
=======
      final software.amazon.cryptography.dbencryptionsdk.dynamodb.itemencryptor.model.EncryptItemOutput nativeOutput =
        software.amazon.cryptography.dbencryptionsdk.dynamodb.itemencryptor.model.EncryptItemOutput
          .builder()
          .encryptedItem(V1MapToV2Map(encryptedItem))
          .build();
      final software.amazon.cryptography.dbencryptionsdk.dynamodb.itemencryptor.internaldafny.types.EncryptItemOutput dafnyOutput =
        software.amazon.cryptography.dbencryptionsdk.dynamodb.itemencryptor.ToDafny.EncryptItemOutput(
          nativeOutput
        );
      return Result.create_Success(dafnyOutput);
>>>>>>> 8a76a9db
    } catch (Exception ex) {
      return CreateEncryptItemFailure(Error.create_Opaque(ex));
    }
  }

  public Result<
    software.amazon.cryptography.dbencryptionsdk.dynamodb.itemencryptor.internaldafny.types.DecryptItemOutput,
    Error
  > DecryptItem(
    software.amazon.cryptography.dbencryptionsdk.dynamodb.itemencryptor.internaldafny.types.DecryptItemInput input
  ) {
    // Precondition: Policy MUST allow the caller to decrypt.
    //= specification/dynamodb-encryption-client/decrypt-item.md#behavior
    //# If a [Legacy Policy](./ddb-table-encryption-config.md#legacy-policy) of
    //# `FORBID_LEGACY_ENCRYPT_FORBID_LEGACY_DECRYPT` is configured,
    //# and the input item [is an item written in the legacy format](#determining-legacy-items),
    //# this operation MUST fail.
<<<<<<< HEAD
    if (!_policy.is_FORCE__LEGACY__ENCRYPT__ALLOW__LEGACY__DECRYPT() && !_policy.is_FORBID__LEGACY__ENCRYPT__ALLOW__LEGACY__DECRYPT()) {
      return CreateDecryptItemFailure(createError("Legacy Policy does not support decrypt."));
=======
    if (
      !_policy.is_FORCE__LEGACY__ENCRYPT__ALLOW__LEGACY__DECRYPT() &&
      !_policy.is_FORBID__LEGACY__ENCRYPT__ALLOW__LEGACY__DECRYPT()
    ) {
      return createFailure("Legacy Policy does not support decrypt.");
>>>>>>> 8a76a9db
    }
    try {
      Map<
        String,
        software.amazon.awssdk.services.dynamodb.model.AttributeValue
      > encryptedItem =
        software.amazon.cryptography.dbencryptionsdk.dynamodb.itemencryptor.ToNative
          .DecryptItemInput(input)
          .encryptedItem();

      final Map<
        String,
        com.amazonaws.services.dynamodbv2.model.AttributeValue
      > plaintextItem = encryptor.decryptRecord(
        V2MapToV1Map(encryptedItem),
        actions,
        encryptionContext
      );

<<<<<<< HEAD
      final software.amazon.cryptography.dbencryptionsdk.dynamodb.itemencryptor.model.DecryptItemOutput nativeOutput = software
        .amazon
        .cryptography
        .dbencryptionsdk
        .dynamodb
        .itemencryptor
        .model
        .DecryptItemOutput
        .builder()
        .plaintextItem(V1MapToV2Map(plaintextItem))
        .build();
      final software.amazon.cryptography.dbencryptionsdk.dynamodb.itemencryptor.internaldafny.types.DecryptItemOutput dafnyOutput = software
        .amazon
        .cryptography
        .dbencryptionsdk
        .dynamodb
        .itemencryptor
        .ToDafny
        .DecryptItemOutput(nativeOutput);
      return CreateDecryptItemSuccess(dafnyOutput);
=======
      final software.amazon.cryptography.dbencryptionsdk.dynamodb.itemencryptor.model.DecryptItemOutput nativeOutput =
        software.amazon.cryptography.dbencryptionsdk.dynamodb.itemencryptor.model.DecryptItemOutput
          .builder()
          .plaintextItem(V1MapToV2Map(plaintextItem))
          .build();
      final software.amazon.cryptography.dbencryptionsdk.dynamodb.itemencryptor.internaldafny.types.DecryptItemOutput dafnyOutput =
        software.amazon.cryptography.dbencryptionsdk.dynamodb.itemencryptor.ToDafny.DecryptItemOutput(
          nativeOutput
        );
      return Result.create_Success(dafnyOutput);
>>>>>>> 8a76a9db
    } catch (Exception ex) {
      return CreateDecryptItemFailure(Error.create_Opaque(ex));
    }
  }

  public static Result<Option<InternalLegacyOverride>, Error> Build(
    software.amazon.cryptography.dbencryptionsdk.dynamodb.itemencryptor.internaldafny.types.DynamoDbItemEncryptorConfig encryptorConfig
  ) {
    // Check for early return (Postcondition): If there is no legacyOverride there is nothing to do.
    if (encryptorConfig.dtor_legacyOverride().is_None()) {
      return CreateBuildSuccess(CreateInternalLegacyOverrideNone());
    }
    final software.amazon.cryptography.dbencryptionsdk.dynamodb.internaldafny.types.LegacyOverride legacyOverride =
      encryptorConfig.dtor_legacyOverride().dtor_value();

    final ILegacyDynamoDbEncryptor maybeEncryptor =
      software.amazon.cryptography.dbencryptionsdk.dynamodb.ToNative.LegacyDynamoDbEncryptor(
        legacyOverride.dtor_encryptor()
      );

    // Precondition: The encryptor MUST be a DynamoDBEncryptor
    if (!isDynamoDBEncryptor(maybeEncryptor)) {
      return CreateBuildFailure(createError("Legacy encryptor is not supported"));
    }
    // Preconditions: MUST be able to create valid encryption context
<<<<<<< HEAD
    final InternalResult<EncryptionContext, Error> maybeEncryptionContext = legacyEncryptionContext(encryptorConfig);
    if (maybeEncryptionContext.isFailure()) {
      return CreateBuildFailure(maybeEncryptionContext.error());
    }
    // Precondition: All actions MUST be supported types
    final InternalResult<Map<String, Set<EncryptionFlags>>, Error> maybeActions = legacyActions(legacyOverride.dtor_attributeActionsOnEncrypt());
    if (maybeActions.isFailure()) {
      return CreateBuildFailure(maybeEncryptionContext.error());
    }

    final InternalLegacyOverride internalLegacyOverride = new InternalLegacyOverride(
      (DynamoDBEncryptor) maybeEncryptor,
      maybeActions.value(),
      maybeEncryptionContext.value(),
      legacyOverride.dtor_policy()
    );
=======
    final Result<EncryptionContext, Error> maybeEncryptionContext =
      legacyEncryptionContext(encryptorConfig);
    if (maybeEncryptionContext.is_Failure()) {
      return Result.create_Failure(maybeEncryptionContext.dtor_error());
    }
    // Precondition: All actions MUST be supported types
    final Result<Map<String, Set<EncryptionFlags>>, Error> maybeActions =
      legacyActions(legacyOverride.dtor_attributeActionsOnEncrypt());
    if (maybeActions.is_Failure()) {
      return Result.create_Failure(maybeEncryptionContext.dtor_error());
    }

    final InternalLegacyOverride internalLegacyOverride =
      new InternalLegacyOverride(
        (DynamoDBEncryptor) maybeEncryptor,
        maybeActions.dtor_value(),
        maybeEncryptionContext.dtor_value(),
        legacyOverride.dtor_policy()
      );
>>>>>>> 8a76a9db

    return CreateBuildSuccess(CreateInternalLegacyOverrideSome(internalLegacyOverride));
  }

  //  Everything below this point is an implementation detail

<<<<<<< HEAD
  public static Error createError(String message) {
    final DafnySequence<Character> dafnyMessage = software.amazon.smithy.dafny.conversion.ToDafny.Simple.CharacterSequence(message);
    return Error.create_DynamoDbItemEncryptorException(dafnyMessage);
=======
  public static <T> Result<T, Error> createFailure(String message) {
    final DafnySequence<Character> dafnyMessage =
      software.amazon.smithy.dafny.conversion.ToDafny.Simple.CharacterSequence(
        message
      );
    final Error dafnyEx = Error.create_DynamoDbItemEncryptorException(
      dafnyMessage
    );
    return Result.create_Failure(dafnyEx);
>>>>>>> 8a76a9db
  }

  public static boolean isDynamoDBEncryptor(
    software.amazon.cryptography.dbencryptionsdk.dynamodb.ILegacyDynamoDbEncryptor maybe
  ) {
    System.out.println(maybe.getClass());
    return maybe.getClass().equals(DynamoDBEncryptor.class);
  }

  public static String ToNativeString(DafnySequence<? extends Character> s) {
    return software.amazon.smithy.dafny.conversion.ToNative.Simple.String(s);
  }

  public static DafnySequence<Character> ToDafnyString(String s) {
    return software.amazon.smithy.dafny.conversion.ToDafny.Simple.CharacterSequence(
      s
    );
  }

  public static InternalResult<EncryptionContext, Error> legacyEncryptionContext(
    software.amazon.cryptography.dbencryptionsdk.dynamodb.itemencryptor.internaldafny.types.DynamoDbItemEncryptorConfig config
  ) {
    try {
      EncryptionContext.Builder encryptionContextBuilder =
        new EncryptionContext.Builder()
          .withTableName(ToNativeString(config.dtor_logicalTableName()))
          .withHashKeyName(ToNativeString(config.dtor_partitionKeyName()));

      final EncryptionContext encryptionContext = config
          .dtor_sortKeyName()
          .is_Some()
        ? encryptionContextBuilder
          .withRangeKeyName(
            ToNativeString(config.dtor_sortKeyName().dtor_value())
          )
          .build()
        : encryptionContextBuilder.build();

      return InternalResult.success(encryptionContext);
    } catch (Exception ex) {
      return InternalResult.failure(Error.create_Opaque(ex));
    }
  }

<<<<<<< HEAD
  public static InternalResult<Map<String, Set<EncryptionFlags>>, Error> legacyActions(
    DafnyMap<? extends DafnySequence<? extends Character>, ? extends CryptoAction> attributeActionsOnEncrypt
=======
  public static Result<Map<String, Set<EncryptionFlags>>, Error> legacyActions(
    DafnyMap<
      ? extends DafnySequence<? extends Character>,
      ? extends CryptoAction
    > attributeActionsOnEncrypt
>>>>>>> 8a76a9db
  ) {
    try {
      final EnumSet<EncryptionFlags> signOnly = EnumSet.of(
        EncryptionFlags.SIGN
      );
      final EnumSet<EncryptionFlags> encryptAndSign = EnumSet.of(
        EncryptionFlags.ENCRYPT,
        EncryptionFlags.SIGN
      );

      Map<String, Set<EncryptionFlags>> legacyActions = new HashMap<>();
      BiConsumer<
        ? super DafnySequence<? extends Character>,
        ? super CryptoAction
      > buildLegacyActions = (dafnyKey, value) -> {
        final String key = ToNativeString(dafnyKey);
        if (value.is_SIGN__ONLY()) {
          legacyActions.put(key, signOnly);
        } else if (value.is_ENCRYPT__AND__SIGN()) {
          legacyActions.put(key, encryptAndSign);
        } else if (value.is_DO__NOTHING()) {
          // DDB-EC v1 is not explicit
        } else {
          // Exceptional Postcondition: Only ENCRYPT and SIGN are supported. Do Nothing is not supported
          throw new IllegalArgumentException("Unsupported CryptoAction.");
        }
      };
      attributeActionsOnEncrypt.forEach(buildLegacyActions);
      return InternalResult.success(legacyActions);
    } catch (IllegalArgumentException ex) {
<<<<<<< HEAD
      final Error dafnyEx = Error.create_DynamoDbItemEncryptorException(ToDafnyString(ex.getMessage()));
      return InternalResult.failure(dafnyEx);
=======
      final Error dafnyEx = Error.create_DynamoDbItemEncryptorException(
        ToDafnyString(ex.getMessage())
      );
      return Result.create_Failure(dafnyEx);
>>>>>>> 8a76a9db
    } catch (Exception ex) {
      return InternalResult.failure(Error.create_Opaque(ex));
    }
  }

  public static com.amazonaws.services.dynamodbv2.model.AttributeValue V2AttributeToV1Attribute(
    software.amazon.awssdk.services.dynamodb.model.AttributeValue value
  ) {
    final com.amazonaws.services.dynamodbv2.model.AttributeValue attribute =
      new com.amazonaws.services.dynamodbv2.model.AttributeValue();
    switch (value.type()) {
      case B:
        return attribute.withB(value.b().asByteBuffer());
      case BOOL:
        return attribute.withBOOL(value.bool());
      case BS:
        return attribute.withBS(
          value
            .bs()
            .stream()
            .map(b -> b.asByteBuffer())
            .collect(Collectors.toList())
        );
      case L:
        return attribute.withL(
          value
            .l()
            .stream()
            .map(a -> V2AttributeToV1Attribute(a))
            .collect(Collectors.toList())
        );
      case M:
        return attribute.withM(V2MapToV1Map(value.m()));
      case N:
        return attribute.withN(value.n());
      case NS:
        return attribute.withNS(value.ns());
      case NUL:
        return attribute.withNULL(value.nul());
      case S:
        return attribute.withS(value.s());
      case SS:
        return attribute.withSS(value.ss());
      case UNKNOWN_TO_SDK_VERSION:
        throw new IllegalArgumentException("omfg");
    }

    throw new IllegalArgumentException("omfg");
  }

  public static Map<
    String,
    com.amazonaws.services.dynamodbv2.model.AttributeValue
  > V2MapToV1Map(
    Map<
      String,
      software.amazon.awssdk.services.dynamodb.model.AttributeValue
    > input
  ) {
    return input
      .entrySet()
      .stream()
      .collect(
        Collectors.toMap(
          entry -> entry.getKey(),
          entry -> V2AttributeToV1Attribute(entry.getValue())
        )
      );
  }

  public static software.amazon.awssdk.services.dynamodb.model.AttributeValue V1AttributeToV2Attribute(
    com.amazonaws.services.dynamodbv2.model.AttributeValue value
  ) {
    final software.amazon.awssdk.services.dynamodb.model.AttributeValue.Builder attributeBuilder =
      software.amazon.awssdk.services.dynamodb.model.AttributeValue.builder();
    if (Boolean.TRUE.equals(value.getNULL())) {
      return attributeBuilder.nul(value.getNULL()).build();
    } else if (Boolean.FALSE.equals(value.getNULL())) {
      throw new UnsupportedOperationException(
        "False-NULL is not supported in DynamoDB"
      );
    } else if (value.getBOOL() != null) {
      return attributeBuilder.bool(value.getBOOL()).build();
    } else if (value.getS() != null) {
      return attributeBuilder.s(value.getS()).build();
    } else if (value.getN() != null) {
      return attributeBuilder.n(value.getN()).build();
    } else if (value.getB() != null) {
      return attributeBuilder.b(SdkBytes.fromByteBuffer(value.getB())).build();
    } else if (value.getSS() != null) {
      return attributeBuilder.ss(value.getSS()).build();
    } else if (value.getNS() != null) {
      return attributeBuilder.ns(value.getNS()).build();
    } else if (value.getBS() != null) {
      return attributeBuilder
        .bs(
          value
            .getBS()
            .stream()
            .map(bb -> SdkBytes.fromByteBuffer(bb))
            .collect(Collectors.toList())
        )
        .build();
    } else if (value.getL() != null) {
      return attributeBuilder
        .l(
          value
            .getL()
            .stream()
            .map(a -> V1AttributeToV2Attribute(a))
            .collect(Collectors.toList())
        )
        .build();
    } else if (value.getM() != null) {
      return attributeBuilder.m(V1MapToV2Map(value.getM())).build();
    } else {
      throw new IllegalArgumentException("Unsupported Value" + value);
    }
  }

  public static Map<
    String,
    software.amazon.awssdk.services.dynamodb.model.AttributeValue
  > V1MapToV2Map(
    Map<String, com.amazonaws.services.dynamodbv2.model.AttributeValue> input
  ) {
    return input
      .entrySet()
      .stream()
      .collect(
        Collectors.toMap(
          entry -> entry.getKey(),
          entry -> V1AttributeToV2Attribute(entry.getValue())
        )
      );
  }
}<|MERGE_RESOLUTION|>--- conflicted
+++ resolved
@@ -31,30 +31,9 @@
 
 import StandardLibraryInternal.InternalResult;
 import software.amazon.cryptography.dbencryptionsdk.structuredencryption.internaldafny.types.CryptoAction;
-<<<<<<< HEAD
-import software.amazon.cryptography.dbencryptionsdk.dynamodb.itemencryptor.internaldafny.types.Error;
-import software.amazon.cryptography.dbencryptionsdk.dynamodb.internaldafny.types.LegacyPolicy;
-import Wrappers_Compile.Option;
-import dafny.DafnyMap;
-import dafny.DafnySequence;
-import Wrappers_Compile.Result;
-import com.amazonaws.services.dynamodbv2.datamodeling.encryption.DynamoDBEncryptor;
-import com.amazonaws.services.dynamodbv2.datamodeling.encryption.EncryptionContext;
-import com.amazonaws.services.dynamodbv2.datamodeling.encryption.EncryptionFlags;
-import dafny.TypeDescriptor;
-import software.amazon.awssdk.core.SdkBytes;
-import software.amazon.cryptography.dbencryptionsdk.dynamodb.ILegacyDynamoDbEncryptor;
-
-import java.util.*;
-import java.util.function.BiConsumer;
-import java.util.stream.Collectors;
 
 public class InternalLegacyOverride extends _ExternBase_InternalLegacyOverride {
-=======
-
-public class InternalLegacyOverride {
-
->>>>>>> 8a76a9db
+
   private DynamoDBEncryptor encryptor;
   private Map<String, Set<EncryptionFlags>> actions;
   private EncryptionContext encryptionContext;
@@ -137,28 +116,6 @@
         encryptionContext
       );
 
-<<<<<<< HEAD
-      final software.amazon.cryptography.dbencryptionsdk.dynamodb.itemencryptor.model.EncryptItemOutput nativeOutput = software
-        .amazon
-        .cryptography
-        .dbencryptionsdk
-        .dynamodb
-        .itemencryptor
-        .model
-        .EncryptItemOutput
-        .builder()
-        .encryptedItem(V1MapToV2Map(encryptedItem))
-        .build();
-      final software.amazon.cryptography.dbencryptionsdk.dynamodb.itemencryptor.internaldafny.types.EncryptItemOutput dafnyOutput = software
-        .amazon
-        .cryptography
-        .dbencryptionsdk
-        .dynamodb
-        .itemencryptor
-        .ToDafny
-        .EncryptItemOutput(nativeOutput);
-      return CreateEncryptItemSuccess(dafnyOutput);
-=======
       final software.amazon.cryptography.dbencryptionsdk.dynamodb.itemencryptor.model.EncryptItemOutput nativeOutput =
         software.amazon.cryptography.dbencryptionsdk.dynamodb.itemencryptor.model.EncryptItemOutput
           .builder()
@@ -168,8 +125,7 @@
         software.amazon.cryptography.dbencryptionsdk.dynamodb.itemencryptor.ToDafny.EncryptItemOutput(
           nativeOutput
         );
-      return Result.create_Success(dafnyOutput);
->>>>>>> 8a76a9db
+      return CreateEncryptItemSuccess(dafnyOutput);
     } catch (Exception ex) {
       return CreateEncryptItemFailure(Error.create_Opaque(ex));
     }
@@ -187,16 +143,11 @@
     //# `FORBID_LEGACY_ENCRYPT_FORBID_LEGACY_DECRYPT` is configured,
     //# and the input item [is an item written in the legacy format](#determining-legacy-items),
     //# this operation MUST fail.
-<<<<<<< HEAD
-    if (!_policy.is_FORCE__LEGACY__ENCRYPT__ALLOW__LEGACY__DECRYPT() && !_policy.is_FORBID__LEGACY__ENCRYPT__ALLOW__LEGACY__DECRYPT()) {
-      return CreateDecryptItemFailure(createError("Legacy Policy does not support decrypt."));
-=======
     if (
       !_policy.is_FORCE__LEGACY__ENCRYPT__ALLOW__LEGACY__DECRYPT() &&
       !_policy.is_FORBID__LEGACY__ENCRYPT__ALLOW__LEGACY__DECRYPT()
     ) {
-      return createFailure("Legacy Policy does not support decrypt.");
->>>>>>> 8a76a9db
+      return CreateDecryptItemFailure("Legacy Policy does not support decrypt.");
     }
     try {
       Map<
@@ -216,28 +167,6 @@
         encryptionContext
       );
 
-<<<<<<< HEAD
-      final software.amazon.cryptography.dbencryptionsdk.dynamodb.itemencryptor.model.DecryptItemOutput nativeOutput = software
-        .amazon
-        .cryptography
-        .dbencryptionsdk
-        .dynamodb
-        .itemencryptor
-        .model
-        .DecryptItemOutput
-        .builder()
-        .plaintextItem(V1MapToV2Map(plaintextItem))
-        .build();
-      final software.amazon.cryptography.dbencryptionsdk.dynamodb.itemencryptor.internaldafny.types.DecryptItemOutput dafnyOutput = software
-        .amazon
-        .cryptography
-        .dbencryptionsdk
-        .dynamodb
-        .itemencryptor
-        .ToDafny
-        .DecryptItemOutput(nativeOutput);
-      return CreateDecryptItemSuccess(dafnyOutput);
-=======
       final software.amazon.cryptography.dbencryptionsdk.dynamodb.itemencryptor.model.DecryptItemOutput nativeOutput =
         software.amazon.cryptography.dbencryptionsdk.dynamodb.itemencryptor.model.DecryptItemOutput
           .builder()
@@ -247,8 +176,7 @@
         software.amazon.cryptography.dbencryptionsdk.dynamodb.itemencryptor.ToDafny.DecryptItemOutput(
           nativeOutput
         );
-      return Result.create_Success(dafnyOutput);
->>>>>>> 8a76a9db
+      return CreateDecryptItemSuccess(dafnyOutput);
     } catch (Exception ex) {
       return CreateDecryptItemFailure(Error.create_Opaque(ex));
     }
@@ -274,34 +202,16 @@
       return CreateBuildFailure(createError("Legacy encryptor is not supported"));
     }
     // Preconditions: MUST be able to create valid encryption context
-<<<<<<< HEAD
-    final InternalResult<EncryptionContext, Error> maybeEncryptionContext = legacyEncryptionContext(encryptorConfig);
+    final InternalResult<EncryptionContext, Error> maybeEncryptionContext =
+      legacyEncryptionContext(encryptorConfig);
     if (maybeEncryptionContext.isFailure()) {
       return CreateBuildFailure(maybeEncryptionContext.error());
     }
     // Precondition: All actions MUST be supported types
-    final InternalResult<Map<String, Set<EncryptionFlags>>, Error> maybeActions = legacyActions(legacyOverride.dtor_attributeActionsOnEncrypt());
-    if (maybeActions.isFailure()) {
-      return CreateBuildFailure(maybeEncryptionContext.error());
-    }
-
-    final InternalLegacyOverride internalLegacyOverride = new InternalLegacyOverride(
-      (DynamoDBEncryptor) maybeEncryptor,
-      maybeActions.value(),
-      maybeEncryptionContext.value(),
-      legacyOverride.dtor_policy()
-    );
-=======
-    final Result<EncryptionContext, Error> maybeEncryptionContext =
-      legacyEncryptionContext(encryptorConfig);
-    if (maybeEncryptionContext.is_Failure()) {
-      return Result.create_Failure(maybeEncryptionContext.dtor_error());
-    }
-    // Precondition: All actions MUST be supported types
-    final Result<Map<String, Set<EncryptionFlags>>, Error> maybeActions =
+    final InternalResult<Map<String, Set<EncryptionFlags>>, Error> maybeActions =
       legacyActions(legacyOverride.dtor_attributeActionsOnEncrypt());
     if (maybeActions.is_Failure()) {
-      return Result.create_Failure(maybeEncryptionContext.dtor_error());
+      return CreateBuildFailure(maybeEncryptionContext.error());
     }
 
     final InternalLegacyOverride internalLegacyOverride =
@@ -311,28 +221,15 @@
         maybeEncryptionContext.dtor_value(),
         legacyOverride.dtor_policy()
       );
->>>>>>> 8a76a9db
 
     return CreateBuildSuccess(CreateInternalLegacyOverrideSome(internalLegacyOverride));
   }
 
   //  Everything below this point is an implementation detail
 
-<<<<<<< HEAD
   public static Error createError(String message) {
     final DafnySequence<Character> dafnyMessage = software.amazon.smithy.dafny.conversion.ToDafny.Simple.CharacterSequence(message);
     return Error.create_DynamoDbItemEncryptorException(dafnyMessage);
-=======
-  public static <T> Result<T, Error> createFailure(String message) {
-    final DafnySequence<Character> dafnyMessage =
-      software.amazon.smithy.dafny.conversion.ToDafny.Simple.CharacterSequence(
-        message
-      );
-    final Error dafnyEx = Error.create_DynamoDbItemEncryptorException(
-      dafnyMessage
-    );
-    return Result.create_Failure(dafnyEx);
->>>>>>> 8a76a9db
   }
 
   public static boolean isDynamoDBEncryptor(
@@ -377,16 +274,11 @@
     }
   }
 
-<<<<<<< HEAD
   public static InternalResult<Map<String, Set<EncryptionFlags>>, Error> legacyActions(
-    DafnyMap<? extends DafnySequence<? extends Character>, ? extends CryptoAction> attributeActionsOnEncrypt
-=======
-  public static Result<Map<String, Set<EncryptionFlags>>, Error> legacyActions(
     DafnyMap<
       ? extends DafnySequence<? extends Character>,
       ? extends CryptoAction
     > attributeActionsOnEncrypt
->>>>>>> 8a76a9db
   ) {
     try {
       final EnumSet<EncryptionFlags> signOnly = EnumSet.of(
@@ -417,15 +309,10 @@
       attributeActionsOnEncrypt.forEach(buildLegacyActions);
       return InternalResult.success(legacyActions);
     } catch (IllegalArgumentException ex) {
-<<<<<<< HEAD
-      final Error dafnyEx = Error.create_DynamoDbItemEncryptorException(ToDafnyString(ex.getMessage()));
-      return InternalResult.failure(dafnyEx);
-=======
       final Error dafnyEx = Error.create_DynamoDbItemEncryptorException(
         ToDafnyString(ex.getMessage())
       );
-      return Result.create_Failure(dafnyEx);
->>>>>>> 8a76a9db
+      return InternalResult.failure(dafnyEx);
     } catch (Exception ex) {
       return InternalResult.failure(Error.create_Opaque(ex));
     }
