// Copyright Amazon.com Inc. or its affiliates. All Rights Reserved.
// SPDX-License-Identifier: Apache-2.0
// Do not modify this file. This file is machine generated, and any changes to it will be overwritten.
package software.amazon.cryptography.dbencryptionsdk.dynamodb.itemencryptor.model;

import java.util.List;
import java.util.Map;
import java.util.Objects;
import software.amazon.awssdk.services.dynamodb.model.AttributeValue;
import software.amazon.cryptography.dbencryptionsdk.structuredencryption.model.CryptoAction;
import software.amazon.cryptography.materialproviders.model.DBEAlgorithmSuiteId;
import software.amazon.cryptography.materialproviders.model.EncryptedDataKey;

/**
 * A parsed version of the header that was written with or read on an encrypted DynamoDB item.
 */
public class ParsedHeader {

  /**
   * The non-DO_NOTHING Crypto Actions that were configured when this item was originally encrypted.
   */
  private final Map<String, CryptoAction> attributeActionsOnEncrypt;

  /**
   * The ID of the algorithm suite that was used to encrypt this item.
   */
  private final DBEAlgorithmSuiteId algorithmSuiteId;

  /**
   * The encrypted data keys that are stored in the header of this item.
   */
  private final List<EncryptedDataKey> encryptedDataKeys;

  /**
   * The portion of the encryption context that was stored in the header of this item.
   */
  private final Map<String, String> storedEncryptionContext;

  /**
   * The full encryption context.
   */
  private final Map<String, String> encryptionContext;

  /**
   * The encryption context as presented to the branch key selector.
   */
  private final Map<String, AttributeValue> selectorContext;

  protected ParsedHeader(BuilderImpl builder) {
    this.attributeActionsOnEncrypt = builder.attributeActionsOnEncrypt();
    this.algorithmSuiteId = builder.algorithmSuiteId();
    this.encryptedDataKeys = builder.encryptedDataKeys();
    this.storedEncryptionContext = builder.storedEncryptionContext();
    this.encryptionContext = builder.encryptionContext();
    this.selectorContext = builder.selectorContext();
  }

  /**
   * @return The non-DO_NOTHING Crypto Actions that were configured when this item was originally encrypted.
   */
  public Map<String, CryptoAction> attributeActionsOnEncrypt() {
    return this.attributeActionsOnEncrypt;
  }

  /**
   * @return The ID of the algorithm suite that was used to encrypt this item.
   */
  public DBEAlgorithmSuiteId algorithmSuiteId() {
    return this.algorithmSuiteId;
  }

  /**
   * @return The encrypted data keys that are stored in the header of this item.
   */
  public List<EncryptedDataKey> encryptedDataKeys() {
    return this.encryptedDataKeys;
  }

  /**
   * @return The portion of the encryption context that was stored in the header of this item.
   */
  public Map<String, String> storedEncryptionContext() {
    return this.storedEncryptionContext;
  }

  /**
   * @return The full encryption context.
   */
  public Map<String, String> encryptionContext() {
    return this.encryptionContext;
  }

  /**
   * @return The encryption context as presented to the branch key selector.
   */
  public Map<String, AttributeValue> selectorContext() {
    return this.selectorContext;
  }

  public Builder toBuilder() {
    return new BuilderImpl(this);
  }

  public static Builder builder() {
    return new BuilderImpl();
  }

  public interface Builder {
    /**
     * @param attributeActionsOnEncrypt The non-DO_NOTHING Crypto Actions that were configured when this item was originally encrypted.
     */
    Builder attributeActionsOnEncrypt(
      Map<String, CryptoAction> attributeActionsOnEncrypt
    );

    /**
     * @return The non-DO_NOTHING Crypto Actions that were configured when this item was originally encrypted.
     */
    Map<String, CryptoAction> attributeActionsOnEncrypt();

    /**
     * @param algorithmSuiteId The ID of the algorithm suite that was used to encrypt this item.
     */
    Builder algorithmSuiteId(DBEAlgorithmSuiteId algorithmSuiteId);

    /**
     * @return The ID of the algorithm suite that was used to encrypt this item.
     */
    DBEAlgorithmSuiteId algorithmSuiteId();

    /**
     * @param encryptedDataKeys The encrypted data keys that are stored in the header of this item.
     */
    Builder encryptedDataKeys(List<EncryptedDataKey> encryptedDataKeys);

    /**
     * @return The encrypted data keys that are stored in the header of this item.
     */
    List<EncryptedDataKey> encryptedDataKeys();

    /**
     * @param storedEncryptionContext The portion of the encryption context that was stored in the header of this item.
     */
    Builder storedEncryptionContext(
      Map<String, String> storedEncryptionContext
    );

    /**
     * @return The portion of the encryption context that was stored in the header of this item.
     */
    Map<String, String> storedEncryptionContext();

    /**
     * @param encryptionContext The full encryption context.
     */
    Builder encryptionContext(Map<String, String> encryptionContext);

    /**
     * @return The full encryption context.
     */
    Map<String, String> encryptionContext();

    /**
     * @param selectorContext The encryption context as presented to the branch key selector.
     */
    Builder selectorContext(Map<String, AttributeValue> selectorContext);

    /**
     * @return The encryption context as presented to the branch key selector.
     */
    Map<String, AttributeValue> selectorContext();

    ParsedHeader build();
  }

  static class BuilderImpl implements Builder {

    protected Map<String, CryptoAction> attributeActionsOnEncrypt;

    protected DBEAlgorithmSuiteId algorithmSuiteId;

    protected List<EncryptedDataKey> encryptedDataKeys;

    protected Map<String, String> storedEncryptionContext;

<<<<<<< HEAD
    protected BuilderImpl() {}
=======
    protected Map<String, String> encryptionContext;

    protected Map<String, AttributeValue> selectorContext;

    protected BuilderImpl() {
    }
>>>>>>> 56f1cd14

    protected BuilderImpl(ParsedHeader model) {
      this.attributeActionsOnEncrypt = model.attributeActionsOnEncrypt();
      this.algorithmSuiteId = model.algorithmSuiteId();
      this.encryptedDataKeys = model.encryptedDataKeys();
      this.storedEncryptionContext = model.storedEncryptionContext();
      this.encryptionContext = model.encryptionContext();
      this.selectorContext = model.selectorContext();
    }

    public Builder attributeActionsOnEncrypt(
      Map<String, CryptoAction> attributeActionsOnEncrypt
    ) {
      this.attributeActionsOnEncrypt = attributeActionsOnEncrypt;
      return this;
    }

    public Map<String, CryptoAction> attributeActionsOnEncrypt() {
      return this.attributeActionsOnEncrypt;
    }

    public Builder algorithmSuiteId(DBEAlgorithmSuiteId algorithmSuiteId) {
      this.algorithmSuiteId = algorithmSuiteId;
      return this;
    }

    public DBEAlgorithmSuiteId algorithmSuiteId() {
      return this.algorithmSuiteId;
    }

    public Builder encryptedDataKeys(List<EncryptedDataKey> encryptedDataKeys) {
      this.encryptedDataKeys = encryptedDataKeys;
      return this;
    }

    public List<EncryptedDataKey> encryptedDataKeys() {
      return this.encryptedDataKeys;
    }

    public Builder storedEncryptionContext(
      Map<String, String> storedEncryptionContext
    ) {
      this.storedEncryptionContext = storedEncryptionContext;
      return this;
    }

    public Map<String, String> storedEncryptionContext() {
      return this.storedEncryptionContext;
    }

    public Builder encryptionContext(Map<String, String> encryptionContext) {
      this.encryptionContext = encryptionContext;
      return this;
    }

    public Map<String, String> encryptionContext() {
      return this.encryptionContext;
    }

    public Builder selectorContext(Map<String, AttributeValue> selectorContext) {
      this.selectorContext = selectorContext;
      return this;
    }

    public Map<String, AttributeValue> selectorContext() {
      return this.selectorContext;
    }

    public ParsedHeader build() {
      if (Objects.isNull(this.attributeActionsOnEncrypt())) {
        throw new IllegalArgumentException(
          "Missing value for required field `attributeActionsOnEncrypt`"
        );
      }
      if (Objects.isNull(this.algorithmSuiteId())) {
        throw new IllegalArgumentException(
          "Missing value for required field `algorithmSuiteId`"
        );
      }
      if (Objects.isNull(this.encryptedDataKeys())) {
        throw new IllegalArgumentException(
          "Missing value for required field `encryptedDataKeys`"
        );
      }
      if (Objects.isNull(this.storedEncryptionContext())) {
        throw new IllegalArgumentException(
          "Missing value for required field `storedEncryptionContext`"
        );
      }
      if (Objects.isNull(this.encryptionContext()))  {
        throw new IllegalArgumentException("Missing value for required field `encryptionContext`");
      }
      if (Objects.isNull(this.selectorContext()))  {
        throw new IllegalArgumentException("Missing value for required field `selectorContext`");
      }
      return new ParsedHeader(this);
    }
  }
}<|MERGE_RESOLUTION|>--- conflicted
+++ resolved
@@ -15,7 +15,6 @@
  * A parsed version of the header that was written with or read on an encrypted DynamoDB item.
  */
 public class ParsedHeader {
-
   /**
    * The non-DO_NOTHING Crypto Actions that were configured when this item was originally encrypted.
    */
@@ -109,9 +108,7 @@
     /**
      * @param attributeActionsOnEncrypt The non-DO_NOTHING Crypto Actions that were configured when this item was originally encrypted.
      */
-    Builder attributeActionsOnEncrypt(
-      Map<String, CryptoAction> attributeActionsOnEncrypt
-    );
+    Builder attributeActionsOnEncrypt(Map<String, CryptoAction> attributeActionsOnEncrypt);
 
     /**
      * @return The non-DO_NOTHING Crypto Actions that were configured when this item was originally encrypted.
@@ -141,9 +138,7 @@
     /**
      * @param storedEncryptionContext The portion of the encryption context that was stored in the header of this item.
      */
-    Builder storedEncryptionContext(
-      Map<String, String> storedEncryptionContext
-    );
+    Builder storedEncryptionContext(Map<String, String> storedEncryptionContext);
 
     /**
      * @return The portion of the encryption context that was stored in the header of this item.
@@ -174,7 +169,6 @@
   }
 
   static class BuilderImpl implements Builder {
-
     protected Map<String, CryptoAction> attributeActionsOnEncrypt;
 
     protected DBEAlgorithmSuiteId algorithmSuiteId;
@@ -183,16 +177,12 @@
 
     protected Map<String, String> storedEncryptionContext;
 
-<<<<<<< HEAD
-    protected BuilderImpl() {}
-=======
     protected Map<String, String> encryptionContext;
 
     protected Map<String, AttributeValue> selectorContext;
 
     protected BuilderImpl() {
     }
->>>>>>> 56f1cd14
 
     protected BuilderImpl(ParsedHeader model) {
       this.attributeActionsOnEncrypt = model.attributeActionsOnEncrypt();
@@ -203,9 +193,7 @@
       this.selectorContext = model.selectorContext();
     }
 
-    public Builder attributeActionsOnEncrypt(
-      Map<String, CryptoAction> attributeActionsOnEncrypt
-    ) {
+    public Builder attributeActionsOnEncrypt(Map<String, CryptoAction> attributeActionsOnEncrypt) {
       this.attributeActionsOnEncrypt = attributeActionsOnEncrypt;
       return this;
     }
@@ -232,9 +220,7 @@
       return this.encryptedDataKeys;
     }
 
-    public Builder storedEncryptionContext(
-      Map<String, String> storedEncryptionContext
-    ) {
+    public Builder storedEncryptionContext(Map<String, String> storedEncryptionContext) {
       this.storedEncryptionContext = storedEncryptionContext;
       return this;
     }
@@ -262,25 +248,17 @@
     }
 
     public ParsedHeader build() {
-      if (Objects.isNull(this.attributeActionsOnEncrypt())) {
-        throw new IllegalArgumentException(
-          "Missing value for required field `attributeActionsOnEncrypt`"
-        );
-      }
-      if (Objects.isNull(this.algorithmSuiteId())) {
-        throw new IllegalArgumentException(
-          "Missing value for required field `algorithmSuiteId`"
-        );
-      }
-      if (Objects.isNull(this.encryptedDataKeys())) {
-        throw new IllegalArgumentException(
-          "Missing value for required field `encryptedDataKeys`"
-        );
-      }
-      if (Objects.isNull(this.storedEncryptionContext())) {
-        throw new IllegalArgumentException(
-          "Missing value for required field `storedEncryptionContext`"
-        );
+      if (Objects.isNull(this.attributeActionsOnEncrypt()))  {
+        throw new IllegalArgumentException("Missing value for required field `attributeActionsOnEncrypt`");
+      }
+      if (Objects.isNull(this.algorithmSuiteId()))  {
+        throw new IllegalArgumentException("Missing value for required field `algorithmSuiteId`");
+      }
+      if (Objects.isNull(this.encryptedDataKeys()))  {
+        throw new IllegalArgumentException("Missing value for required field `encryptedDataKeys`");
+      }
+      if (Objects.isNull(this.storedEncryptionContext()))  {
+        throw new IllegalArgumentException("Missing value for required field `storedEncryptionContext`");
       }
       if (Objects.isNull(this.encryptionContext()))  {
         throw new IllegalArgumentException("Missing value for required field `encryptionContext`");
