--- conflicted
+++ resolved
@@ -74,7 +74,6 @@
     return new EncryptItemOutput(encryptedItem);
   }
 
-<<<<<<< HEAD
   public static ParsedHeader ParsedHeader(
       software.amazon.cryptography.dynamoDbEncryption.itemEncryptor.model.ParsedHeader nativeValue) {
     DafnyMap<? extends DafnySequence<? extends Character>, ? extends CryptoAction> attributeActions;
@@ -88,8 +87,6 @@
     return new ParsedHeader(attributeActions, algorithmSuiteId, encryptedDataKeys, storedEncryptionContext);
   }
 
-=======
->>>>>>> 4e691003
   public static DecryptItemInput DecryptItemInput(
       software.amazon.cryptography.dynamoDbEncryption.itemEncryptor.model.DecryptItemInput nativeValue) {
     DafnyMap<? extends DafnySequence<? extends Character>, ? extends AttributeValue> encryptedItem;
@@ -147,13 +144,6 @@
     return new EncryptItemInput(plaintextItem);
   }
 
-  public static EncryptItemInput EncryptItemInput(
-      software.amazon.cryptography.dynamoDbEncryption.itemEncryptor.model.EncryptItemInput nativeValue) {
-    DafnyMap<? extends DafnySequence<? extends Character>, ? extends AttributeValue> plaintextItem;
-    plaintextItem = Dafny.Com.Amazonaws.Dynamodb.ToDafny.AttributeMap(nativeValue.plaintextItem());
-    return new EncryptItemInput(plaintextItem);
-  }
-
   public static Error Error(DynamoDbItemEncryptorException nativeValue) {
     DafnySequence<? extends Character> message;
     message = software.amazon.dafny.conversion.ToDafny.Simple.CharacterSequence(nativeValue.message());
