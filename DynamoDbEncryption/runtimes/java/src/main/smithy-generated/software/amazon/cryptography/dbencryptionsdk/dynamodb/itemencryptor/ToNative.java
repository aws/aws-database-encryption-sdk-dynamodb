// Copyright Amazon.com Inc. or its affiliates. All Rights Reserved.
// SPDX-License-Identifier: Apache-2.0
// Do not modify this file. This file is machine generated, and any changes to it will be overwritten.
package software.amazon.cryptography.dbencryptionsdk.dynamodb.itemencryptor;

import java.lang.RuntimeException;
import software.amazon.cryptography.dbencryptionsdk.dynamodb.itemencryptor.internaldafny.types.Error;
import software.amazon.cryptography.dbencryptionsdk.dynamodb.itemencryptor.internaldafny.types.Error_CollectionOfErrors;
import software.amazon.cryptography.dbencryptionsdk.dynamodb.itemencryptor.internaldafny.types.Error_DynamoDbItemEncryptorException;
import software.amazon.cryptography.dbencryptionsdk.dynamodb.itemencryptor.internaldafny.types.Error_Opaque;
import software.amazon.cryptography.dbencryptionsdk.dynamodb.itemencryptor.internaldafny.types.IDynamoDbItemEncryptorClient;
import software.amazon.cryptography.dbencryptionsdk.dynamodb.itemencryptor.model.CollectionOfErrors;
import software.amazon.cryptography.dbencryptionsdk.dynamodb.itemencryptor.model.DecryptItemInput;
import software.amazon.cryptography.dbencryptionsdk.dynamodb.itemencryptor.model.DecryptItemOutput;
import software.amazon.cryptography.dbencryptionsdk.dynamodb.itemencryptor.model.DynamoDbItemEncryptorConfig;
import software.amazon.cryptography.dbencryptionsdk.dynamodb.itemencryptor.model.DynamoDbItemEncryptorException;
import software.amazon.cryptography.dbencryptionsdk.dynamodb.itemencryptor.model.EncryptItemInput;
import software.amazon.cryptography.dbencryptionsdk.dynamodb.itemencryptor.model.EncryptItemOutput;
import software.amazon.cryptography.dbencryptionsdk.dynamodb.itemencryptor.model.OpaqueError;
import software.amazon.cryptography.dbencryptionsdk.dynamodb.itemencryptor.model.ParsedHeader;

public class ToNative {

  public static OpaqueError Error(Error_Opaque dafnyValue) {
    OpaqueError.Builder nativeBuilder = OpaqueError.builder();
    nativeBuilder.obj(dafnyValue.dtor_obj());
    return nativeBuilder.build();
  }

  public static CollectionOfErrors Error(Error_CollectionOfErrors dafnyValue) {
    CollectionOfErrors.Builder nativeBuilder = CollectionOfErrors.builder();
    nativeBuilder.list(
      software.amazon.smithy.dafny.conversion.ToNative.Aggregate.GenericToList(
        dafnyValue.dtor_list(),
        ToNative::Error
      )
    );
    nativeBuilder.message(
      software.amazon.smithy.dafny.conversion.ToNative.Simple.String(
        dafnyValue.dtor_message()
      )
    );
    return nativeBuilder.build();
  }

  public static DynamoDbItemEncryptorException Error(
    Error_DynamoDbItemEncryptorException dafnyValue
  ) {
    DynamoDbItemEncryptorException.Builder nativeBuilder =
      DynamoDbItemEncryptorException.builder();
    nativeBuilder.message(
      software.amazon.smithy.dafny.conversion.ToNative.Simple.String(
        dafnyValue.dtor_message()
      )
    );
    return nativeBuilder.build();
  }

  public static RuntimeException Error(Error dafnyValue) {
    if (dafnyValue.is_DynamoDbItemEncryptorException()) {
      return ToNative.Error((Error_DynamoDbItemEncryptorException) dafnyValue);
    }
    if (dafnyValue.is_Opaque()) {
      return ToNative.Error((Error_Opaque) dafnyValue);
    }
    if (dafnyValue.is_CollectionOfErrors()) {
      return ToNative.Error((Error_CollectionOfErrors) dafnyValue);
    }
    if (dafnyValue.is_AwsCryptographyPrimitives()) {
      return software.amazon.cryptography.primitives.ToNative.Error(
        dafnyValue.dtor_AwsCryptographyPrimitives()
      );
    }
    if (dafnyValue.is_ComAmazonawsDynamodb()) {
      return software.amazon.cryptography.services.dynamodb.internaldafny.ToNative.Error(
        dafnyValue.dtor_ComAmazonawsDynamodb()
      );
    }
    if (dafnyValue.is_AwsCryptographyMaterialProviders()) {
      return software.amazon.cryptography.materialproviders.ToNative.Error(
        dafnyValue.dtor_AwsCryptographyMaterialProviders()
      );
    }
    if (dafnyValue.is_AwsCryptographyDbEncryptionSdkStructuredEncryption()) {
      return software.amazon.cryptography.dbencryptionsdk.structuredencryption.ToNative.Error(
        dafnyValue.dtor_AwsCryptographyDbEncryptionSdkStructuredEncryption()
      );
    }
    if (dafnyValue.is_AwsCryptographyDbEncryptionSdkDynamoDb()) {
      return software.amazon.cryptography.dbencryptionsdk.dynamodb.ToNative.Error(
        dafnyValue.dtor_AwsCryptographyDbEncryptionSdkDynamoDb()
      );
    }
    OpaqueError.Builder nativeBuilder = OpaqueError.builder();
    nativeBuilder.obj(dafnyValue);
    return nativeBuilder.build();
  }

  public static DecryptItemInput DecryptItemInput(
    software.amazon.cryptography.dbencryptionsdk.dynamodb.itemencryptor.internaldafny.types.DecryptItemInput dafnyValue
  ) {
    DecryptItemInput.Builder nativeBuilder = DecryptItemInput.builder();
    nativeBuilder.encryptedItem(
      software.amazon.cryptography.services.dynamodb.internaldafny.ToNative.AttributeMap(
        dafnyValue.dtor_encryptedItem()
      )
    );
    return nativeBuilder.build();
  }

  public static DecryptItemOutput DecryptItemOutput(
    software.amazon.cryptography.dbencryptionsdk.dynamodb.itemencryptor.internaldafny.types.DecryptItemOutput dafnyValue
  ) {
    DecryptItemOutput.Builder nativeBuilder = DecryptItemOutput.builder();
    nativeBuilder.plaintextItem(
      software.amazon.cryptography.services.dynamodb.internaldafny.ToNative.AttributeMap(
        dafnyValue.dtor_plaintextItem()
      )
    );
    if (dafnyValue.dtor_parsedHeader().is_Some()) {
      nativeBuilder.parsedHeader(
        ToNative.ParsedHeader(dafnyValue.dtor_parsedHeader().dtor_value())
      );
    }
    return nativeBuilder.build();
  }

  public static DynamoDbItemEncryptorConfig DynamoDbItemEncryptorConfig(
    software.amazon.cryptography.dbencryptionsdk.dynamodb.itemencryptor.internaldafny.types.DynamoDbItemEncryptorConfig dafnyValue
  ) {
    DynamoDbItemEncryptorConfig.Builder nativeBuilder =
      DynamoDbItemEncryptorConfig.builder();
    nativeBuilder.logicalTableName(
      software.amazon.smithy.dafny.conversion.ToNative.Simple.String(
        dafnyValue.dtor_logicalTableName()
      )
    );
    nativeBuilder.partitionKeyName(
      software.amazon.smithy.dafny.conversion.ToNative.Simple.String(
        dafnyValue.dtor_partitionKeyName()
      )
    );
    if (dafnyValue.dtor_sortKeyName().is_Some()) {
      nativeBuilder.sortKeyName(
        software.amazon.smithy.dafny.conversion.ToNative.Simple.String(
          dafnyValue.dtor_sortKeyName().dtor_value()
        )
      );
    }
    nativeBuilder.attributeActionsOnEncrypt(
      software.amazon.cryptography.dbencryptionsdk.dynamodb.ToNative.AttributeActions(
        dafnyValue.dtor_attributeActionsOnEncrypt()
      )
    );
    if (dafnyValue.dtor_allowedUnsignedAttributes().is_Some()) {
      nativeBuilder.allowedUnsignedAttributes(
        software.amazon.cryptography.services.dynamodb.internaldafny.ToNative.AttributeNameList(
          dafnyValue.dtor_allowedUnsignedAttributes().dtor_value()
        )
      );
    }
    if (dafnyValue.dtor_allowedUnsignedAttributePrefix().is_Some()) {
      nativeBuilder.allowedUnsignedAttributePrefix(
        software.amazon.smithy.dafny.conversion.ToNative.Simple.String(
          dafnyValue.dtor_allowedUnsignedAttributePrefix().dtor_value()
        )
      );
    }
    if (dafnyValue.dtor_algorithmSuiteId().is_Some()) {
      nativeBuilder.algorithmSuiteId(
        software.amazon.cryptography.materialproviders.ToNative.DBEAlgorithmSuiteId(
          dafnyValue.dtor_algorithmSuiteId().dtor_value()
        )
      );
    }
    if (dafnyValue.dtor_keyring().is_Some()) {
      nativeBuilder.keyring(
        software.amazon.cryptography.materialproviders.ToNative.Keyring(
          dafnyValue.dtor_keyring().dtor_value()
        )
      );
    }
    if (dafnyValue.dtor_cmm().is_Some()) {
      nativeBuilder.cmm(
        software.amazon.cryptography.materialproviders.ToNative.CryptographicMaterialsManager(
          dafnyValue.dtor_cmm().dtor_value()
        )
      );
    }
    if (dafnyValue.dtor_legacyOverride().is_Some()) {
      nativeBuilder.legacyOverride(
        software.amazon.cryptography.dbencryptionsdk.dynamodb.ToNative.LegacyOverride(
          dafnyValue.dtor_legacyOverride().dtor_value()
        )
      );
    }
    if (dafnyValue.dtor_plaintextOverride().is_Some()) {
      nativeBuilder.plaintextOverride(
        software.amazon.cryptography.dbencryptionsdk.dynamodb.ToNative.PlaintextOverride(
          dafnyValue.dtor_plaintextOverride().dtor_value()
        )
      );
    }
    return nativeBuilder.build();
  }

  public static EncryptItemInput EncryptItemInput(
    software.amazon.cryptography.dbencryptionsdk.dynamodb.itemencryptor.internaldafny.types.EncryptItemInput dafnyValue
  ) {
    EncryptItemInput.Builder nativeBuilder = EncryptItemInput.builder();
    nativeBuilder.plaintextItem(
      software.amazon.cryptography.services.dynamodb.internaldafny.ToNative.AttributeMap(
        dafnyValue.dtor_plaintextItem()
      )
    );
    return nativeBuilder.build();
  }

  public static EncryptItemOutput EncryptItemOutput(
    software.amazon.cryptography.dbencryptionsdk.dynamodb.itemencryptor.internaldafny.types.EncryptItemOutput dafnyValue
  ) {
    EncryptItemOutput.Builder nativeBuilder = EncryptItemOutput.builder();
    nativeBuilder.encryptedItem(
      software.amazon.cryptography.services.dynamodb.internaldafny.ToNative.AttributeMap(
        dafnyValue.dtor_encryptedItem()
      )
    );
    if (dafnyValue.dtor_parsedHeader().is_Some()) {
      nativeBuilder.parsedHeader(
        ToNative.ParsedHeader(dafnyValue.dtor_parsedHeader().dtor_value())
      );
    }
    return nativeBuilder.build();
  }

  public static ParsedHeader ParsedHeader(
    software.amazon.cryptography.dbencryptionsdk.dynamodb.itemencryptor.internaldafny.types.ParsedHeader dafnyValue
  ) {
    ParsedHeader.Builder nativeBuilder = ParsedHeader.builder();
<<<<<<< HEAD
    nativeBuilder.attributeActionsOnEncrypt(
      software.amazon.cryptography.dbencryptionsdk.dynamodb.ToNative.AttributeActions(
        dafnyValue.dtor_attributeActionsOnEncrypt()
      )
    );
    nativeBuilder.algorithmSuiteId(
      software.amazon.cryptography.materialproviders.ToNative.DBEAlgorithmSuiteId(
        dafnyValue.dtor_algorithmSuiteId()
      )
    );
    nativeBuilder.encryptedDataKeys(
      software.amazon.cryptography.materialproviders.ToNative.EncryptedDataKeyList(
        dafnyValue.dtor_encryptedDataKeys()
      )
    );
    nativeBuilder.storedEncryptionContext(
      software.amazon.cryptography.materialproviders.ToNative.EncryptionContext(
        dafnyValue.dtor_storedEncryptionContext()
      )
    );
=======
    nativeBuilder.attributeActionsOnEncrypt(software.amazon.cryptography.dbencryptionsdk.dynamodb.ToNative.AttributeActions(dafnyValue.dtor_attributeActionsOnEncrypt()));
    nativeBuilder.algorithmSuiteId(software.amazon.cryptography.materialproviders.ToNative.DBEAlgorithmSuiteId(dafnyValue.dtor_algorithmSuiteId()));
    nativeBuilder.encryptedDataKeys(software.amazon.cryptography.materialproviders.ToNative.EncryptedDataKeyList(dafnyValue.dtor_encryptedDataKeys()));
    nativeBuilder.storedEncryptionContext(software.amazon.cryptography.materialproviders.ToNative.EncryptionContext(dafnyValue.dtor_storedEncryptionContext()));
    nativeBuilder.encryptionContext(software.amazon.cryptography.materialproviders.ToNative.EncryptionContext(dafnyValue.dtor_encryptionContext()));
    nativeBuilder.selectorContext(software.amazon.cryptography.services.dynamodb.internaldafny.ToNative.Key(dafnyValue.dtor_selectorContext()));
>>>>>>> 56f1cd14
    return nativeBuilder.build();
  }

  public static DynamoDbItemEncryptor DynamoDbItemEncryptor(
    IDynamoDbItemEncryptorClient dafnyValue
  ) {
    return new DynamoDbItemEncryptor(dafnyValue);
  }
}<|MERGE_RESOLUTION|>--- conflicted
+++ resolved
@@ -20,7 +20,6 @@
 import software.amazon.cryptography.dbencryptionsdk.dynamodb.itemencryptor.model.ParsedHeader;
 
 public class ToNative {
-
   public static OpaqueError Error(Error_Opaque dafnyValue) {
     OpaqueError.Builder nativeBuilder = OpaqueError.builder();
     nativeBuilder.obj(dafnyValue.dtor_obj());
@@ -30,29 +29,17 @@
   public static CollectionOfErrors Error(Error_CollectionOfErrors dafnyValue) {
     CollectionOfErrors.Builder nativeBuilder = CollectionOfErrors.builder();
     nativeBuilder.list(
-      software.amazon.smithy.dafny.conversion.ToNative.Aggregate.GenericToList(
-        dafnyValue.dtor_list(),
-        ToNative::Error
-      )
-    );
-    nativeBuilder.message(
-      software.amazon.smithy.dafny.conversion.ToNative.Simple.String(
-        dafnyValue.dtor_message()
-      )
-    );
+        software.amazon.smithy.dafny.conversion.ToNative.Aggregate.GenericToList(
+        dafnyValue.dtor_list(), 
+        ToNative::Error));
+    nativeBuilder.message(software.amazon.smithy.dafny.conversion.ToNative.Simple.String(dafnyValue.dtor_message()));
     return nativeBuilder.build();
   }
 
   public static DynamoDbItemEncryptorException Error(
-    Error_DynamoDbItemEncryptorException dafnyValue
-  ) {
-    DynamoDbItemEncryptorException.Builder nativeBuilder =
-      DynamoDbItemEncryptorException.builder();
-    nativeBuilder.message(
-      software.amazon.smithy.dafny.conversion.ToNative.Simple.String(
-        dafnyValue.dtor_message()
-      )
-    );
+      Error_DynamoDbItemEncryptorException dafnyValue) {
+    DynamoDbItemEncryptorException.Builder nativeBuilder = DynamoDbItemEncryptorException.builder();
+    nativeBuilder.message(software.amazon.smithy.dafny.conversion.ToNative.Simple.String(dafnyValue.dtor_message()));
     return nativeBuilder.build();
   }
 
@@ -67,29 +54,19 @@
       return ToNative.Error((Error_CollectionOfErrors) dafnyValue);
     }
     if (dafnyValue.is_AwsCryptographyPrimitives()) {
-      return software.amazon.cryptography.primitives.ToNative.Error(
-        dafnyValue.dtor_AwsCryptographyPrimitives()
-      );
+      return software.amazon.cryptography.primitives.ToNative.Error(dafnyValue.dtor_AwsCryptographyPrimitives());
     }
     if (dafnyValue.is_ComAmazonawsDynamodb()) {
-      return software.amazon.cryptography.services.dynamodb.internaldafny.ToNative.Error(
-        dafnyValue.dtor_ComAmazonawsDynamodb()
-      );
+      return software.amazon.cryptography.services.dynamodb.internaldafny.ToNative.Error(dafnyValue.dtor_ComAmazonawsDynamodb());
     }
     if (dafnyValue.is_AwsCryptographyMaterialProviders()) {
-      return software.amazon.cryptography.materialproviders.ToNative.Error(
-        dafnyValue.dtor_AwsCryptographyMaterialProviders()
-      );
+      return software.amazon.cryptography.materialproviders.ToNative.Error(dafnyValue.dtor_AwsCryptographyMaterialProviders());
     }
     if (dafnyValue.is_AwsCryptographyDbEncryptionSdkStructuredEncryption()) {
-      return software.amazon.cryptography.dbencryptionsdk.structuredencryption.ToNative.Error(
-        dafnyValue.dtor_AwsCryptographyDbEncryptionSdkStructuredEncryption()
-      );
+      return software.amazon.cryptography.dbencryptionsdk.structuredencryption.ToNative.Error(dafnyValue.dtor_AwsCryptographyDbEncryptionSdkStructuredEncryption());
     }
     if (dafnyValue.is_AwsCryptographyDbEncryptionSdkDynamoDb()) {
-      return software.amazon.cryptography.dbencryptionsdk.dynamodb.ToNative.Error(
-        dafnyValue.dtor_AwsCryptographyDbEncryptionSdkDynamoDb()
-      );
+      return software.amazon.cryptography.dbencryptionsdk.dynamodb.ToNative.Error(dafnyValue.dtor_AwsCryptographyDbEncryptionSdkDynamoDb());
     }
     OpaqueError.Builder nativeBuilder = OpaqueError.builder();
     nativeBuilder.obj(dafnyValue);
@@ -97,181 +74,86 @@
   }
 
   public static DecryptItemInput DecryptItemInput(
-    software.amazon.cryptography.dbencryptionsdk.dynamodb.itemencryptor.internaldafny.types.DecryptItemInput dafnyValue
-  ) {
+      software.amazon.cryptography.dbencryptionsdk.dynamodb.itemencryptor.internaldafny.types.DecryptItemInput dafnyValue) {
     DecryptItemInput.Builder nativeBuilder = DecryptItemInput.builder();
-    nativeBuilder.encryptedItem(
-      software.amazon.cryptography.services.dynamodb.internaldafny.ToNative.AttributeMap(
-        dafnyValue.dtor_encryptedItem()
-      )
-    );
+    nativeBuilder.encryptedItem(software.amazon.cryptography.services.dynamodb.internaldafny.ToNative.AttributeMap(dafnyValue.dtor_encryptedItem()));
     return nativeBuilder.build();
   }
 
   public static DecryptItemOutput DecryptItemOutput(
-    software.amazon.cryptography.dbencryptionsdk.dynamodb.itemencryptor.internaldafny.types.DecryptItemOutput dafnyValue
-  ) {
+      software.amazon.cryptography.dbencryptionsdk.dynamodb.itemencryptor.internaldafny.types.DecryptItemOutput dafnyValue) {
     DecryptItemOutput.Builder nativeBuilder = DecryptItemOutput.builder();
-    nativeBuilder.plaintextItem(
-      software.amazon.cryptography.services.dynamodb.internaldafny.ToNative.AttributeMap(
-        dafnyValue.dtor_plaintextItem()
-      )
-    );
+    nativeBuilder.plaintextItem(software.amazon.cryptography.services.dynamodb.internaldafny.ToNative.AttributeMap(dafnyValue.dtor_plaintextItem()));
     if (dafnyValue.dtor_parsedHeader().is_Some()) {
-      nativeBuilder.parsedHeader(
-        ToNative.ParsedHeader(dafnyValue.dtor_parsedHeader().dtor_value())
-      );
+      nativeBuilder.parsedHeader(ToNative.ParsedHeader(dafnyValue.dtor_parsedHeader().dtor_value()));
     }
     return nativeBuilder.build();
   }
 
   public static DynamoDbItemEncryptorConfig DynamoDbItemEncryptorConfig(
-    software.amazon.cryptography.dbencryptionsdk.dynamodb.itemencryptor.internaldafny.types.DynamoDbItemEncryptorConfig dafnyValue
-  ) {
-    DynamoDbItemEncryptorConfig.Builder nativeBuilder =
-      DynamoDbItemEncryptorConfig.builder();
-    nativeBuilder.logicalTableName(
-      software.amazon.smithy.dafny.conversion.ToNative.Simple.String(
-        dafnyValue.dtor_logicalTableName()
-      )
-    );
-    nativeBuilder.partitionKeyName(
-      software.amazon.smithy.dafny.conversion.ToNative.Simple.String(
-        dafnyValue.dtor_partitionKeyName()
-      )
-    );
+      software.amazon.cryptography.dbencryptionsdk.dynamodb.itemencryptor.internaldafny.types.DynamoDbItemEncryptorConfig dafnyValue) {
+    DynamoDbItemEncryptorConfig.Builder nativeBuilder = DynamoDbItemEncryptorConfig.builder();
+    nativeBuilder.logicalTableName(software.amazon.smithy.dafny.conversion.ToNative.Simple.String(dafnyValue.dtor_logicalTableName()));
+    nativeBuilder.partitionKeyName(software.amazon.smithy.dafny.conversion.ToNative.Simple.String(dafnyValue.dtor_partitionKeyName()));
     if (dafnyValue.dtor_sortKeyName().is_Some()) {
-      nativeBuilder.sortKeyName(
-        software.amazon.smithy.dafny.conversion.ToNative.Simple.String(
-          dafnyValue.dtor_sortKeyName().dtor_value()
-        )
-      );
+      nativeBuilder.sortKeyName(software.amazon.smithy.dafny.conversion.ToNative.Simple.String(dafnyValue.dtor_sortKeyName().dtor_value()));
     }
-    nativeBuilder.attributeActionsOnEncrypt(
-      software.amazon.cryptography.dbencryptionsdk.dynamodb.ToNative.AttributeActions(
-        dafnyValue.dtor_attributeActionsOnEncrypt()
-      )
-    );
+    nativeBuilder.attributeActionsOnEncrypt(software.amazon.cryptography.dbencryptionsdk.dynamodb.ToNative.AttributeActions(dafnyValue.dtor_attributeActionsOnEncrypt()));
     if (dafnyValue.dtor_allowedUnsignedAttributes().is_Some()) {
-      nativeBuilder.allowedUnsignedAttributes(
-        software.amazon.cryptography.services.dynamodb.internaldafny.ToNative.AttributeNameList(
-          dafnyValue.dtor_allowedUnsignedAttributes().dtor_value()
-        )
-      );
+      nativeBuilder.allowedUnsignedAttributes(software.amazon.cryptography.services.dynamodb.internaldafny.ToNative.AttributeNameList(dafnyValue.dtor_allowedUnsignedAttributes().dtor_value()));
     }
     if (dafnyValue.dtor_allowedUnsignedAttributePrefix().is_Some()) {
-      nativeBuilder.allowedUnsignedAttributePrefix(
-        software.amazon.smithy.dafny.conversion.ToNative.Simple.String(
-          dafnyValue.dtor_allowedUnsignedAttributePrefix().dtor_value()
-        )
-      );
+      nativeBuilder.allowedUnsignedAttributePrefix(software.amazon.smithy.dafny.conversion.ToNative.Simple.String(dafnyValue.dtor_allowedUnsignedAttributePrefix().dtor_value()));
     }
     if (dafnyValue.dtor_algorithmSuiteId().is_Some()) {
-      nativeBuilder.algorithmSuiteId(
-        software.amazon.cryptography.materialproviders.ToNative.DBEAlgorithmSuiteId(
-          dafnyValue.dtor_algorithmSuiteId().dtor_value()
-        )
-      );
+      nativeBuilder.algorithmSuiteId(software.amazon.cryptography.materialproviders.ToNative.DBEAlgorithmSuiteId(dafnyValue.dtor_algorithmSuiteId().dtor_value()));
     }
     if (dafnyValue.dtor_keyring().is_Some()) {
-      nativeBuilder.keyring(
-        software.amazon.cryptography.materialproviders.ToNative.Keyring(
-          dafnyValue.dtor_keyring().dtor_value()
-        )
-      );
+      nativeBuilder.keyring(software.amazon.cryptography.materialproviders.ToNative.Keyring(dafnyValue.dtor_keyring().dtor_value()));
     }
     if (dafnyValue.dtor_cmm().is_Some()) {
-      nativeBuilder.cmm(
-        software.amazon.cryptography.materialproviders.ToNative.CryptographicMaterialsManager(
-          dafnyValue.dtor_cmm().dtor_value()
-        )
-      );
+      nativeBuilder.cmm(software.amazon.cryptography.materialproviders.ToNative.CryptographicMaterialsManager(dafnyValue.dtor_cmm().dtor_value()));
     }
     if (dafnyValue.dtor_legacyOverride().is_Some()) {
-      nativeBuilder.legacyOverride(
-        software.amazon.cryptography.dbencryptionsdk.dynamodb.ToNative.LegacyOverride(
-          dafnyValue.dtor_legacyOverride().dtor_value()
-        )
-      );
+      nativeBuilder.legacyOverride(software.amazon.cryptography.dbencryptionsdk.dynamodb.ToNative.LegacyOverride(dafnyValue.dtor_legacyOverride().dtor_value()));
     }
     if (dafnyValue.dtor_plaintextOverride().is_Some()) {
-      nativeBuilder.plaintextOverride(
-        software.amazon.cryptography.dbencryptionsdk.dynamodb.ToNative.PlaintextOverride(
-          dafnyValue.dtor_plaintextOverride().dtor_value()
-        )
-      );
+      nativeBuilder.plaintextOverride(software.amazon.cryptography.dbencryptionsdk.dynamodb.ToNative.PlaintextOverride(dafnyValue.dtor_plaintextOverride().dtor_value()));
     }
     return nativeBuilder.build();
   }
 
   public static EncryptItemInput EncryptItemInput(
-    software.amazon.cryptography.dbencryptionsdk.dynamodb.itemencryptor.internaldafny.types.EncryptItemInput dafnyValue
-  ) {
+      software.amazon.cryptography.dbencryptionsdk.dynamodb.itemencryptor.internaldafny.types.EncryptItemInput dafnyValue) {
     EncryptItemInput.Builder nativeBuilder = EncryptItemInput.builder();
-    nativeBuilder.plaintextItem(
-      software.amazon.cryptography.services.dynamodb.internaldafny.ToNative.AttributeMap(
-        dafnyValue.dtor_plaintextItem()
-      )
-    );
+    nativeBuilder.plaintextItem(software.amazon.cryptography.services.dynamodb.internaldafny.ToNative.AttributeMap(dafnyValue.dtor_plaintextItem()));
     return nativeBuilder.build();
   }
 
   public static EncryptItemOutput EncryptItemOutput(
-    software.amazon.cryptography.dbencryptionsdk.dynamodb.itemencryptor.internaldafny.types.EncryptItemOutput dafnyValue
-  ) {
+      software.amazon.cryptography.dbencryptionsdk.dynamodb.itemencryptor.internaldafny.types.EncryptItemOutput dafnyValue) {
     EncryptItemOutput.Builder nativeBuilder = EncryptItemOutput.builder();
-    nativeBuilder.encryptedItem(
-      software.amazon.cryptography.services.dynamodb.internaldafny.ToNative.AttributeMap(
-        dafnyValue.dtor_encryptedItem()
-      )
-    );
+    nativeBuilder.encryptedItem(software.amazon.cryptography.services.dynamodb.internaldafny.ToNative.AttributeMap(dafnyValue.dtor_encryptedItem()));
     if (dafnyValue.dtor_parsedHeader().is_Some()) {
-      nativeBuilder.parsedHeader(
-        ToNative.ParsedHeader(dafnyValue.dtor_parsedHeader().dtor_value())
-      );
+      nativeBuilder.parsedHeader(ToNative.ParsedHeader(dafnyValue.dtor_parsedHeader().dtor_value()));
     }
     return nativeBuilder.build();
   }
 
   public static ParsedHeader ParsedHeader(
-    software.amazon.cryptography.dbencryptionsdk.dynamodb.itemencryptor.internaldafny.types.ParsedHeader dafnyValue
-  ) {
+      software.amazon.cryptography.dbencryptionsdk.dynamodb.itemencryptor.internaldafny.types.ParsedHeader dafnyValue) {
     ParsedHeader.Builder nativeBuilder = ParsedHeader.builder();
-<<<<<<< HEAD
-    nativeBuilder.attributeActionsOnEncrypt(
-      software.amazon.cryptography.dbencryptionsdk.dynamodb.ToNative.AttributeActions(
-        dafnyValue.dtor_attributeActionsOnEncrypt()
-      )
-    );
-    nativeBuilder.algorithmSuiteId(
-      software.amazon.cryptography.materialproviders.ToNative.DBEAlgorithmSuiteId(
-        dafnyValue.dtor_algorithmSuiteId()
-      )
-    );
-    nativeBuilder.encryptedDataKeys(
-      software.amazon.cryptography.materialproviders.ToNative.EncryptedDataKeyList(
-        dafnyValue.dtor_encryptedDataKeys()
-      )
-    );
-    nativeBuilder.storedEncryptionContext(
-      software.amazon.cryptography.materialproviders.ToNative.EncryptionContext(
-        dafnyValue.dtor_storedEncryptionContext()
-      )
-    );
-=======
     nativeBuilder.attributeActionsOnEncrypt(software.amazon.cryptography.dbencryptionsdk.dynamodb.ToNative.AttributeActions(dafnyValue.dtor_attributeActionsOnEncrypt()));
     nativeBuilder.algorithmSuiteId(software.amazon.cryptography.materialproviders.ToNative.DBEAlgorithmSuiteId(dafnyValue.dtor_algorithmSuiteId()));
     nativeBuilder.encryptedDataKeys(software.amazon.cryptography.materialproviders.ToNative.EncryptedDataKeyList(dafnyValue.dtor_encryptedDataKeys()));
     nativeBuilder.storedEncryptionContext(software.amazon.cryptography.materialproviders.ToNative.EncryptionContext(dafnyValue.dtor_storedEncryptionContext()));
     nativeBuilder.encryptionContext(software.amazon.cryptography.materialproviders.ToNative.EncryptionContext(dafnyValue.dtor_encryptionContext()));
     nativeBuilder.selectorContext(software.amazon.cryptography.services.dynamodb.internaldafny.ToNative.Key(dafnyValue.dtor_selectorContext()));
->>>>>>> 56f1cd14
     return nativeBuilder.build();
   }
 
   public static DynamoDbItemEncryptor DynamoDbItemEncryptor(
-    IDynamoDbItemEncryptorClient dafnyValue
-  ) {
+      IDynamoDbItemEncryptorClient dafnyValue) {
     return new DynamoDbItemEncryptor(dafnyValue);
   }
 }