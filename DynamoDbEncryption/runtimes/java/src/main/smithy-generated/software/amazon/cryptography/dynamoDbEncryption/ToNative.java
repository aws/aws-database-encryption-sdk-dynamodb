--- conflicted
+++ resolved
@@ -7,10 +7,7 @@
 import Dafny.Aws.Cryptography.DynamoDbEncryption.Types.Error_CollectionOfErrors;
 import Dafny.Aws.Cryptography.DynamoDbEncryption.Types.Error_DynamoDbEncryptionException;
 import Dafny.Aws.Cryptography.DynamoDbEncryption.Types.Error_Opaque;
-<<<<<<< HEAD
-=======
 import Dafny.Aws.Cryptography.DynamoDbEncryption.Types.IDynamoDbKeyBranchKeyIdSupplier;
->>>>>>> 9c0830ba
 import dafny.DafnyMap;
 import dafny.DafnySequence;
 import java.lang.Character;
@@ -18,7 +15,6 @@
 import java.lang.String;
 import java.util.List;
 import java.util.Map;
-import software.amazon.cryptography.dynamoDbEncryption.model.BeaconKey;
 import software.amazon.cryptography.dynamoDbEncryption.model.BeaconVersion;
 import software.amazon.cryptography.dynamoDbEncryption.model.CollectionOfErrors;
 import software.amazon.cryptography.dynamoDbEncryption.model.CompoundBeacon;
@@ -90,15 +86,92 @@
     return nativeBuilder.build();
   }
 
+  public static VirtualPart VirtualPart(
+      Dafny.Aws.Cryptography.DynamoDbEncryption.Types.VirtualPart dafnyValue) {
+    VirtualPart.Builder nativeBuilder = VirtualPart.builder();
+    nativeBuilder.loc(software.amazon.dafny.conversion.ToNative.Simple.String(dafnyValue.dtor_loc()));
+    if (dafnyValue.dtor_trans().is_Some()) {
+      nativeBuilder.trans(ToNative.VirtualTransformList(dafnyValue.dtor_trans().dtor_value()));
+    }
+    return nativeBuilder.build();
+  }
+
+  public static DynamoDbEncryptionConfig DynamoDbEncryptionConfig(
+      Dafny.Aws.Cryptography.DynamoDbEncryption.Types.DynamoDbEncryptionConfig dafnyValue) {
+    DynamoDbEncryptionConfig.Builder nativeBuilder = DynamoDbEncryptionConfig.builder();
+    return nativeBuilder.build();
+  }
+
+  public static Insert Insert(Dafny.Aws.Cryptography.DynamoDbEncryption.Types.Insert dafnyValue) {
+    Insert.Builder nativeBuilder = Insert.builder();
+    nativeBuilder.literal(software.amazon.dafny.conversion.ToNative.Simple.String(dafnyValue.dtor_literal()));
+    return nativeBuilder.build();
+  }
+
+  public static StandardBeacon StandardBeacon(
+      Dafny.Aws.Cryptography.DynamoDbEncryption.Types.StandardBeacon dafnyValue) {
+    StandardBeacon.Builder nativeBuilder = StandardBeacon.builder();
+    nativeBuilder.name(software.amazon.dafny.conversion.ToNative.Simple.String(dafnyValue.dtor_name()));
+    nativeBuilder.length((dafnyValue.dtor_length()));
+    if (dafnyValue.dtor_loc().is_Some()) {
+      nativeBuilder.loc(software.amazon.dafny.conversion.ToNative.Simple.String(dafnyValue.dtor_loc().dtor_value()));
+    }
+    return nativeBuilder.build();
+  }
+
+  public static GetPrefix GetPrefix(
+      Dafny.Aws.Cryptography.DynamoDbEncryption.Types.GetPrefix dafnyValue) {
+    GetPrefix.Builder nativeBuilder = GetPrefix.builder();
+    nativeBuilder.length((dafnyValue.dtor_length()));
+    return nativeBuilder.build();
+  }
+
+  public static Constructor Constructor(
+      Dafny.Aws.Cryptography.DynamoDbEncryption.Types.Constructor dafnyValue) {
+    Constructor.Builder nativeBuilder = Constructor.builder();
+    nativeBuilder.parts(ToNative.ConstructorPartList(dafnyValue.dtor_parts()));
+    return nativeBuilder.build();
+  }
+
+  public static GetSegments GetSegments(
+      Dafny.Aws.Cryptography.DynamoDbEncryption.Types.GetSegments dafnyValue) {
+    GetSegments.Builder nativeBuilder = GetSegments.builder();
+    nativeBuilder.split(software.amazon.dafny.conversion.ToNative.Simple.String(dafnyValue.dtor_split()));
+    nativeBuilder.low((dafnyValue.dtor_low()));
+    nativeBuilder.high((dafnyValue.dtor_high()));
+    return nativeBuilder.build();
+  }
+
+  public static GetSubstring GetSubstring(
+      Dafny.Aws.Cryptography.DynamoDbEncryption.Types.GetSubstring dafnyValue) {
+    GetSubstring.Builder nativeBuilder = GetSubstring.builder();
+    nativeBuilder.low((dafnyValue.dtor_low()));
+    nativeBuilder.high((dafnyValue.dtor_high()));
+    return nativeBuilder.build();
+  }
+
   public static CreateDynamoDbEncryptionBranchKeyIdSupplierInput CreateDynamoDbEncryptionBranchKeyIdSupplierInput(
       Dafny.Aws.Cryptography.DynamoDbEncryption.Types.CreateDynamoDbEncryptionBranchKeyIdSupplierInput dafnyValue) {
     CreateDynamoDbEncryptionBranchKeyIdSupplierInput.Builder nativeBuilder = CreateDynamoDbEncryptionBranchKeyIdSupplierInput.builder();
-    nativeBuilder.ddbItemBranchKeyIdSupplier(ToNative.DynamoDbItemBranchKeyIdSupplier(dafnyValue.dtor_ddbItemBranchKeyIdSupplier()));
-    return nativeBuilder.build();
-  }
-
-  public static Upper Upper(Dafny.Aws.Cryptography.DynamoDbEncryption.Types.Upper dafnyValue) {
-    Upper.Builder nativeBuilder = Upper.builder();
+    nativeBuilder.ddbKeyBranchKeyIdSupplier(ToNative.DynamoDbKeyBranchKeyIdSupplier(dafnyValue.dtor_ddbKeyBranchKeyIdSupplier()));
+    return nativeBuilder.build();
+  }
+
+  public static DynamoDbTablesEncryptionConfig DynamoDbTablesEncryptionConfig(
+      Dafny.Aws.Cryptography.DynamoDbEncryption.Types.DynamoDbTablesEncryptionConfig dafnyValue) {
+    DynamoDbTablesEncryptionConfig.Builder nativeBuilder = DynamoDbTablesEncryptionConfig.builder();
+    nativeBuilder.tableEncryptionConfigs(ToNative.DynamoDbTableEncryptionConfigList(dafnyValue.dtor_tableEncryptionConfigs()));
+    return nativeBuilder.build();
+  }
+
+  public static NonSensitivePart NonSensitivePart(
+      Dafny.Aws.Cryptography.DynamoDbEncryption.Types.NonSensitivePart dafnyValue) {
+    NonSensitivePart.Builder nativeBuilder = NonSensitivePart.builder();
+    nativeBuilder.name(software.amazon.dafny.conversion.ToNative.Simple.String(dafnyValue.dtor_name()));
+    nativeBuilder.prefix(software.amazon.dafny.conversion.ToNative.Simple.String(dafnyValue.dtor_prefix()));
+    if (dafnyValue.dtor_loc().is_Some()) {
+      nativeBuilder.loc(software.amazon.dafny.conversion.ToNative.Simple.String(dafnyValue.dtor_loc().dtor_value()));
+    }
     return nativeBuilder.build();
   }
 
@@ -114,65 +187,39 @@
     return nativeBuilder.build();
   }
 
-  public static DynamoDbTablesEncryptionConfig DynamoDbTablesEncryptionConfig(
-      Dafny.Aws.Cryptography.DynamoDbEncryption.Types.DynamoDbTablesEncryptionConfig dafnyValue) {
-    DynamoDbTablesEncryptionConfig.Builder nativeBuilder = DynamoDbTablesEncryptionConfig.builder();
-    nativeBuilder.tableEncryptionConfigs(ToNative.DynamoDbTableEncryptionConfigList(dafnyValue.dtor_tableEncryptionConfigs()));
-    return nativeBuilder.build();
-  }
-
-  public static VirtualField VirtualField(
-      Dafny.Aws.Cryptography.DynamoDbEncryption.Types.VirtualField dafnyValue) {
-    VirtualField.Builder nativeBuilder = VirtualField.builder();
-    nativeBuilder.name(software.amazon.dafny.conversion.ToNative.Simple.String(dafnyValue.dtor_name()));
-    nativeBuilder.parts(ToNative.VirtualPartList(dafnyValue.dtor_parts()));
-    return nativeBuilder.build();
-  }
-
-  public static GetSubstring GetSubstring(
-      Dafny.Aws.Cryptography.DynamoDbEncryption.Types.GetSubstring dafnyValue) {
-    GetSubstring.Builder nativeBuilder = GetSubstring.builder();
-    nativeBuilder.low((dafnyValue.dtor_low()));
-    nativeBuilder.high((dafnyValue.dtor_high()));
-    return nativeBuilder.build();
-  }
-
-<<<<<<< HEAD
+  public static CompoundBeacon CompoundBeacon(
+      Dafny.Aws.Cryptography.DynamoDbEncryption.Types.CompoundBeacon dafnyValue) {
+    CompoundBeacon.Builder nativeBuilder = CompoundBeacon.builder();
+    nativeBuilder.name(software.amazon.dafny.conversion.ToNative.Simple.String(dafnyValue.dtor_name()));
+    nativeBuilder.split(software.amazon.dafny.conversion.ToNative.Simple.String(dafnyValue.dtor_split()));
+    nativeBuilder.sensitive(ToNative.SensitivePartsList(dafnyValue.dtor_sensitive()));
+    if (dafnyValue.dtor_nonSensitive().is_Some()) {
+      nativeBuilder.nonSensitive(ToNative.NonSensitivePartsList(dafnyValue.dtor_nonSensitive().dtor_value()));
+    }
+    if (dafnyValue.dtor_constructors().is_Some()) {
+      nativeBuilder.constructors(ToNative.ConstructorList(dafnyValue.dtor_constructors().dtor_value()));
+    }
+    return nativeBuilder.build();
+  }
+
   public static SearchConfig SearchConfig(
       Dafny.Aws.Cryptography.DynamoDbEncryption.Types.SearchConfig dafnyValue) {
     SearchConfig.Builder nativeBuilder = SearchConfig.builder();
     nativeBuilder.versions(ToNative.BeaconVersionList(dafnyValue.dtor_versions()));
     nativeBuilder.writeVersion((dafnyValue.dtor_writeVersion()));
-=======
-  public static CreateDynamoDbEncryptionBranchKeyIdSupplierInput CreateDynamoDbEncryptionBranchKeyIdSupplierInput(
-      Dafny.Aws.Cryptography.DynamoDbEncryption.Types.CreateDynamoDbEncryptionBranchKeyIdSupplierInput dafnyValue) {
-    CreateDynamoDbEncryptionBranchKeyIdSupplierInput.Builder nativeBuilder = CreateDynamoDbEncryptionBranchKeyIdSupplierInput.builder();
-    nativeBuilder.ddbKeyBranchKeyIdSupplier(ToNative.DynamoDbKeyBranchKeyIdSupplier(dafnyValue.dtor_ddbKeyBranchKeyIdSupplier()));
-    return nativeBuilder.build();
-  }
-
-  public static DynamoDbTablesEncryptionConfig DynamoDbTablesEncryptionConfig(
-      Dafny.Aws.Cryptography.DynamoDbEncryption.Types.DynamoDbTablesEncryptionConfig dafnyValue) {
-    DynamoDbTablesEncryptionConfig.Builder nativeBuilder = DynamoDbTablesEncryptionConfig.builder();
-    nativeBuilder.tableEncryptionConfigs(ToNative.DynamoDbTableEncryptionConfigList(dafnyValue.dtor_tableEncryptionConfigs()));
->>>>>>> 9c0830ba
-    return nativeBuilder.build();
-  }
-
-  public static SensitivePart SensitivePart(
-      Dafny.Aws.Cryptography.DynamoDbEncryption.Types.SensitivePart dafnyValue) {
-    SensitivePart.Builder nativeBuilder = SensitivePart.builder();
-    nativeBuilder.name(software.amazon.dafny.conversion.ToNative.Simple.String(dafnyValue.dtor_name()));
-    nativeBuilder.prefix(software.amazon.dafny.conversion.ToNative.Simple.String(dafnyValue.dtor_prefix()));
-    nativeBuilder.length((dafnyValue.dtor_length()));
-    if (dafnyValue.dtor_loc().is_Some()) {
-      nativeBuilder.loc(software.amazon.dafny.conversion.ToNative.Simple.String(dafnyValue.dtor_loc().dtor_value()));
-    }
     return nativeBuilder.build();
   }
 
   public static Lower Lower(Dafny.Aws.Cryptography.DynamoDbEncryption.Types.Lower dafnyValue) {
     Lower.Builder nativeBuilder = Lower.builder();
+    return nativeBuilder.build();
+  }
+
+  public static VirtualField VirtualField(
+      Dafny.Aws.Cryptography.DynamoDbEncryption.Types.VirtualField dafnyValue) {
+    VirtualField.Builder nativeBuilder = VirtualField.builder();
+    nativeBuilder.name(software.amazon.dafny.conversion.ToNative.Simple.String(dafnyValue.dtor_name()));
+    nativeBuilder.parts(ToNative.VirtualPartList(dafnyValue.dtor_parts()));
     return nativeBuilder.build();
   }
 
@@ -184,50 +231,6 @@
     return nativeBuilder.build();
   }
 
-  public static CompoundBeacon CompoundBeacon(
-      Dafny.Aws.Cryptography.DynamoDbEncryption.Types.CompoundBeacon dafnyValue) {
-    CompoundBeacon.Builder nativeBuilder = CompoundBeacon.builder();
-    nativeBuilder.name(software.amazon.dafny.conversion.ToNative.Simple.String(dafnyValue.dtor_name()));
-    nativeBuilder.split(software.amazon.dafny.conversion.ToNative.Simple.String(dafnyValue.dtor_split()));
-    nativeBuilder.sensitive(ToNative.SensitivePartsList(dafnyValue.dtor_sensitive()));
-    if (dafnyValue.dtor_nonSensitive().is_Some()) {
-      nativeBuilder.nonSensitive(ToNative.NonSensitivePartsList(dafnyValue.dtor_nonSensitive().dtor_value()));
-    }
-    if (dafnyValue.dtor_constructors().is_Some()) {
-      nativeBuilder.constructors(ToNative.ConstructorList(dafnyValue.dtor_constructors().dtor_value()));
-    }
-    return nativeBuilder.build();
-  }
-
-  public static GetBranchKeyIdFromItemInput GetBranchKeyIdFromItemInput(
-      Dafny.Aws.Cryptography.DynamoDbEncryption.Types.GetBranchKeyIdFromItemInput dafnyValue) {
-    GetBranchKeyIdFromItemInput.Builder nativeBuilder = GetBranchKeyIdFromItemInput.builder();
-    nativeBuilder.ddbItem(Dafny.Com.Amazonaws.Dynamodb.ToNative.AttributeMap(dafnyValue.dtor_ddbItem()));
-    return nativeBuilder.build();
-  }
-
-  public static NonSensitivePart NonSensitivePart(
-      Dafny.Aws.Cryptography.DynamoDbEncryption.Types.NonSensitivePart dafnyValue) {
-    NonSensitivePart.Builder nativeBuilder = NonSensitivePart.builder();
-    nativeBuilder.name(software.amazon.dafny.conversion.ToNative.Simple.String(dafnyValue.dtor_name()));
-<<<<<<< HEAD
-    nativeBuilder.prefix(software.amazon.dafny.conversion.ToNative.Simple.String(dafnyValue.dtor_prefix()));
-    if (dafnyValue.dtor_loc().is_Some()) {
-      nativeBuilder.loc(software.amazon.dafny.conversion.ToNative.Simple.String(dafnyValue.dtor_loc().dtor_value()));
-    }
-=======
-    nativeBuilder.parts(ToNative.VirtualPartList(dafnyValue.dtor_parts()));
-    return nativeBuilder.build();
-  }
-
-  public static GetSegment GetSegment(
-      Dafny.Aws.Cryptography.DynamoDbEncryption.Types.GetSegment dafnyValue) {
-    GetSegment.Builder nativeBuilder = GetSegment.builder();
-    nativeBuilder.split(software.amazon.dafny.conversion.ToNative.Simple.String(dafnyValue.dtor_split()));
-    nativeBuilder.index((dafnyValue.dtor_index()));
-    return nativeBuilder.build();
-  }
-
   public static GetBranchKeyIdFromDdbKeyOutput GetBranchKeyIdFromDdbKeyOutput(
       Dafny.Aws.Cryptography.DynamoDbEncryption.Types.GetBranchKeyIdFromDdbKeyOutput dafnyValue) {
     GetBranchKeyIdFromDdbKeyOutput.Builder nativeBuilder = GetBranchKeyIdFromDdbKeyOutput.builder();
@@ -246,7 +249,6 @@
       Dafny.Aws.Cryptography.DynamoDbEncryption.Types.GetSuffix dafnyValue) {
     GetSuffix.Builder nativeBuilder = GetSuffix.builder();
     nativeBuilder.length((dafnyValue.dtor_length()));
->>>>>>> 9c0830ba
     return nativeBuilder.build();
   }
 
@@ -282,17 +284,11 @@
     return nativeBuilder.build();
   }
 
-  public static Insert Insert(Dafny.Aws.Cryptography.DynamoDbEncryption.Types.Insert dafnyValue) {
-    Insert.Builder nativeBuilder = Insert.builder();
-    nativeBuilder.literal(software.amazon.dafny.conversion.ToNative.Simple.String(dafnyValue.dtor_literal()));
-    return nativeBuilder.build();
-  }
-
   public static BeaconVersion BeaconVersion(
       Dafny.Aws.Cryptography.DynamoDbEncryption.Types.BeaconVersion dafnyValue) {
     BeaconVersion.Builder nativeBuilder = BeaconVersion.builder();
     nativeBuilder.version((dafnyValue.dtor_version()));
-    nativeBuilder.key(ToNative.BeaconKey(dafnyValue.dtor_key()));
+    nativeBuilder.keyring(software.amazon.cryptography.materialProviders.ToNative.Keyring(dafnyValue.dtor_keyring()));
     if (dafnyValue.dtor_standardBeacons().is_Some()) {
       nativeBuilder.standardBeacons(ToNative.StandardBeaconList(dafnyValue.dtor_standardBeacons().dtor_value()));
     }
@@ -305,42 +301,20 @@
     return nativeBuilder.build();
   }
 
-<<<<<<< HEAD
-  public static DynamoDbEncryptionConfig DynamoDbEncryptionConfig(
-      Dafny.Aws.Cryptography.DynamoDbEncryption.Types.DynamoDbEncryptionConfig dafnyValue) {
-    DynamoDbEncryptionConfig.Builder nativeBuilder = DynamoDbEncryptionConfig.builder();
-    return nativeBuilder.build();
-  }
-
-  public static BeaconKey BeaconKey(
-      Dafny.Aws.Cryptography.DynamoDbEncryption.Types.BeaconKey dafnyValue) {
-    BeaconKey.Builder nativeBuilder = BeaconKey.builder();
-    nativeBuilder.keyArn(software.amazon.dafny.conversion.ToNative.Simple.String(dafnyValue.dtor_keyArn()));
-    nativeBuilder.tableArn(software.amazon.dafny.conversion.ToNative.Simple.String(dafnyValue.dtor_tableArn()));
-    nativeBuilder.branchKeyID(software.amazon.dafny.conversion.ToNative.Simple.String(dafnyValue.dtor_branchKeyID()));
-    return nativeBuilder.build();
-  }
-
-  public static GetPrefix GetPrefix(
-      Dafny.Aws.Cryptography.DynamoDbEncryption.Types.GetPrefix dafnyValue) {
-    GetPrefix.Builder nativeBuilder = GetPrefix.builder();
+  public static Upper Upper(Dafny.Aws.Cryptography.DynamoDbEncryption.Types.Upper dafnyValue) {
+    Upper.Builder nativeBuilder = Upper.builder();
+    return nativeBuilder.build();
+  }
+
+  public static SensitivePart SensitivePart(
+      Dafny.Aws.Cryptography.DynamoDbEncryption.Types.SensitivePart dafnyValue) {
+    SensitivePart.Builder nativeBuilder = SensitivePart.builder();
+    nativeBuilder.name(software.amazon.dafny.conversion.ToNative.Simple.String(dafnyValue.dtor_name()));
+    nativeBuilder.prefix(software.amazon.dafny.conversion.ToNative.Simple.String(dafnyValue.dtor_prefix()));
     nativeBuilder.length((dafnyValue.dtor_length()));
-    return nativeBuilder.build();
-  }
-
-  public static Constructor Constructor(
-      Dafny.Aws.Cryptography.DynamoDbEncryption.Types.Constructor dafnyValue) {
-    Constructor.Builder nativeBuilder = Constructor.builder();
-    nativeBuilder.parts(ToNative.ConstructorPartList(dafnyValue.dtor_parts()));
-    return nativeBuilder.build();
-  }
-
-  public static GetSegments GetSegments(
-      Dafny.Aws.Cryptography.DynamoDbEncryption.Types.GetSegments dafnyValue) {
-    GetSegments.Builder nativeBuilder = GetSegments.builder();
-    nativeBuilder.split(software.amazon.dafny.conversion.ToNative.Simple.String(dafnyValue.dtor_split()));
-    nativeBuilder.low((dafnyValue.dtor_low()));
-    nativeBuilder.high((dafnyValue.dtor_high()));
+    if (dafnyValue.dtor_loc().is_Some()) {
+      nativeBuilder.loc(software.amazon.dafny.conversion.ToNative.Simple.String(dafnyValue.dtor_loc().dtor_value()));
+    }
     return nativeBuilder.build();
   }
 
@@ -349,52 +323,6 @@
     ConstructorPart.Builder nativeBuilder = ConstructorPart.builder();
     nativeBuilder.name(software.amazon.dafny.conversion.ToNative.Simple.String(dafnyValue.dtor_name()));
     nativeBuilder.required((dafnyValue.dtor_required()));
-    return nativeBuilder.build();
-  }
-
-  public static GetBranchKeyIdFromItemOutput GetBranchKeyIdFromItemOutput(
-      Dafny.Aws.Cryptography.DynamoDbEncryption.Types.GetBranchKeyIdFromItemOutput dafnyValue) {
-    GetBranchKeyIdFromItemOutput.Builder nativeBuilder = GetBranchKeyIdFromItemOutput.builder();
-    nativeBuilder.branchKeyId(software.amazon.dafny.conversion.ToNative.Simple.String(dafnyValue.dtor_branchKeyId()));
-    return nativeBuilder.build();
-  }
-
-  public static CreateDynamoDbEncryptionBranchKeyIdSupplierOutput CreateDynamoDbEncryptionBranchKeyIdSupplierOutput(
-      Dafny.Aws.Cryptography.DynamoDbEncryption.Types.CreateDynamoDbEncryptionBranchKeyIdSupplierOutput dafnyValue) {
-    CreateDynamoDbEncryptionBranchKeyIdSupplierOutput.Builder nativeBuilder = CreateDynamoDbEncryptionBranchKeyIdSupplierOutput.builder();
-    nativeBuilder.branchKeyIdSupplier(software.amazon.cryptography.materialProviders.ToNative.BranchKeyIdSupplier(dafnyValue.dtor_branchKeyIdSupplier()));
-=======
-  public static Upper Upper(Dafny.Aws.Cryptography.DynamoDbEncryption.Types.Upper dafnyValue) {
-    Upper.Builder nativeBuilder = Upper.builder();
->>>>>>> 9c0830ba
-    return nativeBuilder.build();
-  }
-
-  public static StandardBeacon StandardBeacon(
-      Dafny.Aws.Cryptography.DynamoDbEncryption.Types.StandardBeacon dafnyValue) {
-    StandardBeacon.Builder nativeBuilder = StandardBeacon.builder();
-    nativeBuilder.name(software.amazon.dafny.conversion.ToNative.Simple.String(dafnyValue.dtor_name()));
-    nativeBuilder.length((dafnyValue.dtor_length()));
-    if (dafnyValue.dtor_loc().is_Some()) {
-      nativeBuilder.loc(software.amazon.dafny.conversion.ToNative.Simple.String(dafnyValue.dtor_loc().dtor_value()));
-    }
-    return nativeBuilder.build();
-  }
-
-  public static GetSuffix GetSuffix(
-      Dafny.Aws.Cryptography.DynamoDbEncryption.Types.GetSuffix dafnyValue) {
-    GetSuffix.Builder nativeBuilder = GetSuffix.builder();
-    nativeBuilder.length((dafnyValue.dtor_length()));
-    return nativeBuilder.build();
-  }
-
-  public static VirtualPart VirtualPart(
-      Dafny.Aws.Cryptography.DynamoDbEncryption.Types.VirtualPart dafnyValue) {
-    VirtualPart.Builder nativeBuilder = VirtualPart.builder();
-    nativeBuilder.loc(software.amazon.dafny.conversion.ToNative.Simple.String(dafnyValue.dtor_loc()));
-    if (dafnyValue.dtor_trans().is_Some()) {
-      nativeBuilder.trans(ToNative.VirtualTransformList(dafnyValue.dtor_trans().dtor_value()));
-    }
     return nativeBuilder.build();
   }
 
@@ -449,6 +377,62 @@
     return nativeBuilder.build();
   }
 
+  public static List<VirtualTransform> VirtualTransformList(
+      DafnySequence<? extends Dafny.Aws.Cryptography.DynamoDbEncryption.Types.VirtualTransform> dafnyValue) {
+    return software.amazon.dafny.conversion.ToNative.Aggregate.GenericToList(
+        dafnyValue, 
+        software.amazon.cryptography.dynamoDbEncryption.ToNative::VirtualTransform);
+  }
+
+  public static List<SensitivePart> SensitivePartsList(
+      DafnySequence<? extends Dafny.Aws.Cryptography.DynamoDbEncryption.Types.SensitivePart> dafnyValue) {
+    return software.amazon.dafny.conversion.ToNative.Aggregate.GenericToList(
+        dafnyValue, 
+        software.amazon.cryptography.dynamoDbEncryption.ToNative::SensitivePart);
+  }
+
+  public static List<BeaconVersion> BeaconVersionList(
+      DafnySequence<? extends Dafny.Aws.Cryptography.DynamoDbEncryption.Types.BeaconVersion> dafnyValue) {
+    return software.amazon.dafny.conversion.ToNative.Aggregate.GenericToList(
+        dafnyValue, 
+        software.amazon.cryptography.dynamoDbEncryption.ToNative::BeaconVersion);
+  }
+
+  public static List<CompoundBeacon> CompoundBeaconList(
+      DafnySequence<? extends Dafny.Aws.Cryptography.DynamoDbEncryption.Types.CompoundBeacon> dafnyValue) {
+    return software.amazon.dafny.conversion.ToNative.Aggregate.GenericToList(
+        dafnyValue, 
+        software.amazon.cryptography.dynamoDbEncryption.ToNative::CompoundBeacon);
+  }
+
+  public static List<StandardBeacon> StandardBeaconList(
+      DafnySequence<? extends Dafny.Aws.Cryptography.DynamoDbEncryption.Types.StandardBeacon> dafnyValue) {
+    return software.amazon.dafny.conversion.ToNative.Aggregate.GenericToList(
+        dafnyValue, 
+        software.amazon.cryptography.dynamoDbEncryption.ToNative::StandardBeacon);
+  }
+
+  public static List<Constructor> ConstructorList(
+      DafnySequence<? extends Dafny.Aws.Cryptography.DynamoDbEncryption.Types.Constructor> dafnyValue) {
+    return software.amazon.dafny.conversion.ToNative.Aggregate.GenericToList(
+        dafnyValue, 
+        software.amazon.cryptography.dynamoDbEncryption.ToNative::Constructor);
+  }
+
+  public static List<VirtualField> VirtualFieldList(
+      DafnySequence<? extends Dafny.Aws.Cryptography.DynamoDbEncryption.Types.VirtualField> dafnyValue) {
+    return software.amazon.dafny.conversion.ToNative.Aggregate.GenericToList(
+        dafnyValue, 
+        software.amazon.cryptography.dynamoDbEncryption.ToNative::VirtualField);
+  }
+
+  public static List<NonSensitivePart> NonSensitivePartsList(
+      DafnySequence<? extends Dafny.Aws.Cryptography.DynamoDbEncryption.Types.NonSensitivePart> dafnyValue) {
+    return software.amazon.dafny.conversion.ToNative.Aggregate.GenericToList(
+        dafnyValue, 
+        software.amazon.cryptography.dynamoDbEncryption.ToNative::NonSensitivePart);
+  }
+
   public static List<ConstructorPart> ConstructorPartList(
       DafnySequence<? extends Dafny.Aws.Cryptography.DynamoDbEncryption.Types.ConstructorPart> dafnyValue) {
     return software.amazon.dafny.conversion.ToNative.Aggregate.GenericToList(
@@ -456,20 +440,6 @@
         software.amazon.cryptography.dynamoDbEncryption.ToNative::ConstructorPart);
   }
 
-  public static List<VirtualField> VirtualFieldList(
-      DafnySequence<? extends Dafny.Aws.Cryptography.DynamoDbEncryption.Types.VirtualField> dafnyValue) {
-    return software.amazon.dafny.conversion.ToNative.Aggregate.GenericToList(
-        dafnyValue, 
-        software.amazon.cryptography.dynamoDbEncryption.ToNative::VirtualField);
-  }
-
-  public static List<NonSensitivePart> NonSensitivePartsList(
-      DafnySequence<? extends Dafny.Aws.Cryptography.DynamoDbEncryption.Types.NonSensitivePart> dafnyValue) {
-    return software.amazon.dafny.conversion.ToNative.Aggregate.GenericToList(
-        dafnyValue, 
-        software.amazon.cryptography.dynamoDbEncryption.ToNative::NonSensitivePart);
-  }
-
   public static List<VirtualPart> VirtualPartList(
       DafnySequence<? extends Dafny.Aws.Cryptography.DynamoDbEncryption.Types.VirtualPart> dafnyValue) {
     return software.amazon.dafny.conversion.ToNative.Aggregate.GenericToList(
@@ -477,46 +447,12 @@
         software.amazon.cryptography.dynamoDbEncryption.ToNative::VirtualPart);
   }
 
-  public static List<SensitivePart> SensitivePartsList(
-      DafnySequence<? extends Dafny.Aws.Cryptography.DynamoDbEncryption.Types.SensitivePart> dafnyValue) {
-    return software.amazon.dafny.conversion.ToNative.Aggregate.GenericToList(
-        dafnyValue, 
-        software.amazon.cryptography.dynamoDbEncryption.ToNative::SensitivePart);
-  }
-
-  public static List<VirtualTransform> VirtualTransformList(
-      DafnySequence<? extends Dafny.Aws.Cryptography.DynamoDbEncryption.Types.VirtualTransform> dafnyValue) {
-    return software.amazon.dafny.conversion.ToNative.Aggregate.GenericToList(
-        dafnyValue, 
-        software.amazon.cryptography.dynamoDbEncryption.ToNative::VirtualTransform);
-  }
-
-  public static List<Constructor> ConstructorList(
-      DafnySequence<? extends Dafny.Aws.Cryptography.DynamoDbEncryption.Types.Constructor> dafnyValue) {
-    return software.amazon.dafny.conversion.ToNative.Aggregate.GenericToList(
-        dafnyValue, 
-        software.amazon.cryptography.dynamoDbEncryption.ToNative::Constructor);
-  }
-
-  public static List<StandardBeacon> StandardBeaconList(
-      DafnySequence<? extends Dafny.Aws.Cryptography.DynamoDbEncryption.Types.StandardBeacon> dafnyValue) {
-    return software.amazon.dafny.conversion.ToNative.Aggregate.GenericToList(
-        dafnyValue, 
-        software.amazon.cryptography.dynamoDbEncryption.ToNative::StandardBeacon);
-  }
-
-  public static List<BeaconVersion> BeaconVersionList(
-      DafnySequence<? extends Dafny.Aws.Cryptography.DynamoDbEncryption.Types.BeaconVersion> dafnyValue) {
-    return software.amazon.dafny.conversion.ToNative.Aggregate.GenericToList(
-        dafnyValue, 
-        software.amazon.cryptography.dynamoDbEncryption.ToNative::BeaconVersion);
-  }
-
-  public static List<CompoundBeacon> CompoundBeaconList(
-      DafnySequence<? extends Dafny.Aws.Cryptography.DynamoDbEncryption.Types.CompoundBeacon> dafnyValue) {
-    return software.amazon.dafny.conversion.ToNative.Aggregate.GenericToList(
-        dafnyValue, 
-        software.amazon.cryptography.dynamoDbEncryption.ToNative::CompoundBeacon);
+  public static Map<String, CryptoAction> AttributeActions(
+      DafnyMap<? extends DafnySequence<? extends Character>, ? extends Dafny.Aws.Cryptography.StructuredEncryption.Types.CryptoAction> dafnyValue) {
+    return software.amazon.dafny.conversion.ToNative.Aggregate.GenericToMap(
+        dafnyValue, 
+        software.amazon.dafny.conversion.ToNative.Simple::String, 
+        software.amazon.cryptography.structuredEncryption.ToNative::CryptoAction);
   }
 
   public static Map<String, DynamoDbTableEncryptionConfig> DynamoDbTableEncryptionConfigList(
@@ -527,26 +463,9 @@
         software.amazon.cryptography.dynamoDbEncryption.ToNative::DynamoDbTableEncryptionConfig);
   }
 
-  public static Map<String, CryptoAction> AttributeActions(
-      DafnyMap<? extends DafnySequence<? extends Character>, ? extends Dafny.Aws.Cryptography.StructuredEncryption.Types.CryptoAction> dafnyValue) {
-    return software.amazon.dafny.conversion.ToNative.Aggregate.GenericToMap(
-        dafnyValue, 
-        software.amazon.dafny.conversion.ToNative.Simple::String, 
-        software.amazon.cryptography.structuredEncryption.ToNative::CryptoAction);
-  }
-
-<<<<<<< HEAD
-  public static IDynamoDbItemBranchKeyIdSupplier DynamoDbItemBranchKeyIdSupplier(
-      Dafny.Aws.Cryptography.DynamoDbEncryption.Types.IDynamoDbItemBranchKeyIdSupplier dafnyValue) {
-    if (dafnyValue instanceof DynamoDbItemBranchKeyIdSupplier.NativeWrapper) {
-      return ((DynamoDbItemBranchKeyIdSupplier.NativeWrapper) dafnyValue)._impl;
-    }
-    return DynamoDbItemBranchKeyIdSupplier.wrap(dafnyValue);
-=======
   public static DynamoDbKeyBranchKeyIdSupplier DynamoDbKeyBranchKeyIdSupplier(
       IDynamoDbKeyBranchKeyIdSupplier dafnyValue) {
     return DynamoDbKeyBranchKeyIdSupplier.wrap(dafnyValue);
->>>>>>> 9c0830ba
   }
 
   public static ILegacyDynamoDbEncryptor LegacyDynamoDbEncryptor(
