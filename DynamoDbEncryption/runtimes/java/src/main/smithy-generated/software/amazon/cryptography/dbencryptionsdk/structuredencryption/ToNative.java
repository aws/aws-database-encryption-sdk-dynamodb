// Copyright Amazon.com Inc. or its affiliates. All Rights Reserved.
// SPDX-License-Identifier: Apache-2.0
// Do not modify this file. This file is machine generated, and any changes to it will be overwritten.
package software.amazon.cryptography.dbencryptionsdk.structuredencryption;

import dafny.DafnyMap;
import dafny.DafnySequence;
import java.lang.Character;
import java.lang.IllegalArgumentException;
import java.lang.RuntimeException;
import java.lang.String;
import java.util.List;
import java.util.Map;
import software.amazon.cryptography.dbencryptionsdk.structuredencryption.internaldafny.types.Error;
import software.amazon.cryptography.dbencryptionsdk.structuredencryption.internaldafny.types.Error_CollectionOfErrors;
import software.amazon.cryptography.dbencryptionsdk.structuredencryption.internaldafny.types.Error_Opaque;
import software.amazon.cryptography.dbencryptionsdk.structuredencryption.internaldafny.types.Error_StructuredEncryptionException;
import software.amazon.cryptography.dbencryptionsdk.structuredencryption.internaldafny.types.IStructuredEncryptionClient;
import software.amazon.cryptography.dbencryptionsdk.structuredencryption.model.AuthenticateAction;
import software.amazon.cryptography.dbencryptionsdk.structuredencryption.model.AuthenticateSchema;
import software.amazon.cryptography.dbencryptionsdk.structuredencryption.model.AuthenticateSchemaContent;
import software.amazon.cryptography.dbencryptionsdk.structuredencryption.model.CollectionOfErrors;
import software.amazon.cryptography.dbencryptionsdk.structuredencryption.model.CryptoAction;
import software.amazon.cryptography.dbencryptionsdk.structuredencryption.model.CryptoSchema;
import software.amazon.cryptography.dbencryptionsdk.structuredencryption.model.CryptoSchemaContent;
import software.amazon.cryptography.dbencryptionsdk.structuredencryption.model.DecryptStructureInput;
import software.amazon.cryptography.dbencryptionsdk.structuredencryption.model.DecryptStructureOutput;
import software.amazon.cryptography.dbencryptionsdk.structuredencryption.model.EncryptStructureInput;
import software.amazon.cryptography.dbencryptionsdk.structuredencryption.model.EncryptStructureOutput;
import software.amazon.cryptography.dbencryptionsdk.structuredencryption.model.OpaqueError;
import software.amazon.cryptography.dbencryptionsdk.structuredencryption.model.ParsedHeader;
import software.amazon.cryptography.dbencryptionsdk.structuredencryption.model.StructuredData;
import software.amazon.cryptography.dbencryptionsdk.structuredencryption.model.StructuredDataContent;
import software.amazon.cryptography.dbencryptionsdk.structuredencryption.model.StructuredDataTerminal;
import software.amazon.cryptography.dbencryptionsdk.structuredencryption.model.StructuredEncryptionConfig;
import software.amazon.cryptography.dbencryptionsdk.structuredencryption.model.StructuredEncryptionException;

public class ToNative {

  public static OpaqueError Error(Error_Opaque dafnyValue) {
    OpaqueError.Builder nativeBuilder = OpaqueError.builder();
    nativeBuilder.obj(dafnyValue.dtor_obj());
    return nativeBuilder.build();
  }

  public static CollectionOfErrors Error(Error_CollectionOfErrors dafnyValue) {
    CollectionOfErrors.Builder nativeBuilder = CollectionOfErrors.builder();
    nativeBuilder.list(
      software.amazon.smithy.dafny.conversion.ToNative.Aggregate.GenericToList(
        dafnyValue.dtor_list(),
        ToNative::Error
      )
    );
    nativeBuilder.message(
      software.amazon.smithy.dafny.conversion.ToNative.Simple.String(
        dafnyValue.dtor_message()
      )
    );
    return nativeBuilder.build();
  }

  public static StructuredEncryptionException Error(
    Error_StructuredEncryptionException dafnyValue
  ) {
    StructuredEncryptionException.Builder nativeBuilder =
      StructuredEncryptionException.builder();
    nativeBuilder.message(
      software.amazon.smithy.dafny.conversion.ToNative.Simple.String(
        dafnyValue.dtor_message()
      )
    );
    return nativeBuilder.build();
  }

  public static RuntimeException Error(Error dafnyValue) {
    if (dafnyValue.is_StructuredEncryptionException()) {
      return ToNative.Error((Error_StructuredEncryptionException) dafnyValue);
    }
    if (dafnyValue.is_Opaque()) {
      return ToNative.Error((Error_Opaque) dafnyValue);
    }
    if (dafnyValue.is_CollectionOfErrors()) {
      return ToNative.Error((Error_CollectionOfErrors) dafnyValue);
    }
    if (dafnyValue.is_AwsCryptographyPrimitives()) {
      return software.amazon.cryptography.primitives.ToNative.Error(
        dafnyValue.dtor_AwsCryptographyPrimitives()
      );
    }
    if (dafnyValue.is_AwsCryptographyMaterialProviders()) {
      return software.amazon.cryptography.materialproviders.ToNative.Error(
        dafnyValue.dtor_AwsCryptographyMaterialProviders()
      );
    }
    OpaqueError.Builder nativeBuilder = OpaqueError.builder();
    nativeBuilder.obj(dafnyValue);
    return nativeBuilder.build();
  }

  public static AuthenticateSchema AuthenticateSchema(
    software.amazon.cryptography.dbencryptionsdk.structuredencryption.internaldafny.types.AuthenticateSchema dafnyValue
  ) {
    AuthenticateSchema.Builder nativeBuilder = AuthenticateSchema.builder();
    nativeBuilder.content(
      ToNative.AuthenticateSchemaContent(dafnyValue.dtor_content())
    );
    if (dafnyValue.dtor_attributes().is_Some()) {
      nativeBuilder.attributes(
        ToNative.AuthenticateSchemaAttributes(
          dafnyValue.dtor_attributes().dtor_value()
        )
      );
    }
    return nativeBuilder.build();
  }

  public static CryptoSchema CryptoSchema(
    software.amazon.cryptography.dbencryptionsdk.structuredencryption.internaldafny.types.CryptoSchema dafnyValue
  ) {
    CryptoSchema.Builder nativeBuilder = CryptoSchema.builder();
    nativeBuilder.content(
      ToNative.CryptoSchemaContent(dafnyValue.dtor_content())
    );
    if (dafnyValue.dtor_attributes().is_Some()) {
      nativeBuilder.attributes(
        ToNative.CryptoSchemaAttributes(
          dafnyValue.dtor_attributes().dtor_value()
        )
      );
    }
    return nativeBuilder.build();
  }

  public static DecryptStructureInput DecryptStructureInput(
    software.amazon.cryptography.dbencryptionsdk.structuredencryption.internaldafny.types.DecryptStructureInput dafnyValue
  ) {
    DecryptStructureInput.Builder nativeBuilder =
      DecryptStructureInput.builder();
    nativeBuilder.tableName(
      software.amazon.smithy.dafny.conversion.ToNative.Simple.String(
        dafnyValue.dtor_tableName()
      )
    );
    nativeBuilder.encryptedStructure(
      ToNative.StructuredData(dafnyValue.dtor_encryptedStructure())
    );
    nativeBuilder.authenticateSchema(
      ToNative.AuthenticateSchema(dafnyValue.dtor_authenticateSchema())
    );
    nativeBuilder.cmm(
      software.amazon.cryptography.materialproviders.ToNative.CryptographicMaterialsManager(
        dafnyValue.dtor_cmm()
      )
    );
    if (dafnyValue.dtor_encryptionContext().is_Some()) {
      nativeBuilder.encryptionContext(
        software.amazon.cryptography.materialproviders.ToNative.EncryptionContext(
          dafnyValue.dtor_encryptionContext().dtor_value()
        )
      );
    }
    return nativeBuilder.build();
  }

  public static DecryptStructureOutput DecryptStructureOutput(
    software.amazon.cryptography.dbencryptionsdk.structuredencryption.internaldafny.types.DecryptStructureOutput dafnyValue
  ) {
    DecryptStructureOutput.Builder nativeBuilder =
      DecryptStructureOutput.builder();
    nativeBuilder.plaintextStructure(
      ToNative.StructuredData(dafnyValue.dtor_plaintextStructure())
    );
    nativeBuilder.parsedHeader(
      ToNative.ParsedHeader(dafnyValue.dtor_parsedHeader())
    );
    return nativeBuilder.build();
  }

  public static EncryptStructureInput EncryptStructureInput(
    software.amazon.cryptography.dbencryptionsdk.structuredencryption.internaldafny.types.EncryptStructureInput dafnyValue
  ) {
    EncryptStructureInput.Builder nativeBuilder =
      EncryptStructureInput.builder();
    nativeBuilder.tableName(
      software.amazon.smithy.dafny.conversion.ToNative.Simple.String(
        dafnyValue.dtor_tableName()
      )
    );
    nativeBuilder.plaintextStructure(
      ToNative.StructuredData(dafnyValue.dtor_plaintextStructure())
    );
    nativeBuilder.cryptoSchema(
      ToNative.CryptoSchema(dafnyValue.dtor_cryptoSchema())
    );
    nativeBuilder.cmm(
      software.amazon.cryptography.materialproviders.ToNative.CryptographicMaterialsManager(
        dafnyValue.dtor_cmm()
      )
    );
    if (dafnyValue.dtor_algorithmSuiteId().is_Some()) {
      nativeBuilder.algorithmSuiteId(
        software.amazon.cryptography.materialproviders.ToNative.DBEAlgorithmSuiteId(
          dafnyValue.dtor_algorithmSuiteId().dtor_value()
        )
      );
    }
    if (dafnyValue.dtor_encryptionContext().is_Some()) {
      nativeBuilder.encryptionContext(
        software.amazon.cryptography.materialproviders.ToNative.EncryptionContext(
          dafnyValue.dtor_encryptionContext().dtor_value()
        )
      );
    }
    return nativeBuilder.build();
  }

  public static EncryptStructureOutput EncryptStructureOutput(
    software.amazon.cryptography.dbencryptionsdk.structuredencryption.internaldafny.types.EncryptStructureOutput dafnyValue
  ) {
    EncryptStructureOutput.Builder nativeBuilder =
      EncryptStructureOutput.builder();
    nativeBuilder.encryptedStructure(
      ToNative.StructuredData(dafnyValue.dtor_encryptedStructure())
    );
    nativeBuilder.parsedHeader(
      ToNative.ParsedHeader(dafnyValue.dtor_parsedHeader())
    );
    return nativeBuilder.build();
  }

  public static ParsedHeader ParsedHeader(
    software.amazon.cryptography.dbencryptionsdk.structuredencryption.internaldafny.types.ParsedHeader dafnyValue
  ) {
    ParsedHeader.Builder nativeBuilder = ParsedHeader.builder();
<<<<<<< HEAD
    nativeBuilder.cryptoSchema(
      ToNative.CryptoSchema(dafnyValue.dtor_cryptoSchema())
    );
    nativeBuilder.algorithmSuiteId(
      software.amazon.cryptography.materialproviders.ToNative.DBEAlgorithmSuiteId(
        dafnyValue.dtor_algorithmSuiteId()
      )
    );
    nativeBuilder.encryptedDataKeys(
      software.amazon.cryptography.materialproviders.ToNative.EncryptedDataKeyList(
        dafnyValue.dtor_encryptedDataKeys()
      )
    );
    nativeBuilder.storedEncryptionContext(
      software.amazon.cryptography.materialproviders.ToNative.EncryptionContext(
        dafnyValue.dtor_storedEncryptionContext()
      )
    );
=======
    nativeBuilder.cryptoSchema(ToNative.CryptoSchema(dafnyValue.dtor_cryptoSchema()));
    nativeBuilder.algorithmSuiteId(software.amazon.cryptography.materialproviders.ToNative.DBEAlgorithmSuiteId(dafnyValue.dtor_algorithmSuiteId()));
    nativeBuilder.encryptedDataKeys(software.amazon.cryptography.materialproviders.ToNative.EncryptedDataKeyList(dafnyValue.dtor_encryptedDataKeys()));
    nativeBuilder.storedEncryptionContext(software.amazon.cryptography.materialproviders.ToNative.EncryptionContext(dafnyValue.dtor_storedEncryptionContext()));
    nativeBuilder.encryptionContext(software.amazon.cryptography.materialproviders.ToNative.EncryptionContext(dafnyValue.dtor_encryptionContext()));
>>>>>>> 56f1cd14
    return nativeBuilder.build();
  }

  public static StructuredData StructuredData(
    software.amazon.cryptography.dbencryptionsdk.structuredencryption.internaldafny.types.StructuredData dafnyValue
  ) {
    StructuredData.Builder nativeBuilder = StructuredData.builder();
    nativeBuilder.content(
      ToNative.StructuredDataContent(dafnyValue.dtor_content())
    );
    if (dafnyValue.dtor_attributes().is_Some()) {
      nativeBuilder.attributes(
        ToNative.StructuredDataAttributes(
          dafnyValue.dtor_attributes().dtor_value()
        )
      );
    }
    return nativeBuilder.build();
  }

  public static StructuredDataTerminal StructuredDataTerminal(
    software.amazon.cryptography.dbencryptionsdk.structuredencryption.internaldafny.types.StructuredDataTerminal dafnyValue
  ) {
    StructuredDataTerminal.Builder nativeBuilder =
      StructuredDataTerminal.builder();
    nativeBuilder.value(
      software.amazon.smithy.dafny.conversion.ToNative.Simple.ByteBuffer(
        dafnyValue.dtor_value()
      )
    );
    nativeBuilder.typeId(
      software.amazon.smithy.dafny.conversion.ToNative.Simple.ByteBuffer(
        dafnyValue.dtor_typeId()
      )
    );
    return nativeBuilder.build();
  }

  public static StructuredEncryptionConfig StructuredEncryptionConfig(
    software.amazon.cryptography.dbencryptionsdk.structuredencryption.internaldafny.types.StructuredEncryptionConfig dafnyValue
  ) {
    StructuredEncryptionConfig.Builder nativeBuilder =
      StructuredEncryptionConfig.builder();
    return nativeBuilder.build();
  }

  public static AuthenticateAction AuthenticateAction(
    software.amazon.cryptography.dbencryptionsdk.structuredencryption.internaldafny.types.AuthenticateAction dafnyValue
  ) {
    if (dafnyValue.is_SIGN()) {
      return AuthenticateAction.SIGN;
    }
    if (dafnyValue.is_DO__NOT__SIGN()) {
      return AuthenticateAction.DO_NOT_SIGN;
    }
    throw new IllegalArgumentException(
      "No entry of software.amazon.cryptography.dbencryptionsdk.structuredencryption.model.AuthenticateAction matches the input : " +
      dafnyValue
    );
  }

  public static CryptoAction CryptoAction(
    software.amazon.cryptography.dbencryptionsdk.structuredencryption.internaldafny.types.CryptoAction dafnyValue
  ) {
    if (dafnyValue.is_ENCRYPT__AND__SIGN()) {
      return CryptoAction.ENCRYPT_AND_SIGN;
    }
    if (dafnyValue.is_SIGN__AND__INCLUDE__IN__ENCRYPTION__CONTEXT()) {
      return CryptoAction.SIGN_AND_INCLUDE_IN_ENCRYPTION_CONTEXT;
    }
    if (dafnyValue.is_SIGN__ONLY()) {
      return CryptoAction.SIGN_ONLY;
    }
    if (dafnyValue.is_DO__NOTHING()) {
      return CryptoAction.DO_NOTHING;
    }
    throw new IllegalArgumentException(
      "No entry of software.amazon.cryptography.dbencryptionsdk.structuredencryption.model.CryptoAction matches the input : " +
      dafnyValue
    );
  }

  public static AuthenticateSchemaContent AuthenticateSchemaContent(
    software.amazon.cryptography.dbencryptionsdk.structuredencryption.internaldafny.types.AuthenticateSchemaContent dafnyValue
  ) {
    AuthenticateSchemaContent.Builder nativeBuilder =
      AuthenticateSchemaContent.builder();
    if (dafnyValue.is_Action()) {
      nativeBuilder.Action(
        ToNative.AuthenticateAction(dafnyValue.dtor_Action())
      );
    }
    if (dafnyValue.is_SchemaMap()) {
      nativeBuilder.SchemaMap(
        ToNative.AuthenticateSchemaMap(dafnyValue.dtor_SchemaMap())
      );
    }
    if (dafnyValue.is_SchemaList()) {
      nativeBuilder.SchemaList(
        ToNative.AuthenticateSchemaList(dafnyValue.dtor_SchemaList())
      );
    }
    return nativeBuilder.build();
  }

  public static CryptoSchemaContent CryptoSchemaContent(
    software.amazon.cryptography.dbencryptionsdk.structuredencryption.internaldafny.types.CryptoSchemaContent dafnyValue
  ) {
    CryptoSchemaContent.Builder nativeBuilder = CryptoSchemaContent.builder();
    if (dafnyValue.is_Action()) {
      nativeBuilder.Action(ToNative.CryptoAction(dafnyValue.dtor_Action()));
    }
    if (dafnyValue.is_SchemaMap()) {
      nativeBuilder.SchemaMap(
        ToNative.CryptoSchemaMap(dafnyValue.dtor_SchemaMap())
      );
    }
    if (dafnyValue.is_SchemaList()) {
      nativeBuilder.SchemaList(
        ToNative.CryptoSchemaList(dafnyValue.dtor_SchemaList())
      );
    }
    return nativeBuilder.build();
  }

  public static StructuredDataContent StructuredDataContent(
    software.amazon.cryptography.dbencryptionsdk.structuredencryption.internaldafny.types.StructuredDataContent dafnyValue
  ) {
    StructuredDataContent.Builder nativeBuilder =
      StructuredDataContent.builder();
    if (dafnyValue.is_Terminal()) {
      nativeBuilder.Terminal(
        ToNative.StructuredDataTerminal(dafnyValue.dtor_Terminal())
      );
    }
    if (dafnyValue.is_DataList()) {
      nativeBuilder.DataList(
        ToNative.StructuredDataList(dafnyValue.dtor_DataList())
      );
    }
    if (dafnyValue.is_DataMap()) {
      nativeBuilder.DataMap(
        ToNative.StructuredDataMap(dafnyValue.dtor_DataMap())
      );
    }
    return nativeBuilder.build();
  }

  public static List<AuthenticateSchema> AuthenticateSchemaList(
    DafnySequence<
      ? extends software.amazon.cryptography.dbencryptionsdk.structuredencryption.internaldafny.types.AuthenticateSchema
    > dafnyValue
  ) {
    return software.amazon.smithy.dafny.conversion.ToNative.Aggregate.GenericToList(
      dafnyValue,
      software.amazon.cryptography.dbencryptionsdk.structuredencryption.ToNative::AuthenticateSchema
    );
  }

  public static List<CryptoSchema> CryptoSchemaList(
    DafnySequence<
      ? extends software.amazon.cryptography.dbencryptionsdk.structuredencryption.internaldafny.types.CryptoSchema
    > dafnyValue
  ) {
    return software.amazon.smithy.dafny.conversion.ToNative.Aggregate.GenericToList(
      dafnyValue,
      software.amazon.cryptography.dbencryptionsdk.structuredencryption.ToNative::CryptoSchema
    );
  }

  public static List<StructuredData> StructuredDataList(
    DafnySequence<
      ? extends software.amazon.cryptography.dbencryptionsdk.structuredencryption.internaldafny.types.StructuredData
    > dafnyValue
  ) {
    return software.amazon.smithy.dafny.conversion.ToNative.Aggregate.GenericToList(
      dafnyValue,
      software.amazon.cryptography.dbencryptionsdk.structuredencryption.ToNative::StructuredData
    );
  }

  public static Map<String, AuthenticateAction> AuthenticateSchemaAttributes(
    DafnyMap<
      ? extends DafnySequence<? extends Character>,
      ? extends software.amazon.cryptography.dbencryptionsdk.structuredencryption.internaldafny.types.AuthenticateAction
    > dafnyValue
  ) {
    return software.amazon.smithy.dafny.conversion.ToNative.Aggregate.GenericToMap(
      dafnyValue,
      software.amazon.smithy.dafny.conversion.ToNative.Simple::String,
      software.amazon.cryptography.dbencryptionsdk.structuredencryption.ToNative::AuthenticateAction
    );
  }

  public static Map<String, AuthenticateSchema> AuthenticateSchemaMap(
    DafnyMap<
      ? extends DafnySequence<? extends Character>,
      ? extends software.amazon.cryptography.dbencryptionsdk.structuredencryption.internaldafny.types.AuthenticateSchema
    > dafnyValue
  ) {
    return software.amazon.smithy.dafny.conversion.ToNative.Aggregate.GenericToMap(
      dafnyValue,
      software.amazon.smithy.dafny.conversion.ToNative.Simple::String,
      software.amazon.cryptography.dbencryptionsdk.structuredencryption.ToNative::AuthenticateSchema
    );
  }

  public static Map<String, AuthenticateAction> CryptoSchemaAttributes(
    DafnyMap<
      ? extends DafnySequence<? extends Character>,
      ? extends software.amazon.cryptography.dbencryptionsdk.structuredencryption.internaldafny.types.AuthenticateAction
    > dafnyValue
  ) {
    return software.amazon.smithy.dafny.conversion.ToNative.Aggregate.GenericToMap(
      dafnyValue,
      software.amazon.smithy.dafny.conversion.ToNative.Simple::String,
      software.amazon.cryptography.dbencryptionsdk.structuredencryption.ToNative::AuthenticateAction
    );
  }

  public static Map<String, CryptoSchema> CryptoSchemaMap(
    DafnyMap<
      ? extends DafnySequence<? extends Character>,
      ? extends software.amazon.cryptography.dbencryptionsdk.structuredencryption.internaldafny.types.CryptoSchema
    > dafnyValue
  ) {
    return software.amazon.smithy.dafny.conversion.ToNative.Aggregate.GenericToMap(
      dafnyValue,
      software.amazon.smithy.dafny.conversion.ToNative.Simple::String,
      software.amazon.cryptography.dbencryptionsdk.structuredencryption.ToNative::CryptoSchema
    );
  }

  public static Map<String, StructuredDataTerminal> StructuredDataAttributes(
    DafnyMap<
      ? extends DafnySequence<? extends Character>,
      ? extends software.amazon.cryptography.dbencryptionsdk.structuredencryption.internaldafny.types.StructuredDataTerminal
    > dafnyValue
  ) {
    return software.amazon.smithy.dafny.conversion.ToNative.Aggregate.GenericToMap(
      dafnyValue,
      software.amazon.smithy.dafny.conversion.ToNative.Simple::String,
      software.amazon.cryptography.dbencryptionsdk.structuredencryption.ToNative::StructuredDataTerminal
    );
  }

  public static Map<String, StructuredData> StructuredDataMap(
    DafnyMap<
      ? extends DafnySequence<? extends Character>,
      ? extends software.amazon.cryptography.dbencryptionsdk.structuredencryption.internaldafny.types.StructuredData
    > dafnyValue
  ) {
    return software.amazon.smithy.dafny.conversion.ToNative.Aggregate.GenericToMap(
      dafnyValue,
      software.amazon.smithy.dafny.conversion.ToNative.Simple::String,
      software.amazon.cryptography.dbencryptionsdk.structuredencryption.ToNative::StructuredData
    );
  }

  public static StructuredEncryption StructuredEncryption(
    IStructuredEncryptionClient dafnyValue
  ) {
    return new StructuredEncryption(dafnyValue);
  }
}<|MERGE_RESOLUTION|>--- conflicted
+++ resolved
@@ -36,7 +36,6 @@
 import software.amazon.cryptography.dbencryptionsdk.structuredencryption.model.StructuredEncryptionException;
 
 public class ToNative {
-
   public static OpaqueError Error(Error_Opaque dafnyValue) {
     OpaqueError.Builder nativeBuilder = OpaqueError.builder();
     nativeBuilder.obj(dafnyValue.dtor_obj());
@@ -46,29 +45,17 @@
   public static CollectionOfErrors Error(Error_CollectionOfErrors dafnyValue) {
     CollectionOfErrors.Builder nativeBuilder = CollectionOfErrors.builder();
     nativeBuilder.list(
-      software.amazon.smithy.dafny.conversion.ToNative.Aggregate.GenericToList(
-        dafnyValue.dtor_list(),
-        ToNative::Error
-      )
-    );
-    nativeBuilder.message(
-      software.amazon.smithy.dafny.conversion.ToNative.Simple.String(
-        dafnyValue.dtor_message()
-      )
-    );
+        software.amazon.smithy.dafny.conversion.ToNative.Aggregate.GenericToList(
+        dafnyValue.dtor_list(), 
+        ToNative::Error));
+    nativeBuilder.message(software.amazon.smithy.dafny.conversion.ToNative.Simple.String(dafnyValue.dtor_message()));
     return nativeBuilder.build();
   }
 
   public static StructuredEncryptionException Error(
-    Error_StructuredEncryptionException dafnyValue
-  ) {
-    StructuredEncryptionException.Builder nativeBuilder =
-      StructuredEncryptionException.builder();
-    nativeBuilder.message(
-      software.amazon.smithy.dafny.conversion.ToNative.Simple.String(
-        dafnyValue.dtor_message()
-      )
-    );
+      Error_StructuredEncryptionException dafnyValue) {
+    StructuredEncryptionException.Builder nativeBuilder = StructuredEncryptionException.builder();
+    nativeBuilder.message(software.amazon.smithy.dafny.conversion.ToNative.Simple.String(dafnyValue.dtor_message()));
     return nativeBuilder.build();
   }
 
@@ -83,14 +70,10 @@
       return ToNative.Error((Error_CollectionOfErrors) dafnyValue);
     }
     if (dafnyValue.is_AwsCryptographyPrimitives()) {
-      return software.amazon.cryptography.primitives.ToNative.Error(
-        dafnyValue.dtor_AwsCryptographyPrimitives()
-      );
+      return software.amazon.cryptography.primitives.ToNative.Error(dafnyValue.dtor_AwsCryptographyPrimitives());
     }
     if (dafnyValue.is_AwsCryptographyMaterialProviders()) {
-      return software.amazon.cryptography.materialproviders.ToNative.Error(
-        dafnyValue.dtor_AwsCryptographyMaterialProviders()
-      );
+      return software.amazon.cryptography.materialproviders.ToNative.Error(dafnyValue.dtor_AwsCryptographyMaterialProviders());
     }
     OpaqueError.Builder nativeBuilder = OpaqueError.builder();
     nativeBuilder.obj(dafnyValue);
@@ -98,230 +81,118 @@
   }
 
   public static AuthenticateSchema AuthenticateSchema(
-    software.amazon.cryptography.dbencryptionsdk.structuredencryption.internaldafny.types.AuthenticateSchema dafnyValue
-  ) {
+      software.amazon.cryptography.dbencryptionsdk.structuredencryption.internaldafny.types.AuthenticateSchema dafnyValue) {
     AuthenticateSchema.Builder nativeBuilder = AuthenticateSchema.builder();
-    nativeBuilder.content(
-      ToNative.AuthenticateSchemaContent(dafnyValue.dtor_content())
-    );
+    nativeBuilder.content(ToNative.AuthenticateSchemaContent(dafnyValue.dtor_content()));
     if (dafnyValue.dtor_attributes().is_Some()) {
-      nativeBuilder.attributes(
-        ToNative.AuthenticateSchemaAttributes(
-          dafnyValue.dtor_attributes().dtor_value()
-        )
-      );
+      nativeBuilder.attributes(ToNative.AuthenticateSchemaAttributes(dafnyValue.dtor_attributes().dtor_value()));
     }
     return nativeBuilder.build();
   }
 
   public static CryptoSchema CryptoSchema(
-    software.amazon.cryptography.dbencryptionsdk.structuredencryption.internaldafny.types.CryptoSchema dafnyValue
-  ) {
+      software.amazon.cryptography.dbencryptionsdk.structuredencryption.internaldafny.types.CryptoSchema dafnyValue) {
     CryptoSchema.Builder nativeBuilder = CryptoSchema.builder();
-    nativeBuilder.content(
-      ToNative.CryptoSchemaContent(dafnyValue.dtor_content())
-    );
+    nativeBuilder.content(ToNative.CryptoSchemaContent(dafnyValue.dtor_content()));
     if (dafnyValue.dtor_attributes().is_Some()) {
-      nativeBuilder.attributes(
-        ToNative.CryptoSchemaAttributes(
-          dafnyValue.dtor_attributes().dtor_value()
-        )
-      );
+      nativeBuilder.attributes(ToNative.CryptoSchemaAttributes(dafnyValue.dtor_attributes().dtor_value()));
     }
     return nativeBuilder.build();
   }
 
   public static DecryptStructureInput DecryptStructureInput(
-    software.amazon.cryptography.dbencryptionsdk.structuredencryption.internaldafny.types.DecryptStructureInput dafnyValue
-  ) {
-    DecryptStructureInput.Builder nativeBuilder =
-      DecryptStructureInput.builder();
-    nativeBuilder.tableName(
-      software.amazon.smithy.dafny.conversion.ToNative.Simple.String(
-        dafnyValue.dtor_tableName()
-      )
-    );
-    nativeBuilder.encryptedStructure(
-      ToNative.StructuredData(dafnyValue.dtor_encryptedStructure())
-    );
-    nativeBuilder.authenticateSchema(
-      ToNative.AuthenticateSchema(dafnyValue.dtor_authenticateSchema())
-    );
-    nativeBuilder.cmm(
-      software.amazon.cryptography.materialproviders.ToNative.CryptographicMaterialsManager(
-        dafnyValue.dtor_cmm()
-      )
-    );
+      software.amazon.cryptography.dbencryptionsdk.structuredencryption.internaldafny.types.DecryptStructureInput dafnyValue) {
+    DecryptStructureInput.Builder nativeBuilder = DecryptStructureInput.builder();
+    nativeBuilder.tableName(software.amazon.smithy.dafny.conversion.ToNative.Simple.String(dafnyValue.dtor_tableName()));
+    nativeBuilder.encryptedStructure(ToNative.StructuredData(dafnyValue.dtor_encryptedStructure()));
+    nativeBuilder.authenticateSchema(ToNative.AuthenticateSchema(dafnyValue.dtor_authenticateSchema()));
+    nativeBuilder.cmm(software.amazon.cryptography.materialproviders.ToNative.CryptographicMaterialsManager(dafnyValue.dtor_cmm()));
     if (dafnyValue.dtor_encryptionContext().is_Some()) {
-      nativeBuilder.encryptionContext(
-        software.amazon.cryptography.materialproviders.ToNative.EncryptionContext(
-          dafnyValue.dtor_encryptionContext().dtor_value()
-        )
-      );
+      nativeBuilder.encryptionContext(software.amazon.cryptography.materialproviders.ToNative.EncryptionContext(dafnyValue.dtor_encryptionContext().dtor_value()));
     }
     return nativeBuilder.build();
   }
 
   public static DecryptStructureOutput DecryptStructureOutput(
-    software.amazon.cryptography.dbencryptionsdk.structuredencryption.internaldafny.types.DecryptStructureOutput dafnyValue
-  ) {
-    DecryptStructureOutput.Builder nativeBuilder =
-      DecryptStructureOutput.builder();
-    nativeBuilder.plaintextStructure(
-      ToNative.StructuredData(dafnyValue.dtor_plaintextStructure())
-    );
-    nativeBuilder.parsedHeader(
-      ToNative.ParsedHeader(dafnyValue.dtor_parsedHeader())
-    );
+      software.amazon.cryptography.dbencryptionsdk.structuredencryption.internaldafny.types.DecryptStructureOutput dafnyValue) {
+    DecryptStructureOutput.Builder nativeBuilder = DecryptStructureOutput.builder();
+    nativeBuilder.plaintextStructure(ToNative.StructuredData(dafnyValue.dtor_plaintextStructure()));
+    nativeBuilder.parsedHeader(ToNative.ParsedHeader(dafnyValue.dtor_parsedHeader()));
     return nativeBuilder.build();
   }
 
   public static EncryptStructureInput EncryptStructureInput(
-    software.amazon.cryptography.dbencryptionsdk.structuredencryption.internaldafny.types.EncryptStructureInput dafnyValue
-  ) {
-    EncryptStructureInput.Builder nativeBuilder =
-      EncryptStructureInput.builder();
-    nativeBuilder.tableName(
-      software.amazon.smithy.dafny.conversion.ToNative.Simple.String(
-        dafnyValue.dtor_tableName()
-      )
-    );
-    nativeBuilder.plaintextStructure(
-      ToNative.StructuredData(dafnyValue.dtor_plaintextStructure())
-    );
-    nativeBuilder.cryptoSchema(
-      ToNative.CryptoSchema(dafnyValue.dtor_cryptoSchema())
-    );
-    nativeBuilder.cmm(
-      software.amazon.cryptography.materialproviders.ToNative.CryptographicMaterialsManager(
-        dafnyValue.dtor_cmm()
-      )
-    );
+      software.amazon.cryptography.dbencryptionsdk.structuredencryption.internaldafny.types.EncryptStructureInput dafnyValue) {
+    EncryptStructureInput.Builder nativeBuilder = EncryptStructureInput.builder();
+    nativeBuilder.tableName(software.amazon.smithy.dafny.conversion.ToNative.Simple.String(dafnyValue.dtor_tableName()));
+    nativeBuilder.plaintextStructure(ToNative.StructuredData(dafnyValue.dtor_plaintextStructure()));
+    nativeBuilder.cryptoSchema(ToNative.CryptoSchema(dafnyValue.dtor_cryptoSchema()));
+    nativeBuilder.cmm(software.amazon.cryptography.materialproviders.ToNative.CryptographicMaterialsManager(dafnyValue.dtor_cmm()));
     if (dafnyValue.dtor_algorithmSuiteId().is_Some()) {
-      nativeBuilder.algorithmSuiteId(
-        software.amazon.cryptography.materialproviders.ToNative.DBEAlgorithmSuiteId(
-          dafnyValue.dtor_algorithmSuiteId().dtor_value()
-        )
-      );
+      nativeBuilder.algorithmSuiteId(software.amazon.cryptography.materialproviders.ToNative.DBEAlgorithmSuiteId(dafnyValue.dtor_algorithmSuiteId().dtor_value()));
     }
     if (dafnyValue.dtor_encryptionContext().is_Some()) {
-      nativeBuilder.encryptionContext(
-        software.amazon.cryptography.materialproviders.ToNative.EncryptionContext(
-          dafnyValue.dtor_encryptionContext().dtor_value()
-        )
-      );
+      nativeBuilder.encryptionContext(software.amazon.cryptography.materialproviders.ToNative.EncryptionContext(dafnyValue.dtor_encryptionContext().dtor_value()));
     }
     return nativeBuilder.build();
   }
 
   public static EncryptStructureOutput EncryptStructureOutput(
-    software.amazon.cryptography.dbencryptionsdk.structuredencryption.internaldafny.types.EncryptStructureOutput dafnyValue
-  ) {
-    EncryptStructureOutput.Builder nativeBuilder =
-      EncryptStructureOutput.builder();
-    nativeBuilder.encryptedStructure(
-      ToNative.StructuredData(dafnyValue.dtor_encryptedStructure())
-    );
-    nativeBuilder.parsedHeader(
-      ToNative.ParsedHeader(dafnyValue.dtor_parsedHeader())
-    );
+      software.amazon.cryptography.dbencryptionsdk.structuredencryption.internaldafny.types.EncryptStructureOutput dafnyValue) {
+    EncryptStructureOutput.Builder nativeBuilder = EncryptStructureOutput.builder();
+    nativeBuilder.encryptedStructure(ToNative.StructuredData(dafnyValue.dtor_encryptedStructure()));
+    nativeBuilder.parsedHeader(ToNative.ParsedHeader(dafnyValue.dtor_parsedHeader()));
     return nativeBuilder.build();
   }
 
   public static ParsedHeader ParsedHeader(
-    software.amazon.cryptography.dbencryptionsdk.structuredencryption.internaldafny.types.ParsedHeader dafnyValue
-  ) {
+      software.amazon.cryptography.dbencryptionsdk.structuredencryption.internaldafny.types.ParsedHeader dafnyValue) {
     ParsedHeader.Builder nativeBuilder = ParsedHeader.builder();
-<<<<<<< HEAD
-    nativeBuilder.cryptoSchema(
-      ToNative.CryptoSchema(dafnyValue.dtor_cryptoSchema())
-    );
-    nativeBuilder.algorithmSuiteId(
-      software.amazon.cryptography.materialproviders.ToNative.DBEAlgorithmSuiteId(
-        dafnyValue.dtor_algorithmSuiteId()
-      )
-    );
-    nativeBuilder.encryptedDataKeys(
-      software.amazon.cryptography.materialproviders.ToNative.EncryptedDataKeyList(
-        dafnyValue.dtor_encryptedDataKeys()
-      )
-    );
-    nativeBuilder.storedEncryptionContext(
-      software.amazon.cryptography.materialproviders.ToNative.EncryptionContext(
-        dafnyValue.dtor_storedEncryptionContext()
-      )
-    );
-=======
     nativeBuilder.cryptoSchema(ToNative.CryptoSchema(dafnyValue.dtor_cryptoSchema()));
     nativeBuilder.algorithmSuiteId(software.amazon.cryptography.materialproviders.ToNative.DBEAlgorithmSuiteId(dafnyValue.dtor_algorithmSuiteId()));
     nativeBuilder.encryptedDataKeys(software.amazon.cryptography.materialproviders.ToNative.EncryptedDataKeyList(dafnyValue.dtor_encryptedDataKeys()));
     nativeBuilder.storedEncryptionContext(software.amazon.cryptography.materialproviders.ToNative.EncryptionContext(dafnyValue.dtor_storedEncryptionContext()));
     nativeBuilder.encryptionContext(software.amazon.cryptography.materialproviders.ToNative.EncryptionContext(dafnyValue.dtor_encryptionContext()));
->>>>>>> 56f1cd14
     return nativeBuilder.build();
   }
 
   public static StructuredData StructuredData(
-    software.amazon.cryptography.dbencryptionsdk.structuredencryption.internaldafny.types.StructuredData dafnyValue
-  ) {
+      software.amazon.cryptography.dbencryptionsdk.structuredencryption.internaldafny.types.StructuredData dafnyValue) {
     StructuredData.Builder nativeBuilder = StructuredData.builder();
-    nativeBuilder.content(
-      ToNative.StructuredDataContent(dafnyValue.dtor_content())
-    );
+    nativeBuilder.content(ToNative.StructuredDataContent(dafnyValue.dtor_content()));
     if (dafnyValue.dtor_attributes().is_Some()) {
-      nativeBuilder.attributes(
-        ToNative.StructuredDataAttributes(
-          dafnyValue.dtor_attributes().dtor_value()
-        )
-      );
+      nativeBuilder.attributes(ToNative.StructuredDataAttributes(dafnyValue.dtor_attributes().dtor_value()));
     }
     return nativeBuilder.build();
   }
 
   public static StructuredDataTerminal StructuredDataTerminal(
-    software.amazon.cryptography.dbencryptionsdk.structuredencryption.internaldafny.types.StructuredDataTerminal dafnyValue
-  ) {
-    StructuredDataTerminal.Builder nativeBuilder =
-      StructuredDataTerminal.builder();
-    nativeBuilder.value(
-      software.amazon.smithy.dafny.conversion.ToNative.Simple.ByteBuffer(
-        dafnyValue.dtor_value()
-      )
-    );
-    nativeBuilder.typeId(
-      software.amazon.smithy.dafny.conversion.ToNative.Simple.ByteBuffer(
-        dafnyValue.dtor_typeId()
-      )
-    );
+      software.amazon.cryptography.dbencryptionsdk.structuredencryption.internaldafny.types.StructuredDataTerminal dafnyValue) {
+    StructuredDataTerminal.Builder nativeBuilder = StructuredDataTerminal.builder();
+    nativeBuilder.value(software.amazon.smithy.dafny.conversion.ToNative.Simple.ByteBuffer(dafnyValue.dtor_value()));
+    nativeBuilder.typeId(software.amazon.smithy.dafny.conversion.ToNative.Simple.ByteBuffer(dafnyValue.dtor_typeId()));
     return nativeBuilder.build();
   }
 
   public static StructuredEncryptionConfig StructuredEncryptionConfig(
-    software.amazon.cryptography.dbencryptionsdk.structuredencryption.internaldafny.types.StructuredEncryptionConfig dafnyValue
-  ) {
-    StructuredEncryptionConfig.Builder nativeBuilder =
-      StructuredEncryptionConfig.builder();
+      software.amazon.cryptography.dbencryptionsdk.structuredencryption.internaldafny.types.StructuredEncryptionConfig dafnyValue) {
+    StructuredEncryptionConfig.Builder nativeBuilder = StructuredEncryptionConfig.builder();
     return nativeBuilder.build();
   }
 
   public static AuthenticateAction AuthenticateAction(
-    software.amazon.cryptography.dbencryptionsdk.structuredencryption.internaldafny.types.AuthenticateAction dafnyValue
-  ) {
+      software.amazon.cryptography.dbencryptionsdk.structuredencryption.internaldafny.types.AuthenticateAction dafnyValue) {
     if (dafnyValue.is_SIGN()) {
       return AuthenticateAction.SIGN;
     }
     if (dafnyValue.is_DO__NOT__SIGN()) {
       return AuthenticateAction.DO_NOT_SIGN;
     }
-    throw new IllegalArgumentException(
-      "No entry of software.amazon.cryptography.dbencryptionsdk.structuredencryption.model.AuthenticateAction matches the input : " +
-      dafnyValue
-    );
+    throw new IllegalArgumentException("No entry of software.amazon.cryptography.dbencryptionsdk.structuredencryption.model.AuthenticateAction matches the input : " + dafnyValue);
   }
 
   public static CryptoAction CryptoAction(
-    software.amazon.cryptography.dbencryptionsdk.structuredencryption.internaldafny.types.CryptoAction dafnyValue
-  ) {
+      software.amazon.cryptography.dbencryptionsdk.structuredencryption.internaldafny.types.CryptoAction dafnyValue) {
     if (dafnyValue.is_ENCRYPT__AND__SIGN()) {
       return CryptoAction.ENCRYPT_AND_SIGN;
     }
@@ -334,192 +205,124 @@
     if (dafnyValue.is_DO__NOTHING()) {
       return CryptoAction.DO_NOTHING;
     }
-    throw new IllegalArgumentException(
-      "No entry of software.amazon.cryptography.dbencryptionsdk.structuredencryption.model.CryptoAction matches the input : " +
-      dafnyValue
-    );
+    throw new IllegalArgumentException("No entry of software.amazon.cryptography.dbencryptionsdk.structuredencryption.model.CryptoAction matches the input : " + dafnyValue);
   }
 
   public static AuthenticateSchemaContent AuthenticateSchemaContent(
-    software.amazon.cryptography.dbencryptionsdk.structuredencryption.internaldafny.types.AuthenticateSchemaContent dafnyValue
-  ) {
-    AuthenticateSchemaContent.Builder nativeBuilder =
-      AuthenticateSchemaContent.builder();
+      software.amazon.cryptography.dbencryptionsdk.structuredencryption.internaldafny.types.AuthenticateSchemaContent dafnyValue) {
+    AuthenticateSchemaContent.Builder nativeBuilder = AuthenticateSchemaContent.builder();
     if (dafnyValue.is_Action()) {
-      nativeBuilder.Action(
-        ToNative.AuthenticateAction(dafnyValue.dtor_Action())
-      );
+      nativeBuilder.Action(ToNative.AuthenticateAction(dafnyValue.dtor_Action()));
     }
     if (dafnyValue.is_SchemaMap()) {
-      nativeBuilder.SchemaMap(
-        ToNative.AuthenticateSchemaMap(dafnyValue.dtor_SchemaMap())
-      );
+      nativeBuilder.SchemaMap(ToNative.AuthenticateSchemaMap(dafnyValue.dtor_SchemaMap()));
     }
     if (dafnyValue.is_SchemaList()) {
-      nativeBuilder.SchemaList(
-        ToNative.AuthenticateSchemaList(dafnyValue.dtor_SchemaList())
-      );
+      nativeBuilder.SchemaList(ToNative.AuthenticateSchemaList(dafnyValue.dtor_SchemaList()));
     }
     return nativeBuilder.build();
   }
 
   public static CryptoSchemaContent CryptoSchemaContent(
-    software.amazon.cryptography.dbencryptionsdk.structuredencryption.internaldafny.types.CryptoSchemaContent dafnyValue
-  ) {
+      software.amazon.cryptography.dbencryptionsdk.structuredencryption.internaldafny.types.CryptoSchemaContent dafnyValue) {
     CryptoSchemaContent.Builder nativeBuilder = CryptoSchemaContent.builder();
     if (dafnyValue.is_Action()) {
       nativeBuilder.Action(ToNative.CryptoAction(dafnyValue.dtor_Action()));
     }
     if (dafnyValue.is_SchemaMap()) {
-      nativeBuilder.SchemaMap(
-        ToNative.CryptoSchemaMap(dafnyValue.dtor_SchemaMap())
-      );
+      nativeBuilder.SchemaMap(ToNative.CryptoSchemaMap(dafnyValue.dtor_SchemaMap()));
     }
     if (dafnyValue.is_SchemaList()) {
-      nativeBuilder.SchemaList(
-        ToNative.CryptoSchemaList(dafnyValue.dtor_SchemaList())
-      );
+      nativeBuilder.SchemaList(ToNative.CryptoSchemaList(dafnyValue.dtor_SchemaList()));
     }
     return nativeBuilder.build();
   }
 
   public static StructuredDataContent StructuredDataContent(
-    software.amazon.cryptography.dbencryptionsdk.structuredencryption.internaldafny.types.StructuredDataContent dafnyValue
-  ) {
-    StructuredDataContent.Builder nativeBuilder =
-      StructuredDataContent.builder();
+      software.amazon.cryptography.dbencryptionsdk.structuredencryption.internaldafny.types.StructuredDataContent dafnyValue) {
+    StructuredDataContent.Builder nativeBuilder = StructuredDataContent.builder();
     if (dafnyValue.is_Terminal()) {
-      nativeBuilder.Terminal(
-        ToNative.StructuredDataTerminal(dafnyValue.dtor_Terminal())
-      );
+      nativeBuilder.Terminal(ToNative.StructuredDataTerminal(dafnyValue.dtor_Terminal()));
     }
     if (dafnyValue.is_DataList()) {
-      nativeBuilder.DataList(
-        ToNative.StructuredDataList(dafnyValue.dtor_DataList())
-      );
+      nativeBuilder.DataList(ToNative.StructuredDataList(dafnyValue.dtor_DataList()));
     }
     if (dafnyValue.is_DataMap()) {
-      nativeBuilder.DataMap(
-        ToNative.StructuredDataMap(dafnyValue.dtor_DataMap())
-      );
+      nativeBuilder.DataMap(ToNative.StructuredDataMap(dafnyValue.dtor_DataMap()));
     }
     return nativeBuilder.build();
   }
 
   public static List<AuthenticateSchema> AuthenticateSchemaList(
-    DafnySequence<
-      ? extends software.amazon.cryptography.dbencryptionsdk.structuredencryption.internaldafny.types.AuthenticateSchema
-    > dafnyValue
-  ) {
+      DafnySequence<? extends software.amazon.cryptography.dbencryptionsdk.structuredencryption.internaldafny.types.AuthenticateSchema> dafnyValue) {
     return software.amazon.smithy.dafny.conversion.ToNative.Aggregate.GenericToList(
-      dafnyValue,
-      software.amazon.cryptography.dbencryptionsdk.structuredencryption.ToNative::AuthenticateSchema
-    );
+        dafnyValue, 
+        software.amazon.cryptography.dbencryptionsdk.structuredencryption.ToNative::AuthenticateSchema);
   }
 
   public static List<CryptoSchema> CryptoSchemaList(
-    DafnySequence<
-      ? extends software.amazon.cryptography.dbencryptionsdk.structuredencryption.internaldafny.types.CryptoSchema
-    > dafnyValue
-  ) {
+      DafnySequence<? extends software.amazon.cryptography.dbencryptionsdk.structuredencryption.internaldafny.types.CryptoSchema> dafnyValue) {
     return software.amazon.smithy.dafny.conversion.ToNative.Aggregate.GenericToList(
-      dafnyValue,
-      software.amazon.cryptography.dbencryptionsdk.structuredencryption.ToNative::CryptoSchema
-    );
+        dafnyValue, 
+        software.amazon.cryptography.dbencryptionsdk.structuredencryption.ToNative::CryptoSchema);
   }
 
   public static List<StructuredData> StructuredDataList(
-    DafnySequence<
-      ? extends software.amazon.cryptography.dbencryptionsdk.structuredencryption.internaldafny.types.StructuredData
-    > dafnyValue
-  ) {
+      DafnySequence<? extends software.amazon.cryptography.dbencryptionsdk.structuredencryption.internaldafny.types.StructuredData> dafnyValue) {
     return software.amazon.smithy.dafny.conversion.ToNative.Aggregate.GenericToList(
-      dafnyValue,
-      software.amazon.cryptography.dbencryptionsdk.structuredencryption.ToNative::StructuredData
-    );
+        dafnyValue, 
+        software.amazon.cryptography.dbencryptionsdk.structuredencryption.ToNative::StructuredData);
   }
 
   public static Map<String, AuthenticateAction> AuthenticateSchemaAttributes(
-    DafnyMap<
-      ? extends DafnySequence<? extends Character>,
-      ? extends software.amazon.cryptography.dbencryptionsdk.structuredencryption.internaldafny.types.AuthenticateAction
-    > dafnyValue
-  ) {
-    return software.amazon.smithy.dafny.conversion.ToNative.Aggregate.GenericToMap(
-      dafnyValue,
-      software.amazon.smithy.dafny.conversion.ToNative.Simple::String,
-      software.amazon.cryptography.dbencryptionsdk.structuredencryption.ToNative::AuthenticateAction
-    );
+      DafnyMap<? extends DafnySequence<? extends Character>, ? extends software.amazon.cryptography.dbencryptionsdk.structuredencryption.internaldafny.types.AuthenticateAction> dafnyValue) {
+    return software.amazon.smithy.dafny.conversion.ToNative.Aggregate.GenericToMap(
+        dafnyValue, 
+        software.amazon.smithy.dafny.conversion.ToNative.Simple::String, 
+        software.amazon.cryptography.dbencryptionsdk.structuredencryption.ToNative::AuthenticateAction);
   }
 
   public static Map<String, AuthenticateSchema> AuthenticateSchemaMap(
-    DafnyMap<
-      ? extends DafnySequence<? extends Character>,
-      ? extends software.amazon.cryptography.dbencryptionsdk.structuredencryption.internaldafny.types.AuthenticateSchema
-    > dafnyValue
-  ) {
-    return software.amazon.smithy.dafny.conversion.ToNative.Aggregate.GenericToMap(
-      dafnyValue,
-      software.amazon.smithy.dafny.conversion.ToNative.Simple::String,
-      software.amazon.cryptography.dbencryptionsdk.structuredencryption.ToNative::AuthenticateSchema
-    );
+      DafnyMap<? extends DafnySequence<? extends Character>, ? extends software.amazon.cryptography.dbencryptionsdk.structuredencryption.internaldafny.types.AuthenticateSchema> dafnyValue) {
+    return software.amazon.smithy.dafny.conversion.ToNative.Aggregate.GenericToMap(
+        dafnyValue, 
+        software.amazon.smithy.dafny.conversion.ToNative.Simple::String, 
+        software.amazon.cryptography.dbencryptionsdk.structuredencryption.ToNative::AuthenticateSchema);
   }
 
   public static Map<String, AuthenticateAction> CryptoSchemaAttributes(
-    DafnyMap<
-      ? extends DafnySequence<? extends Character>,
-      ? extends software.amazon.cryptography.dbencryptionsdk.structuredencryption.internaldafny.types.AuthenticateAction
-    > dafnyValue
-  ) {
-    return software.amazon.smithy.dafny.conversion.ToNative.Aggregate.GenericToMap(
-      dafnyValue,
-      software.amazon.smithy.dafny.conversion.ToNative.Simple::String,
-      software.amazon.cryptography.dbencryptionsdk.structuredencryption.ToNative::AuthenticateAction
-    );
+      DafnyMap<? extends DafnySequence<? extends Character>, ? extends software.amazon.cryptography.dbencryptionsdk.structuredencryption.internaldafny.types.AuthenticateAction> dafnyValue) {
+    return software.amazon.smithy.dafny.conversion.ToNative.Aggregate.GenericToMap(
+        dafnyValue, 
+        software.amazon.smithy.dafny.conversion.ToNative.Simple::String, 
+        software.amazon.cryptography.dbencryptionsdk.structuredencryption.ToNative::AuthenticateAction);
   }
 
   public static Map<String, CryptoSchema> CryptoSchemaMap(
-    DafnyMap<
-      ? extends DafnySequence<? extends Character>,
-      ? extends software.amazon.cryptography.dbencryptionsdk.structuredencryption.internaldafny.types.CryptoSchema
-    > dafnyValue
-  ) {
-    return software.amazon.smithy.dafny.conversion.ToNative.Aggregate.GenericToMap(
-      dafnyValue,
-      software.amazon.smithy.dafny.conversion.ToNative.Simple::String,
-      software.amazon.cryptography.dbencryptionsdk.structuredencryption.ToNative::CryptoSchema
-    );
+      DafnyMap<? extends DafnySequence<? extends Character>, ? extends software.amazon.cryptography.dbencryptionsdk.structuredencryption.internaldafny.types.CryptoSchema> dafnyValue) {
+    return software.amazon.smithy.dafny.conversion.ToNative.Aggregate.GenericToMap(
+        dafnyValue, 
+        software.amazon.smithy.dafny.conversion.ToNative.Simple::String, 
+        software.amazon.cryptography.dbencryptionsdk.structuredencryption.ToNative::CryptoSchema);
   }
 
   public static Map<String, StructuredDataTerminal> StructuredDataAttributes(
-    DafnyMap<
-      ? extends DafnySequence<? extends Character>,
-      ? extends software.amazon.cryptography.dbencryptionsdk.structuredencryption.internaldafny.types.StructuredDataTerminal
-    > dafnyValue
-  ) {
-    return software.amazon.smithy.dafny.conversion.ToNative.Aggregate.GenericToMap(
-      dafnyValue,
-      software.amazon.smithy.dafny.conversion.ToNative.Simple::String,
-      software.amazon.cryptography.dbencryptionsdk.structuredencryption.ToNative::StructuredDataTerminal
-    );
+      DafnyMap<? extends DafnySequence<? extends Character>, ? extends software.amazon.cryptography.dbencryptionsdk.structuredencryption.internaldafny.types.StructuredDataTerminal> dafnyValue) {
+    return software.amazon.smithy.dafny.conversion.ToNative.Aggregate.GenericToMap(
+        dafnyValue, 
+        software.amazon.smithy.dafny.conversion.ToNative.Simple::String, 
+        software.amazon.cryptography.dbencryptionsdk.structuredencryption.ToNative::StructuredDataTerminal);
   }
 
   public static Map<String, StructuredData> StructuredDataMap(
-    DafnyMap<
-      ? extends DafnySequence<? extends Character>,
-      ? extends software.amazon.cryptography.dbencryptionsdk.structuredencryption.internaldafny.types.StructuredData
-    > dafnyValue
-  ) {
-    return software.amazon.smithy.dafny.conversion.ToNative.Aggregate.GenericToMap(
-      dafnyValue,
-      software.amazon.smithy.dafny.conversion.ToNative.Simple::String,
-      software.amazon.cryptography.dbencryptionsdk.structuredencryption.ToNative::StructuredData
-    );
-  }
-
-  public static StructuredEncryption StructuredEncryption(
-    IStructuredEncryptionClient dafnyValue
-  ) {
+      DafnyMap<? extends DafnySequence<? extends Character>, ? extends software.amazon.cryptography.dbencryptionsdk.structuredencryption.internaldafny.types.StructuredData> dafnyValue) {
+    return software.amazon.smithy.dafny.conversion.ToNative.Aggregate.GenericToMap(
+        dafnyValue, 
+        software.amazon.smithy.dafny.conversion.ToNative.Simple::String, 
+        software.amazon.cryptography.dbencryptionsdk.structuredencryption.ToNative::StructuredData);
+  }
+
+  public static StructuredEncryption StructuredEncryption(IStructuredEncryptionClient dafnyValue) {
     return new StructuredEncryption(dafnyValue);
   }
 }