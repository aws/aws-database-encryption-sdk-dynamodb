// Copyright Amazon.com Inc. or its affiliates. All Rights Reserved.
// SPDX-License-Identifier: Apache-2.0
// Do not modify this file. This file is machine generated, and any changes to it will be overwritten.
package software.amazon.cryptography.dbencryptionsdk.dynamodb;

import Wrappers_Compile.Result;
import java.lang.IllegalArgumentException;
import java.util.Objects;
import software.amazon.cryptography.dbencryptionsdk.dynamodb.internaldafny.__default;
import software.amazon.cryptography.dbencryptionsdk.dynamodb.internaldafny.types.Error;
import software.amazon.cryptography.dbencryptionsdk.dynamodb.internaldafny.types.IDynamoDbEncryptionClient;
import software.amazon.cryptography.dbencryptionsdk.dynamodb.model.CreateDynamoDbEncryptionBranchKeyIdSupplierInput;
import software.amazon.cryptography.dbencryptionsdk.dynamodb.model.CreateDynamoDbEncryptionBranchKeyIdSupplierOutput;
import software.amazon.cryptography.dbencryptionsdk.dynamodb.model.DynamoDbEncryptionConfig;

public class DynamoDbEncryption {

  private final IDynamoDbEncryptionClient _impl;

  protected DynamoDbEncryption(BuilderImpl builder) {
    DynamoDbEncryptionConfig input = builder.DynamoDbEncryptionConfig();
<<<<<<< HEAD
    software.amazon.cryptography.dbencryptionsdk.dynamodb.internaldafny.types.DynamoDbEncryptionConfig dafnyValue =
      ToDafny.DynamoDbEncryptionConfig(input);
    Result<IDynamoDbEncryptionClient, Error> result =
      __default.DynamoDbEncryption(dafnyValue);
=======
    software.amazon.cryptography.dbencryptionsdk.dynamodb.internaldafny.types.DynamoDbEncryptionConfig dafnyValue = ToDafny.DynamoDbEncryptionConfig(input);
    Result<IDynamoDbEncryptionClient, Error> result = __default.DynamoDbEncryption(dafnyValue);
>>>>>>> 56f1cd14
    if (result.is_Failure()) {
      throw ToNative.Error(result.dtor_error());
    }
    this._impl = result.dtor_value();
  }

  DynamoDbEncryption(IDynamoDbEncryptionClient impl) {
    this._impl = impl;
  }

  public static Builder builder() {
    return new BuilderImpl();
  }

  /**
   * Create a Branch Key Supplier for use with the Hierarchical Keyring that decides what Branch Key to use based on the primary key of the DynamoDB item being read or written.
   *
   * @param input Inputs for creating a Branch Key Supplier from a DynamoDB Key Branch Key Id Supplier
   * @return Outputs for creating a Branch Key Supplier from a DynamoDB Key Branch Key Id Supplier
   */
  public CreateDynamoDbEncryptionBranchKeyIdSupplierOutput CreateDynamoDbEncryptionBranchKeyIdSupplier(
    CreateDynamoDbEncryptionBranchKeyIdSupplierInput input
  ) {
    software.amazon.cryptography.dbencryptionsdk.dynamodb.internaldafny.types.CreateDynamoDbEncryptionBranchKeyIdSupplierInput dafnyValue =
      ToDafny.CreateDynamoDbEncryptionBranchKeyIdSupplierInput(input);
    Result<
      software.amazon.cryptography.dbencryptionsdk.dynamodb.internaldafny.types.CreateDynamoDbEncryptionBranchKeyIdSupplierOutput,
      Error
    > result =
      this._impl.CreateDynamoDbEncryptionBranchKeyIdSupplier(dafnyValue);
    if (result.is_Failure()) {
      throw ToNative.Error(result.dtor_error());
    }
    return ToNative.CreateDynamoDbEncryptionBranchKeyIdSupplierOutput(
      result.dtor_value()
    );
  }

  protected IDynamoDbEncryptionClient impl() {
    return this._impl;
  }

  public interface Builder {
    Builder DynamoDbEncryptionConfig(
      DynamoDbEncryptionConfig DynamoDbEncryptionConfig
    );

    DynamoDbEncryptionConfig DynamoDbEncryptionConfig();

    DynamoDbEncryption build();
  }

  static class BuilderImpl implements Builder {

    protected DynamoDbEncryptionConfig DynamoDbEncryptionConfig;

    protected BuilderImpl() {}

    public Builder DynamoDbEncryptionConfig(
      DynamoDbEncryptionConfig DynamoDbEncryptionConfig
    ) {
      this.DynamoDbEncryptionConfig = DynamoDbEncryptionConfig;
      return this;
    }

    public DynamoDbEncryptionConfig DynamoDbEncryptionConfig() {
      return this.DynamoDbEncryptionConfig;
    }

    public DynamoDbEncryption build() {
      if (Objects.isNull(this.DynamoDbEncryptionConfig())) {
        throw new IllegalArgumentException(
          "Missing value for required field `DynamoDbEncryptionConfig`"
        );
      }
      return new DynamoDbEncryption(this);
    }
  }
}<|MERGE_RESOLUTION|>--- conflicted
+++ resolved
@@ -14,20 +14,12 @@
 import software.amazon.cryptography.dbencryptionsdk.dynamodb.model.DynamoDbEncryptionConfig;
 
 public class DynamoDbEncryption {
-
   private final IDynamoDbEncryptionClient _impl;
 
   protected DynamoDbEncryption(BuilderImpl builder) {
     DynamoDbEncryptionConfig input = builder.DynamoDbEncryptionConfig();
-<<<<<<< HEAD
-    software.amazon.cryptography.dbencryptionsdk.dynamodb.internaldafny.types.DynamoDbEncryptionConfig dafnyValue =
-      ToDafny.DynamoDbEncryptionConfig(input);
-    Result<IDynamoDbEncryptionClient, Error> result =
-      __default.DynamoDbEncryption(dafnyValue);
-=======
     software.amazon.cryptography.dbencryptionsdk.dynamodb.internaldafny.types.DynamoDbEncryptionConfig dafnyValue = ToDafny.DynamoDbEncryptionConfig(input);
     Result<IDynamoDbEncryptionClient, Error> result = __default.DynamoDbEncryption(dafnyValue);
->>>>>>> 56f1cd14
     if (result.is_Failure()) {
       throw ToNative.Error(result.dtor_error());
     }
@@ -49,21 +41,13 @@
    * @return Outputs for creating a Branch Key Supplier from a DynamoDB Key Branch Key Id Supplier
    */
   public CreateDynamoDbEncryptionBranchKeyIdSupplierOutput CreateDynamoDbEncryptionBranchKeyIdSupplier(
-    CreateDynamoDbEncryptionBranchKeyIdSupplierInput input
-  ) {
-    software.amazon.cryptography.dbencryptionsdk.dynamodb.internaldafny.types.CreateDynamoDbEncryptionBranchKeyIdSupplierInput dafnyValue =
-      ToDafny.CreateDynamoDbEncryptionBranchKeyIdSupplierInput(input);
-    Result<
-      software.amazon.cryptography.dbencryptionsdk.dynamodb.internaldafny.types.CreateDynamoDbEncryptionBranchKeyIdSupplierOutput,
-      Error
-    > result =
-      this._impl.CreateDynamoDbEncryptionBranchKeyIdSupplier(dafnyValue);
+      CreateDynamoDbEncryptionBranchKeyIdSupplierInput input) {
+    software.amazon.cryptography.dbencryptionsdk.dynamodb.internaldafny.types.CreateDynamoDbEncryptionBranchKeyIdSupplierInput dafnyValue = ToDafny.CreateDynamoDbEncryptionBranchKeyIdSupplierInput(input);
+    Result<software.amazon.cryptography.dbencryptionsdk.dynamodb.internaldafny.types.CreateDynamoDbEncryptionBranchKeyIdSupplierOutput, Error> result = this._impl.CreateDynamoDbEncryptionBranchKeyIdSupplier(dafnyValue);
     if (result.is_Failure()) {
       throw ToNative.Error(result.dtor_error());
     }
-    return ToNative.CreateDynamoDbEncryptionBranchKeyIdSupplierOutput(
-      result.dtor_value()
-    );
+    return ToNative.CreateDynamoDbEncryptionBranchKeyIdSupplierOutput(result.dtor_value());
   }
 
   protected IDynamoDbEncryptionClient impl() {
@@ -71,9 +55,7 @@
   }
 
   public interface Builder {
-    Builder DynamoDbEncryptionConfig(
-      DynamoDbEncryptionConfig DynamoDbEncryptionConfig
-    );
+    Builder DynamoDbEncryptionConfig(DynamoDbEncryptionConfig DynamoDbEncryptionConfig);
 
     DynamoDbEncryptionConfig DynamoDbEncryptionConfig();
 
@@ -81,14 +63,12 @@
   }
 
   static class BuilderImpl implements Builder {
-
     protected DynamoDbEncryptionConfig DynamoDbEncryptionConfig;
 
-    protected BuilderImpl() {}
+    protected BuilderImpl() {
+    }
 
-    public Builder DynamoDbEncryptionConfig(
-      DynamoDbEncryptionConfig DynamoDbEncryptionConfig
-    ) {
+    public Builder DynamoDbEncryptionConfig(DynamoDbEncryptionConfig DynamoDbEncryptionConfig) {
       this.DynamoDbEncryptionConfig = DynamoDbEncryptionConfig;
       return this;
     }
@@ -98,10 +78,8 @@
     }
 
     public DynamoDbEncryption build() {
-      if (Objects.isNull(this.DynamoDbEncryptionConfig())) {
-        throw new IllegalArgumentException(
-          "Missing value for required field `DynamoDbEncryptionConfig`"
-        );
+      if (Objects.isNull(this.DynamoDbEncryptionConfig()))  {
+        throw new IllegalArgumentException("Missing value for required field `DynamoDbEncryptionConfig`");
       }
       return new DynamoDbEncryption(this);
     }
