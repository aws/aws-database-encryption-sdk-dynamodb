// Copyright Amazon.com Inc. or its affiliates. All Rights Reserved.
// SPDX-License-Identifier: Apache-2.0
// Do not modify this file. This file is machine generated, and any changes to it will be overwritten.
package software.amazon.cryptography.dbencryptionsdk.dynamodb.transforms;

import Wrappers_Compile.Result;
import java.lang.IllegalArgumentException;
import java.util.Objects;
import software.amazon.cryptography.dbencryptionsdk.dynamodb.model.DynamoDbTablesEncryptionConfig;
import software.amazon.cryptography.dbencryptionsdk.dynamodb.transforms.internaldafny.__default;
import software.amazon.cryptography.dbencryptionsdk.dynamodb.transforms.internaldafny.types.Error;
import software.amazon.cryptography.dbencryptionsdk.dynamodb.transforms.internaldafny.types.IDynamoDbEncryptionTransformsClient;
import software.amazon.cryptography.dbencryptionsdk.dynamodb.transforms.model.BatchExecuteStatementInputTransformInput;
import software.amazon.cryptography.dbencryptionsdk.dynamodb.transforms.model.BatchExecuteStatementInputTransformOutput;
import software.amazon.cryptography.dbencryptionsdk.dynamodb.transforms.model.BatchExecuteStatementOutputTransformInput;
import software.amazon.cryptography.dbencryptionsdk.dynamodb.transforms.model.BatchExecuteStatementOutputTransformOutput;
import software.amazon.cryptography.dbencryptionsdk.dynamodb.transforms.model.BatchGetItemInputTransformInput;
import software.amazon.cryptography.dbencryptionsdk.dynamodb.transforms.model.BatchGetItemInputTransformOutput;
import software.amazon.cryptography.dbencryptionsdk.dynamodb.transforms.model.BatchGetItemOutputTransformInput;
import software.amazon.cryptography.dbencryptionsdk.dynamodb.transforms.model.BatchGetItemOutputTransformOutput;
import software.amazon.cryptography.dbencryptionsdk.dynamodb.transforms.model.BatchWriteItemInputTransformInput;
import software.amazon.cryptography.dbencryptionsdk.dynamodb.transforms.model.BatchWriteItemInputTransformOutput;
import software.amazon.cryptography.dbencryptionsdk.dynamodb.transforms.model.BatchWriteItemOutputTransformInput;
import software.amazon.cryptography.dbencryptionsdk.dynamodb.transforms.model.BatchWriteItemOutputTransformOutput;
import software.amazon.cryptography.dbencryptionsdk.dynamodb.transforms.model.DeleteItemInputTransformInput;
import software.amazon.cryptography.dbencryptionsdk.dynamodb.transforms.model.DeleteItemInputTransformOutput;
import software.amazon.cryptography.dbencryptionsdk.dynamodb.transforms.model.DeleteItemOutputTransformInput;
import software.amazon.cryptography.dbencryptionsdk.dynamodb.transforms.model.DeleteItemOutputTransformOutput;
import software.amazon.cryptography.dbencryptionsdk.dynamodb.transforms.model.ExecuteStatementInputTransformInput;
import software.amazon.cryptography.dbencryptionsdk.dynamodb.transforms.model.ExecuteStatementInputTransformOutput;
import software.amazon.cryptography.dbencryptionsdk.dynamodb.transforms.model.ExecuteStatementOutputTransformInput;
import software.amazon.cryptography.dbencryptionsdk.dynamodb.transforms.model.ExecuteStatementOutputTransformOutput;
import software.amazon.cryptography.dbencryptionsdk.dynamodb.transforms.model.ExecuteTransactionInputTransformInput;
import software.amazon.cryptography.dbencryptionsdk.dynamodb.transforms.model.ExecuteTransactionInputTransformOutput;
import software.amazon.cryptography.dbencryptionsdk.dynamodb.transforms.model.ExecuteTransactionOutputTransformInput;
import software.amazon.cryptography.dbencryptionsdk.dynamodb.transforms.model.ExecuteTransactionOutputTransformOutput;
import software.amazon.cryptography.dbencryptionsdk.dynamodb.transforms.model.GetItemInputTransformInput;
import software.amazon.cryptography.dbencryptionsdk.dynamodb.transforms.model.GetItemInputTransformOutput;
import software.amazon.cryptography.dbencryptionsdk.dynamodb.transforms.model.GetItemOutputTransformInput;
import software.amazon.cryptography.dbencryptionsdk.dynamodb.transforms.model.GetItemOutputTransformOutput;
import software.amazon.cryptography.dbencryptionsdk.dynamodb.transforms.model.PutItemInputTransformInput;
import software.amazon.cryptography.dbencryptionsdk.dynamodb.transforms.model.PutItemInputTransformOutput;
import software.amazon.cryptography.dbencryptionsdk.dynamodb.transforms.model.PutItemOutputTransformInput;
import software.amazon.cryptography.dbencryptionsdk.dynamodb.transforms.model.PutItemOutputTransformOutput;
import software.amazon.cryptography.dbencryptionsdk.dynamodb.transforms.model.QueryInputTransformInput;
import software.amazon.cryptography.dbencryptionsdk.dynamodb.transforms.model.QueryInputTransformOutput;
import software.amazon.cryptography.dbencryptionsdk.dynamodb.transforms.model.QueryOutputTransformInput;
import software.amazon.cryptography.dbencryptionsdk.dynamodb.transforms.model.QueryOutputTransformOutput;
import software.amazon.cryptography.dbencryptionsdk.dynamodb.transforms.model.ResolveAttributesInput;
import software.amazon.cryptography.dbencryptionsdk.dynamodb.transforms.model.ResolveAttributesOutput;
import software.amazon.cryptography.dbencryptionsdk.dynamodb.transforms.model.ScanInputTransformInput;
import software.amazon.cryptography.dbencryptionsdk.dynamodb.transforms.model.ScanInputTransformOutput;
import software.amazon.cryptography.dbencryptionsdk.dynamodb.transforms.model.ScanOutputTransformInput;
import software.amazon.cryptography.dbencryptionsdk.dynamodb.transforms.model.ScanOutputTransformOutput;
import software.amazon.cryptography.dbencryptionsdk.dynamodb.transforms.model.TransactGetItemsInputTransformInput;
import software.amazon.cryptography.dbencryptionsdk.dynamodb.transforms.model.TransactGetItemsInputTransformOutput;
import software.amazon.cryptography.dbencryptionsdk.dynamodb.transforms.model.TransactGetItemsOutputTransformInput;
import software.amazon.cryptography.dbencryptionsdk.dynamodb.transforms.model.TransactGetItemsOutputTransformOutput;
import software.amazon.cryptography.dbencryptionsdk.dynamodb.transforms.model.TransactWriteItemsInputTransformInput;
import software.amazon.cryptography.dbencryptionsdk.dynamodb.transforms.model.TransactWriteItemsInputTransformOutput;
import software.amazon.cryptography.dbencryptionsdk.dynamodb.transforms.model.TransactWriteItemsOutputTransformInput;
import software.amazon.cryptography.dbencryptionsdk.dynamodb.transforms.model.TransactWriteItemsOutputTransformOutput;
import software.amazon.cryptography.dbencryptionsdk.dynamodb.transforms.model.UpdateItemInputTransformInput;
import software.amazon.cryptography.dbencryptionsdk.dynamodb.transforms.model.UpdateItemInputTransformOutput;
import software.amazon.cryptography.dbencryptionsdk.dynamodb.transforms.model.UpdateItemOutputTransformInput;
import software.amazon.cryptography.dbencryptionsdk.dynamodb.transforms.model.UpdateItemOutputTransformOutput;

public class DynamoDbEncryptionTransforms {

  private final IDynamoDbEncryptionTransformsClient _impl;

  protected DynamoDbEncryptionTransforms(BuilderImpl builder) {
<<<<<<< HEAD
    DynamoDbTablesEncryptionConfig input =
      builder.DynamoDbTablesEncryptionConfig();
    software.amazon.cryptography.dbencryptionsdk.dynamodb.internaldafny.types.DynamoDbTablesEncryptionConfig dafnyValue =
      software.amazon.cryptography.dbencryptionsdk.dynamodb.ToDafny.DynamoDbTablesEncryptionConfig(
        input
      );
    Result<IDynamoDbEncryptionTransformsClient, Error> result =
      __default.DynamoDbEncryptionTransforms(dafnyValue);
=======
    DynamoDbTablesEncryptionConfig input = builder.DynamoDbTablesEncryptionConfig();
    software.amazon.cryptography.dbencryptionsdk.dynamodb.internaldafny.types.DynamoDbTablesEncryptionConfig dafnyValue = software.amazon.cryptography.dbencryptionsdk.dynamodb.ToDafny.DynamoDbTablesEncryptionConfig(input);
    Result<IDynamoDbEncryptionTransformsClient, Error> result = __default.DynamoDbEncryptionTransforms(dafnyValue);
>>>>>>> 56f1cd14
    if (result.is_Failure()) {
      throw ToNative.Error(result.dtor_error());
    }
    this._impl = result.dtor_value();
  }

  DynamoDbEncryptionTransforms(IDynamoDbEncryptionTransformsClient impl) {
    this._impl = impl;
  }

  public static Builder builder() {
    return new BuilderImpl();
  }

  public BatchExecuteStatementInputTransformOutput BatchExecuteStatementInputTransform(
    BatchExecuteStatementInputTransformInput input
  ) {
    software.amazon.cryptography.dbencryptionsdk.dynamodb.transforms.internaldafny.types.BatchExecuteStatementInputTransformInput dafnyValue =
      ToDafny.BatchExecuteStatementInputTransformInput(input);
    Result<
      software.amazon.cryptography.dbencryptionsdk.dynamodb.transforms.internaldafny.types.BatchExecuteStatementInputTransformOutput,
      Error
    > result = this._impl.BatchExecuteStatementInputTransform(dafnyValue);
    if (result.is_Failure()) {
      throw ToNative.Error(result.dtor_error());
    }
    return ToNative.BatchExecuteStatementInputTransformOutput(
      result.dtor_value()
    );
  }

  public BatchExecuteStatementOutputTransformOutput BatchExecuteStatementOutputTransform(
    BatchExecuteStatementOutputTransformInput input
  ) {
    software.amazon.cryptography.dbencryptionsdk.dynamodb.transforms.internaldafny.types.BatchExecuteStatementOutputTransformInput dafnyValue =
      ToDafny.BatchExecuteStatementOutputTransformInput(input);
    Result<
      software.amazon.cryptography.dbencryptionsdk.dynamodb.transforms.internaldafny.types.BatchExecuteStatementOutputTransformOutput,
      Error
    > result = this._impl.BatchExecuteStatementOutputTransform(dafnyValue);
    if (result.is_Failure()) {
      throw ToNative.Error(result.dtor_error());
    }
    return ToNative.BatchExecuteStatementOutputTransformOutput(
      result.dtor_value()
    );
  }

  public BatchGetItemInputTransformOutput BatchGetItemInputTransform(
    BatchGetItemInputTransformInput input
  ) {
    software.amazon.cryptography.dbencryptionsdk.dynamodb.transforms.internaldafny.types.BatchGetItemInputTransformInput dafnyValue =
      ToDafny.BatchGetItemInputTransformInput(input);
    Result<
      software.amazon.cryptography.dbencryptionsdk.dynamodb.transforms.internaldafny.types.BatchGetItemInputTransformOutput,
      Error
    > result = this._impl.BatchGetItemInputTransform(dafnyValue);
    if (result.is_Failure()) {
      throw ToNative.Error(result.dtor_error());
    }
    return ToNative.BatchGetItemInputTransformOutput(result.dtor_value());
  }

  public BatchGetItemOutputTransformOutput BatchGetItemOutputTransform(
    BatchGetItemOutputTransformInput input
  ) {
    software.amazon.cryptography.dbencryptionsdk.dynamodb.transforms.internaldafny.types.BatchGetItemOutputTransformInput dafnyValue =
      ToDafny.BatchGetItemOutputTransformInput(input);
    Result<
      software.amazon.cryptography.dbencryptionsdk.dynamodb.transforms.internaldafny.types.BatchGetItemOutputTransformOutput,
      Error
    > result = this._impl.BatchGetItemOutputTransform(dafnyValue);
    if (result.is_Failure()) {
      throw ToNative.Error(result.dtor_error());
    }
    return ToNative.BatchGetItemOutputTransformOutput(result.dtor_value());
  }

  public BatchWriteItemInputTransformOutput BatchWriteItemInputTransform(
    BatchWriteItemInputTransformInput input
  ) {
    software.amazon.cryptography.dbencryptionsdk.dynamodb.transforms.internaldafny.types.BatchWriteItemInputTransformInput dafnyValue =
      ToDafny.BatchWriteItemInputTransformInput(input);
    Result<
      software.amazon.cryptography.dbencryptionsdk.dynamodb.transforms.internaldafny.types.BatchWriteItemInputTransformOutput,
      Error
    > result = this._impl.BatchWriteItemInputTransform(dafnyValue);
    if (result.is_Failure()) {
      throw ToNative.Error(result.dtor_error());
    }
    return ToNative.BatchWriteItemInputTransformOutput(result.dtor_value());
  }

  public BatchWriteItemOutputTransformOutput BatchWriteItemOutputTransform(
    BatchWriteItemOutputTransformInput input
  ) {
    software.amazon.cryptography.dbencryptionsdk.dynamodb.transforms.internaldafny.types.BatchWriteItemOutputTransformInput dafnyValue =
      ToDafny.BatchWriteItemOutputTransformInput(input);
    Result<
      software.amazon.cryptography.dbencryptionsdk.dynamodb.transforms.internaldafny.types.BatchWriteItemOutputTransformOutput,
      Error
    > result = this._impl.BatchWriteItemOutputTransform(dafnyValue);
    if (result.is_Failure()) {
      throw ToNative.Error(result.dtor_error());
    }
    return ToNative.BatchWriteItemOutputTransformOutput(result.dtor_value());
  }

  public DeleteItemInputTransformOutput DeleteItemInputTransform(
    DeleteItemInputTransformInput input
  ) {
    software.amazon.cryptography.dbencryptionsdk.dynamodb.transforms.internaldafny.types.DeleteItemInputTransformInput dafnyValue =
      ToDafny.DeleteItemInputTransformInput(input);
    Result<
      software.amazon.cryptography.dbencryptionsdk.dynamodb.transforms.internaldafny.types.DeleteItemInputTransformOutput,
      Error
    > result = this._impl.DeleteItemInputTransform(dafnyValue);
    if (result.is_Failure()) {
      throw ToNative.Error(result.dtor_error());
    }
    return ToNative.DeleteItemInputTransformOutput(result.dtor_value());
  }

  public DeleteItemOutputTransformOutput DeleteItemOutputTransform(
    DeleteItemOutputTransformInput input
  ) {
    software.amazon.cryptography.dbencryptionsdk.dynamodb.transforms.internaldafny.types.DeleteItemOutputTransformInput dafnyValue =
      ToDafny.DeleteItemOutputTransformInput(input);
    Result<
      software.amazon.cryptography.dbencryptionsdk.dynamodb.transforms.internaldafny.types.DeleteItemOutputTransformOutput,
      Error
    > result = this._impl.DeleteItemOutputTransform(dafnyValue);
    if (result.is_Failure()) {
      throw ToNative.Error(result.dtor_error());
    }
    return ToNative.DeleteItemOutputTransformOutput(result.dtor_value());
  }

  public ExecuteStatementInputTransformOutput ExecuteStatementInputTransform(
    ExecuteStatementInputTransformInput input
  ) {
    software.amazon.cryptography.dbencryptionsdk.dynamodb.transforms.internaldafny.types.ExecuteStatementInputTransformInput dafnyValue =
      ToDafny.ExecuteStatementInputTransformInput(input);
    Result<
      software.amazon.cryptography.dbencryptionsdk.dynamodb.transforms.internaldafny.types.ExecuteStatementInputTransformOutput,
      Error
    > result = this._impl.ExecuteStatementInputTransform(dafnyValue);
    if (result.is_Failure()) {
      throw ToNative.Error(result.dtor_error());
    }
    return ToNative.ExecuteStatementInputTransformOutput(result.dtor_value());
  }

  public ExecuteStatementOutputTransformOutput ExecuteStatementOutputTransform(
    ExecuteStatementOutputTransformInput input
  ) {
    software.amazon.cryptography.dbencryptionsdk.dynamodb.transforms.internaldafny.types.ExecuteStatementOutputTransformInput dafnyValue =
      ToDafny.ExecuteStatementOutputTransformInput(input);
    Result<
      software.amazon.cryptography.dbencryptionsdk.dynamodb.transforms.internaldafny.types.ExecuteStatementOutputTransformOutput,
      Error
    > result = this._impl.ExecuteStatementOutputTransform(dafnyValue);
    if (result.is_Failure()) {
      throw ToNative.Error(result.dtor_error());
    }
    return ToNative.ExecuteStatementOutputTransformOutput(result.dtor_value());
  }

  public ExecuteTransactionInputTransformOutput ExecuteTransactionInputTransform(
    ExecuteTransactionInputTransformInput input
  ) {
    software.amazon.cryptography.dbencryptionsdk.dynamodb.transforms.internaldafny.types.ExecuteTransactionInputTransformInput dafnyValue =
      ToDafny.ExecuteTransactionInputTransformInput(input);
    Result<
      software.amazon.cryptography.dbencryptionsdk.dynamodb.transforms.internaldafny.types.ExecuteTransactionInputTransformOutput,
      Error
    > result = this._impl.ExecuteTransactionInputTransform(dafnyValue);
    if (result.is_Failure()) {
      throw ToNative.Error(result.dtor_error());
    }
    return ToNative.ExecuteTransactionInputTransformOutput(result.dtor_value());
  }

  public ExecuteTransactionOutputTransformOutput ExecuteTransactionOutputTransform(
    ExecuteTransactionOutputTransformInput input
  ) {
    software.amazon.cryptography.dbencryptionsdk.dynamodb.transforms.internaldafny.types.ExecuteTransactionOutputTransformInput dafnyValue =
      ToDafny.ExecuteTransactionOutputTransformInput(input);
    Result<
      software.amazon.cryptography.dbencryptionsdk.dynamodb.transforms.internaldafny.types.ExecuteTransactionOutputTransformOutput,
      Error
    > result = this._impl.ExecuteTransactionOutputTransform(dafnyValue);
    if (result.is_Failure()) {
      throw ToNative.Error(result.dtor_error());
    }
    return ToNative.ExecuteTransactionOutputTransformOutput(
      result.dtor_value()
    );
  }

  public GetItemInputTransformOutput GetItemInputTransform(
    GetItemInputTransformInput input
  ) {
    software.amazon.cryptography.dbencryptionsdk.dynamodb.transforms.internaldafny.types.GetItemInputTransformInput dafnyValue =
      ToDafny.GetItemInputTransformInput(input);
    Result<
      software.amazon.cryptography.dbencryptionsdk.dynamodb.transforms.internaldafny.types.GetItemInputTransformOutput,
      Error
    > result = this._impl.GetItemInputTransform(dafnyValue);
    if (result.is_Failure()) {
      throw ToNative.Error(result.dtor_error());
    }
    return ToNative.GetItemInputTransformOutput(result.dtor_value());
  }

  public GetItemOutputTransformOutput GetItemOutputTransform(
    GetItemOutputTransformInput input
  ) {
    software.amazon.cryptography.dbencryptionsdk.dynamodb.transforms.internaldafny.types.GetItemOutputTransformInput dafnyValue =
      ToDafny.GetItemOutputTransformInput(input);
    Result<
      software.amazon.cryptography.dbencryptionsdk.dynamodb.transforms.internaldafny.types.GetItemOutputTransformOutput,
      Error
    > result = this._impl.GetItemOutputTransform(dafnyValue);
    if (result.is_Failure()) {
      throw ToNative.Error(result.dtor_error());
    }
    return ToNative.GetItemOutputTransformOutput(result.dtor_value());
  }

  public PutItemInputTransformOutput PutItemInputTransform(
    PutItemInputTransformInput input
  ) {
    software.amazon.cryptography.dbencryptionsdk.dynamodb.transforms.internaldafny.types.PutItemInputTransformInput dafnyValue =
      ToDafny.PutItemInputTransformInput(input);
    Result<
      software.amazon.cryptography.dbencryptionsdk.dynamodb.transforms.internaldafny.types.PutItemInputTransformOutput,
      Error
    > result = this._impl.PutItemInputTransform(dafnyValue);
    if (result.is_Failure()) {
      throw ToNative.Error(result.dtor_error());
    }
    return ToNative.PutItemInputTransformOutput(result.dtor_value());
  }

  public PutItemOutputTransformOutput PutItemOutputTransform(
    PutItemOutputTransformInput input
  ) {
    software.amazon.cryptography.dbencryptionsdk.dynamodb.transforms.internaldafny.types.PutItemOutputTransformInput dafnyValue =
      ToDafny.PutItemOutputTransformInput(input);
    Result<
      software.amazon.cryptography.dbencryptionsdk.dynamodb.transforms.internaldafny.types.PutItemOutputTransformOutput,
      Error
    > result = this._impl.PutItemOutputTransform(dafnyValue);
    if (result.is_Failure()) {
      throw ToNative.Error(result.dtor_error());
    }
    return ToNative.PutItemOutputTransformOutput(result.dtor_value());
  }

  public QueryInputTransformOutput QueryInputTransform(
    QueryInputTransformInput input
  ) {
    software.amazon.cryptography.dbencryptionsdk.dynamodb.transforms.internaldafny.types.QueryInputTransformInput dafnyValue =
      ToDafny.QueryInputTransformInput(input);
    Result<
      software.amazon.cryptography.dbencryptionsdk.dynamodb.transforms.internaldafny.types.QueryInputTransformOutput,
      Error
    > result = this._impl.QueryInputTransform(dafnyValue);
    if (result.is_Failure()) {
      throw ToNative.Error(result.dtor_error());
    }
    return ToNative.QueryInputTransformOutput(result.dtor_value());
  }

  public QueryOutputTransformOutput QueryOutputTransform(
    QueryOutputTransformInput input
  ) {
    software.amazon.cryptography.dbencryptionsdk.dynamodb.transforms.internaldafny.types.QueryOutputTransformInput dafnyValue =
      ToDafny.QueryOutputTransformInput(input);
    Result<
      software.amazon.cryptography.dbencryptionsdk.dynamodb.transforms.internaldafny.types.QueryOutputTransformOutput,
      Error
    > result = this._impl.QueryOutputTransform(dafnyValue);
    if (result.is_Failure()) {
      throw ToNative.Error(result.dtor_error());
    }
    return ToNative.QueryOutputTransformOutput(result.dtor_value());
  }

  /**
   * Given an Item, show the intermediate values (e.g. compound beacons, virtual fields).
   *
   */
  public ResolveAttributesOutput ResolveAttributes(
    ResolveAttributesInput input
  ) {
    software.amazon.cryptography.dbencryptionsdk.dynamodb.transforms.internaldafny.types.ResolveAttributesInput dafnyValue =
      ToDafny.ResolveAttributesInput(input);
    Result<
      software.amazon.cryptography.dbencryptionsdk.dynamodb.transforms.internaldafny.types.ResolveAttributesOutput,
      Error
    > result = this._impl.ResolveAttributes(dafnyValue);
    if (result.is_Failure()) {
      throw ToNative.Error(result.dtor_error());
    }
    return ToNative.ResolveAttributesOutput(result.dtor_value());
  }

  public ScanInputTransformOutput ScanInputTransform(
    ScanInputTransformInput input
  ) {
    software.amazon.cryptography.dbencryptionsdk.dynamodb.transforms.internaldafny.types.ScanInputTransformInput dafnyValue =
      ToDafny.ScanInputTransformInput(input);
    Result<
      software.amazon.cryptography.dbencryptionsdk.dynamodb.transforms.internaldafny.types.ScanInputTransformOutput,
      Error
    > result = this._impl.ScanInputTransform(dafnyValue);
    if (result.is_Failure()) {
      throw ToNative.Error(result.dtor_error());
    }
    return ToNative.ScanInputTransformOutput(result.dtor_value());
  }

  public ScanOutputTransformOutput ScanOutputTransform(
    ScanOutputTransformInput input
  ) {
    software.amazon.cryptography.dbencryptionsdk.dynamodb.transforms.internaldafny.types.ScanOutputTransformInput dafnyValue =
      ToDafny.ScanOutputTransformInput(input);
    Result<
      software.amazon.cryptography.dbencryptionsdk.dynamodb.transforms.internaldafny.types.ScanOutputTransformOutput,
      Error
    > result = this._impl.ScanOutputTransform(dafnyValue);
    if (result.is_Failure()) {
      throw ToNative.Error(result.dtor_error());
    }
    return ToNative.ScanOutputTransformOutput(result.dtor_value());
  }

  public TransactGetItemsInputTransformOutput TransactGetItemsInputTransform(
    TransactGetItemsInputTransformInput input
  ) {
    software.amazon.cryptography.dbencryptionsdk.dynamodb.transforms.internaldafny.types.TransactGetItemsInputTransformInput dafnyValue =
      ToDafny.TransactGetItemsInputTransformInput(input);
    Result<
      software.amazon.cryptography.dbencryptionsdk.dynamodb.transforms.internaldafny.types.TransactGetItemsInputTransformOutput,
      Error
    > result = this._impl.TransactGetItemsInputTransform(dafnyValue);
    if (result.is_Failure()) {
      throw ToNative.Error(result.dtor_error());
    }
    return ToNative.TransactGetItemsInputTransformOutput(result.dtor_value());
  }

  public TransactGetItemsOutputTransformOutput TransactGetItemsOutputTransform(
    TransactGetItemsOutputTransformInput input
  ) {
    software.amazon.cryptography.dbencryptionsdk.dynamodb.transforms.internaldafny.types.TransactGetItemsOutputTransformInput dafnyValue =
      ToDafny.TransactGetItemsOutputTransformInput(input);
    Result<
      software.amazon.cryptography.dbencryptionsdk.dynamodb.transforms.internaldafny.types.TransactGetItemsOutputTransformOutput,
      Error
    > result = this._impl.TransactGetItemsOutputTransform(dafnyValue);
    if (result.is_Failure()) {
      throw ToNative.Error(result.dtor_error());
    }
    return ToNative.TransactGetItemsOutputTransformOutput(result.dtor_value());
  }

  public TransactWriteItemsInputTransformOutput TransactWriteItemsInputTransform(
    TransactWriteItemsInputTransformInput input
  ) {
    software.amazon.cryptography.dbencryptionsdk.dynamodb.transforms.internaldafny.types.TransactWriteItemsInputTransformInput dafnyValue =
      ToDafny.TransactWriteItemsInputTransformInput(input);
    Result<
      software.amazon.cryptography.dbencryptionsdk.dynamodb.transforms.internaldafny.types.TransactWriteItemsInputTransformOutput,
      Error
    > result = this._impl.TransactWriteItemsInputTransform(dafnyValue);
    if (result.is_Failure()) {
      throw ToNative.Error(result.dtor_error());
    }
    return ToNative.TransactWriteItemsInputTransformOutput(result.dtor_value());
  }

  public TransactWriteItemsOutputTransformOutput TransactWriteItemsOutputTransform(
    TransactWriteItemsOutputTransformInput input
  ) {
    software.amazon.cryptography.dbencryptionsdk.dynamodb.transforms.internaldafny.types.TransactWriteItemsOutputTransformInput dafnyValue =
      ToDafny.TransactWriteItemsOutputTransformInput(input);
    Result<
      software.amazon.cryptography.dbencryptionsdk.dynamodb.transforms.internaldafny.types.TransactWriteItemsOutputTransformOutput,
      Error
    > result = this._impl.TransactWriteItemsOutputTransform(dafnyValue);
    if (result.is_Failure()) {
      throw ToNative.Error(result.dtor_error());
    }
    return ToNative.TransactWriteItemsOutputTransformOutput(
      result.dtor_value()
    );
  }

  public UpdateItemInputTransformOutput UpdateItemInputTransform(
    UpdateItemInputTransformInput input
  ) {
    software.amazon.cryptography.dbencryptionsdk.dynamodb.transforms.internaldafny.types.UpdateItemInputTransformInput dafnyValue =
      ToDafny.UpdateItemInputTransformInput(input);
    Result<
      software.amazon.cryptography.dbencryptionsdk.dynamodb.transforms.internaldafny.types.UpdateItemInputTransformOutput,
      Error
    > result = this._impl.UpdateItemInputTransform(dafnyValue);
    if (result.is_Failure()) {
      throw ToNative.Error(result.dtor_error());
    }
    return ToNative.UpdateItemInputTransformOutput(result.dtor_value());
  }

  public UpdateItemOutputTransformOutput UpdateItemOutputTransform(
    UpdateItemOutputTransformInput input
  ) {
    software.amazon.cryptography.dbencryptionsdk.dynamodb.transforms.internaldafny.types.UpdateItemOutputTransformInput dafnyValue =
      ToDafny.UpdateItemOutputTransformInput(input);
    Result<
      software.amazon.cryptography.dbencryptionsdk.dynamodb.transforms.internaldafny.types.UpdateItemOutputTransformOutput,
      Error
    > result = this._impl.UpdateItemOutputTransform(dafnyValue);
    if (result.is_Failure()) {
      throw ToNative.Error(result.dtor_error());
    }
    return ToNative.UpdateItemOutputTransformOutput(result.dtor_value());
  }

  protected IDynamoDbEncryptionTransformsClient impl() {
    return this._impl;
  }

  public interface Builder {
    /**
     * @param DynamoDbTablesEncryptionConfig The configuration for client-side encryption with multiple DynamoDB table.
     */
    Builder DynamoDbTablesEncryptionConfig(
      DynamoDbTablesEncryptionConfig DynamoDbTablesEncryptionConfig
    );

    /**
     * @return The configuration for client-side encryption with multiple DynamoDB table.
     */
    DynamoDbTablesEncryptionConfig DynamoDbTablesEncryptionConfig();

    DynamoDbEncryptionTransforms build();
  }

  static class BuilderImpl implements Builder {

    protected DynamoDbTablesEncryptionConfig DynamoDbTablesEncryptionConfig;

    protected BuilderImpl() {}

    public Builder DynamoDbTablesEncryptionConfig(
      DynamoDbTablesEncryptionConfig DynamoDbTablesEncryptionConfig
    ) {
      this.DynamoDbTablesEncryptionConfig = DynamoDbTablesEncryptionConfig;
      return this;
    }

    public DynamoDbTablesEncryptionConfig DynamoDbTablesEncryptionConfig() {
      return this.DynamoDbTablesEncryptionConfig;
    }

    public DynamoDbEncryptionTransforms build() {
      if (Objects.isNull(this.DynamoDbTablesEncryptionConfig())) {
        throw new IllegalArgumentException(
          "Missing value for required field `DynamoDbTablesEncryptionConfig`"
        );
      }
      return new DynamoDbEncryptionTransforms(this);
    }
  }
}<|MERGE_RESOLUTION|>--- conflicted
+++ resolved
@@ -66,24 +66,12 @@
 import software.amazon.cryptography.dbencryptionsdk.dynamodb.transforms.model.UpdateItemOutputTransformOutput;
 
 public class DynamoDbEncryptionTransforms {
-
   private final IDynamoDbEncryptionTransformsClient _impl;
 
   protected DynamoDbEncryptionTransforms(BuilderImpl builder) {
-<<<<<<< HEAD
-    DynamoDbTablesEncryptionConfig input =
-      builder.DynamoDbTablesEncryptionConfig();
-    software.amazon.cryptography.dbencryptionsdk.dynamodb.internaldafny.types.DynamoDbTablesEncryptionConfig dafnyValue =
-      software.amazon.cryptography.dbencryptionsdk.dynamodb.ToDafny.DynamoDbTablesEncryptionConfig(
-        input
-      );
-    Result<IDynamoDbEncryptionTransformsClient, Error> result =
-      __default.DynamoDbEncryptionTransforms(dafnyValue);
-=======
     DynamoDbTablesEncryptionConfig input = builder.DynamoDbTablesEncryptionConfig();
     software.amazon.cryptography.dbencryptionsdk.dynamodb.internaldafny.types.DynamoDbTablesEncryptionConfig dafnyValue = software.amazon.cryptography.dbencryptionsdk.dynamodb.ToDafny.DynamoDbTablesEncryptionConfig(input);
     Result<IDynamoDbEncryptionTransformsClient, Error> result = __default.DynamoDbEncryptionTransforms(dafnyValue);
->>>>>>> 56f1cd14
     if (result.is_Failure()) {
       throw ToNative.Error(result.dtor_error());
     }
@@ -99,48 +87,29 @@
   }
 
   public BatchExecuteStatementInputTransformOutput BatchExecuteStatementInputTransform(
-    BatchExecuteStatementInputTransformInput input
-  ) {
-    software.amazon.cryptography.dbencryptionsdk.dynamodb.transforms.internaldafny.types.BatchExecuteStatementInputTransformInput dafnyValue =
-      ToDafny.BatchExecuteStatementInputTransformInput(input);
-    Result<
-      software.amazon.cryptography.dbencryptionsdk.dynamodb.transforms.internaldafny.types.BatchExecuteStatementInputTransformOutput,
-      Error
-    > result = this._impl.BatchExecuteStatementInputTransform(dafnyValue);
-    if (result.is_Failure()) {
-      throw ToNative.Error(result.dtor_error());
-    }
-    return ToNative.BatchExecuteStatementInputTransformOutput(
-      result.dtor_value()
-    );
+      BatchExecuteStatementInputTransformInput input) {
+    software.amazon.cryptography.dbencryptionsdk.dynamodb.transforms.internaldafny.types.BatchExecuteStatementInputTransformInput dafnyValue = ToDafny.BatchExecuteStatementInputTransformInput(input);
+    Result<software.amazon.cryptography.dbencryptionsdk.dynamodb.transforms.internaldafny.types.BatchExecuteStatementInputTransformOutput, Error> result = this._impl.BatchExecuteStatementInputTransform(dafnyValue);
+    if (result.is_Failure()) {
+      throw ToNative.Error(result.dtor_error());
+    }
+    return ToNative.BatchExecuteStatementInputTransformOutput(result.dtor_value());
   }
 
   public BatchExecuteStatementOutputTransformOutput BatchExecuteStatementOutputTransform(
-    BatchExecuteStatementOutputTransformInput input
-  ) {
-    software.amazon.cryptography.dbencryptionsdk.dynamodb.transforms.internaldafny.types.BatchExecuteStatementOutputTransformInput dafnyValue =
-      ToDafny.BatchExecuteStatementOutputTransformInput(input);
-    Result<
-      software.amazon.cryptography.dbencryptionsdk.dynamodb.transforms.internaldafny.types.BatchExecuteStatementOutputTransformOutput,
-      Error
-    > result = this._impl.BatchExecuteStatementOutputTransform(dafnyValue);
-    if (result.is_Failure()) {
-      throw ToNative.Error(result.dtor_error());
-    }
-    return ToNative.BatchExecuteStatementOutputTransformOutput(
-      result.dtor_value()
-    );
+      BatchExecuteStatementOutputTransformInput input) {
+    software.amazon.cryptography.dbencryptionsdk.dynamodb.transforms.internaldafny.types.BatchExecuteStatementOutputTransformInput dafnyValue = ToDafny.BatchExecuteStatementOutputTransformInput(input);
+    Result<software.amazon.cryptography.dbencryptionsdk.dynamodb.transforms.internaldafny.types.BatchExecuteStatementOutputTransformOutput, Error> result = this._impl.BatchExecuteStatementOutputTransform(dafnyValue);
+    if (result.is_Failure()) {
+      throw ToNative.Error(result.dtor_error());
+    }
+    return ToNative.BatchExecuteStatementOutputTransformOutput(result.dtor_value());
   }
 
   public BatchGetItemInputTransformOutput BatchGetItemInputTransform(
-    BatchGetItemInputTransformInput input
-  ) {
-    software.amazon.cryptography.dbencryptionsdk.dynamodb.transforms.internaldafny.types.BatchGetItemInputTransformInput dafnyValue =
-      ToDafny.BatchGetItemInputTransformInput(input);
-    Result<
-      software.amazon.cryptography.dbencryptionsdk.dynamodb.transforms.internaldafny.types.BatchGetItemInputTransformOutput,
-      Error
-    > result = this._impl.BatchGetItemInputTransform(dafnyValue);
+      BatchGetItemInputTransformInput input) {
+    software.amazon.cryptography.dbencryptionsdk.dynamodb.transforms.internaldafny.types.BatchGetItemInputTransformInput dafnyValue = ToDafny.BatchGetItemInputTransformInput(input);
+    Result<software.amazon.cryptography.dbencryptionsdk.dynamodb.transforms.internaldafny.types.BatchGetItemInputTransformOutput, Error> result = this._impl.BatchGetItemInputTransform(dafnyValue);
     if (result.is_Failure()) {
       throw ToNative.Error(result.dtor_error());
     }
@@ -148,14 +117,9 @@
   }
 
   public BatchGetItemOutputTransformOutput BatchGetItemOutputTransform(
-    BatchGetItemOutputTransformInput input
-  ) {
-    software.amazon.cryptography.dbencryptionsdk.dynamodb.transforms.internaldafny.types.BatchGetItemOutputTransformInput dafnyValue =
-      ToDafny.BatchGetItemOutputTransformInput(input);
-    Result<
-      software.amazon.cryptography.dbencryptionsdk.dynamodb.transforms.internaldafny.types.BatchGetItemOutputTransformOutput,
-      Error
-    > result = this._impl.BatchGetItemOutputTransform(dafnyValue);
+      BatchGetItemOutputTransformInput input) {
+    software.amazon.cryptography.dbencryptionsdk.dynamodb.transforms.internaldafny.types.BatchGetItemOutputTransformInput dafnyValue = ToDafny.BatchGetItemOutputTransformInput(input);
+    Result<software.amazon.cryptography.dbencryptionsdk.dynamodb.transforms.internaldafny.types.BatchGetItemOutputTransformOutput, Error> result = this._impl.BatchGetItemOutputTransform(dafnyValue);
     if (result.is_Failure()) {
       throw ToNative.Error(result.dtor_error());
     }
@@ -163,14 +127,9 @@
   }
 
   public BatchWriteItemInputTransformOutput BatchWriteItemInputTransform(
-    BatchWriteItemInputTransformInput input
-  ) {
-    software.amazon.cryptography.dbencryptionsdk.dynamodb.transforms.internaldafny.types.BatchWriteItemInputTransformInput dafnyValue =
-      ToDafny.BatchWriteItemInputTransformInput(input);
-    Result<
-      software.amazon.cryptography.dbencryptionsdk.dynamodb.transforms.internaldafny.types.BatchWriteItemInputTransformOutput,
-      Error
-    > result = this._impl.BatchWriteItemInputTransform(dafnyValue);
+      BatchWriteItemInputTransformInput input) {
+    software.amazon.cryptography.dbencryptionsdk.dynamodb.transforms.internaldafny.types.BatchWriteItemInputTransformInput dafnyValue = ToDafny.BatchWriteItemInputTransformInput(input);
+    Result<software.amazon.cryptography.dbencryptionsdk.dynamodb.transforms.internaldafny.types.BatchWriteItemInputTransformOutput, Error> result = this._impl.BatchWriteItemInputTransform(dafnyValue);
     if (result.is_Failure()) {
       throw ToNative.Error(result.dtor_error());
     }
@@ -178,14 +137,9 @@
   }
 
   public BatchWriteItemOutputTransformOutput BatchWriteItemOutputTransform(
-    BatchWriteItemOutputTransformInput input
-  ) {
-    software.amazon.cryptography.dbencryptionsdk.dynamodb.transforms.internaldafny.types.BatchWriteItemOutputTransformInput dafnyValue =
-      ToDafny.BatchWriteItemOutputTransformInput(input);
-    Result<
-      software.amazon.cryptography.dbencryptionsdk.dynamodb.transforms.internaldafny.types.BatchWriteItemOutputTransformOutput,
-      Error
-    > result = this._impl.BatchWriteItemOutputTransform(dafnyValue);
+      BatchWriteItemOutputTransformInput input) {
+    software.amazon.cryptography.dbencryptionsdk.dynamodb.transforms.internaldafny.types.BatchWriteItemOutputTransformInput dafnyValue = ToDafny.BatchWriteItemOutputTransformInput(input);
+    Result<software.amazon.cryptography.dbencryptionsdk.dynamodb.transforms.internaldafny.types.BatchWriteItemOutputTransformOutput, Error> result = this._impl.BatchWriteItemOutputTransform(dafnyValue);
     if (result.is_Failure()) {
       throw ToNative.Error(result.dtor_error());
     }
@@ -193,14 +147,9 @@
   }
 
   public DeleteItemInputTransformOutput DeleteItemInputTransform(
-    DeleteItemInputTransformInput input
-  ) {
-    software.amazon.cryptography.dbencryptionsdk.dynamodb.transforms.internaldafny.types.DeleteItemInputTransformInput dafnyValue =
-      ToDafny.DeleteItemInputTransformInput(input);
-    Result<
-      software.amazon.cryptography.dbencryptionsdk.dynamodb.transforms.internaldafny.types.DeleteItemInputTransformOutput,
-      Error
-    > result = this._impl.DeleteItemInputTransform(dafnyValue);
+      DeleteItemInputTransformInput input) {
+    software.amazon.cryptography.dbencryptionsdk.dynamodb.transforms.internaldafny.types.DeleteItemInputTransformInput dafnyValue = ToDafny.DeleteItemInputTransformInput(input);
+    Result<software.amazon.cryptography.dbencryptionsdk.dynamodb.transforms.internaldafny.types.DeleteItemInputTransformOutput, Error> result = this._impl.DeleteItemInputTransform(dafnyValue);
     if (result.is_Failure()) {
       throw ToNative.Error(result.dtor_error());
     }
@@ -208,14 +157,9 @@
   }
 
   public DeleteItemOutputTransformOutput DeleteItemOutputTransform(
-    DeleteItemOutputTransformInput input
-  ) {
-    software.amazon.cryptography.dbencryptionsdk.dynamodb.transforms.internaldafny.types.DeleteItemOutputTransformInput dafnyValue =
-      ToDafny.DeleteItemOutputTransformInput(input);
-    Result<
-      software.amazon.cryptography.dbencryptionsdk.dynamodb.transforms.internaldafny.types.DeleteItemOutputTransformOutput,
-      Error
-    > result = this._impl.DeleteItemOutputTransform(dafnyValue);
+      DeleteItemOutputTransformInput input) {
+    software.amazon.cryptography.dbencryptionsdk.dynamodb.transforms.internaldafny.types.DeleteItemOutputTransformInput dafnyValue = ToDafny.DeleteItemOutputTransformInput(input);
+    Result<software.amazon.cryptography.dbencryptionsdk.dynamodb.transforms.internaldafny.types.DeleteItemOutputTransformOutput, Error> result = this._impl.DeleteItemOutputTransform(dafnyValue);
     if (result.is_Failure()) {
       throw ToNative.Error(result.dtor_error());
     }
@@ -223,14 +167,9 @@
   }
 
   public ExecuteStatementInputTransformOutput ExecuteStatementInputTransform(
-    ExecuteStatementInputTransformInput input
-  ) {
-    software.amazon.cryptography.dbencryptionsdk.dynamodb.transforms.internaldafny.types.ExecuteStatementInputTransformInput dafnyValue =
-      ToDafny.ExecuteStatementInputTransformInput(input);
-    Result<
-      software.amazon.cryptography.dbencryptionsdk.dynamodb.transforms.internaldafny.types.ExecuteStatementInputTransformOutput,
-      Error
-    > result = this._impl.ExecuteStatementInputTransform(dafnyValue);
+      ExecuteStatementInputTransformInput input) {
+    software.amazon.cryptography.dbencryptionsdk.dynamodb.transforms.internaldafny.types.ExecuteStatementInputTransformInput dafnyValue = ToDafny.ExecuteStatementInputTransformInput(input);
+    Result<software.amazon.cryptography.dbencryptionsdk.dynamodb.transforms.internaldafny.types.ExecuteStatementInputTransformOutput, Error> result = this._impl.ExecuteStatementInputTransform(dafnyValue);
     if (result.is_Failure()) {
       throw ToNative.Error(result.dtor_error());
     }
@@ -238,14 +177,9 @@
   }
 
   public ExecuteStatementOutputTransformOutput ExecuteStatementOutputTransform(
-    ExecuteStatementOutputTransformInput input
-  ) {
-    software.amazon.cryptography.dbencryptionsdk.dynamodb.transforms.internaldafny.types.ExecuteStatementOutputTransformInput dafnyValue =
-      ToDafny.ExecuteStatementOutputTransformInput(input);
-    Result<
-      software.amazon.cryptography.dbencryptionsdk.dynamodb.transforms.internaldafny.types.ExecuteStatementOutputTransformOutput,
-      Error
-    > result = this._impl.ExecuteStatementOutputTransform(dafnyValue);
+      ExecuteStatementOutputTransformInput input) {
+    software.amazon.cryptography.dbencryptionsdk.dynamodb.transforms.internaldafny.types.ExecuteStatementOutputTransformInput dafnyValue = ToDafny.ExecuteStatementOutputTransformInput(input);
+    Result<software.amazon.cryptography.dbencryptionsdk.dynamodb.transforms.internaldafny.types.ExecuteStatementOutputTransformOutput, Error> result = this._impl.ExecuteStatementOutputTransform(dafnyValue);
     if (result.is_Failure()) {
       throw ToNative.Error(result.dtor_error());
     }
@@ -253,14 +187,9 @@
   }
 
   public ExecuteTransactionInputTransformOutput ExecuteTransactionInputTransform(
-    ExecuteTransactionInputTransformInput input
-  ) {
-    software.amazon.cryptography.dbencryptionsdk.dynamodb.transforms.internaldafny.types.ExecuteTransactionInputTransformInput dafnyValue =
-      ToDafny.ExecuteTransactionInputTransformInput(input);
-    Result<
-      software.amazon.cryptography.dbencryptionsdk.dynamodb.transforms.internaldafny.types.ExecuteTransactionInputTransformOutput,
-      Error
-    > result = this._impl.ExecuteTransactionInputTransform(dafnyValue);
+      ExecuteTransactionInputTransformInput input) {
+    software.amazon.cryptography.dbencryptionsdk.dynamodb.transforms.internaldafny.types.ExecuteTransactionInputTransformInput dafnyValue = ToDafny.ExecuteTransactionInputTransformInput(input);
+    Result<software.amazon.cryptography.dbencryptionsdk.dynamodb.transforms.internaldafny.types.ExecuteTransactionInputTransformOutput, Error> result = this._impl.ExecuteTransactionInputTransform(dafnyValue);
     if (result.is_Failure()) {
       throw ToNative.Error(result.dtor_error());
     }
@@ -268,106 +197,63 @@
   }
 
   public ExecuteTransactionOutputTransformOutput ExecuteTransactionOutputTransform(
-    ExecuteTransactionOutputTransformInput input
-  ) {
-    software.amazon.cryptography.dbencryptionsdk.dynamodb.transforms.internaldafny.types.ExecuteTransactionOutputTransformInput dafnyValue =
-      ToDafny.ExecuteTransactionOutputTransformInput(input);
-    Result<
-      software.amazon.cryptography.dbencryptionsdk.dynamodb.transforms.internaldafny.types.ExecuteTransactionOutputTransformOutput,
-      Error
-    > result = this._impl.ExecuteTransactionOutputTransform(dafnyValue);
-    if (result.is_Failure()) {
-      throw ToNative.Error(result.dtor_error());
-    }
-    return ToNative.ExecuteTransactionOutputTransformOutput(
-      result.dtor_value()
-    );
-  }
-
-  public GetItemInputTransformOutput GetItemInputTransform(
-    GetItemInputTransformInput input
-  ) {
-    software.amazon.cryptography.dbencryptionsdk.dynamodb.transforms.internaldafny.types.GetItemInputTransformInput dafnyValue =
-      ToDafny.GetItemInputTransformInput(input);
-    Result<
-      software.amazon.cryptography.dbencryptionsdk.dynamodb.transforms.internaldafny.types.GetItemInputTransformOutput,
-      Error
-    > result = this._impl.GetItemInputTransform(dafnyValue);
+      ExecuteTransactionOutputTransformInput input) {
+    software.amazon.cryptography.dbencryptionsdk.dynamodb.transforms.internaldafny.types.ExecuteTransactionOutputTransformInput dafnyValue = ToDafny.ExecuteTransactionOutputTransformInput(input);
+    Result<software.amazon.cryptography.dbencryptionsdk.dynamodb.transforms.internaldafny.types.ExecuteTransactionOutputTransformOutput, Error> result = this._impl.ExecuteTransactionOutputTransform(dafnyValue);
+    if (result.is_Failure()) {
+      throw ToNative.Error(result.dtor_error());
+    }
+    return ToNative.ExecuteTransactionOutputTransformOutput(result.dtor_value());
+  }
+
+  public GetItemInputTransformOutput GetItemInputTransform(GetItemInputTransformInput input) {
+    software.amazon.cryptography.dbencryptionsdk.dynamodb.transforms.internaldafny.types.GetItemInputTransformInput dafnyValue = ToDafny.GetItemInputTransformInput(input);
+    Result<software.amazon.cryptography.dbencryptionsdk.dynamodb.transforms.internaldafny.types.GetItemInputTransformOutput, Error> result = this._impl.GetItemInputTransform(dafnyValue);
     if (result.is_Failure()) {
       throw ToNative.Error(result.dtor_error());
     }
     return ToNative.GetItemInputTransformOutput(result.dtor_value());
   }
 
-  public GetItemOutputTransformOutput GetItemOutputTransform(
-    GetItemOutputTransformInput input
-  ) {
-    software.amazon.cryptography.dbencryptionsdk.dynamodb.transforms.internaldafny.types.GetItemOutputTransformInput dafnyValue =
-      ToDafny.GetItemOutputTransformInput(input);
-    Result<
-      software.amazon.cryptography.dbencryptionsdk.dynamodb.transforms.internaldafny.types.GetItemOutputTransformOutput,
-      Error
-    > result = this._impl.GetItemOutputTransform(dafnyValue);
+  public GetItemOutputTransformOutput GetItemOutputTransform(GetItemOutputTransformInput input) {
+    software.amazon.cryptography.dbencryptionsdk.dynamodb.transforms.internaldafny.types.GetItemOutputTransformInput dafnyValue = ToDafny.GetItemOutputTransformInput(input);
+    Result<software.amazon.cryptography.dbencryptionsdk.dynamodb.transforms.internaldafny.types.GetItemOutputTransformOutput, Error> result = this._impl.GetItemOutputTransform(dafnyValue);
     if (result.is_Failure()) {
       throw ToNative.Error(result.dtor_error());
     }
     return ToNative.GetItemOutputTransformOutput(result.dtor_value());
   }
 
-  public PutItemInputTransformOutput PutItemInputTransform(
-    PutItemInputTransformInput input
-  ) {
-    software.amazon.cryptography.dbencryptionsdk.dynamodb.transforms.internaldafny.types.PutItemInputTransformInput dafnyValue =
-      ToDafny.PutItemInputTransformInput(input);
-    Result<
-      software.amazon.cryptography.dbencryptionsdk.dynamodb.transforms.internaldafny.types.PutItemInputTransformOutput,
-      Error
-    > result = this._impl.PutItemInputTransform(dafnyValue);
+  public PutItemInputTransformOutput PutItemInputTransform(PutItemInputTransformInput input) {
+    software.amazon.cryptography.dbencryptionsdk.dynamodb.transforms.internaldafny.types.PutItemInputTransformInput dafnyValue = ToDafny.PutItemInputTransformInput(input);
+    Result<software.amazon.cryptography.dbencryptionsdk.dynamodb.transforms.internaldafny.types.PutItemInputTransformOutput, Error> result = this._impl.PutItemInputTransform(dafnyValue);
     if (result.is_Failure()) {
       throw ToNative.Error(result.dtor_error());
     }
     return ToNative.PutItemInputTransformOutput(result.dtor_value());
   }
 
-  public PutItemOutputTransformOutput PutItemOutputTransform(
-    PutItemOutputTransformInput input
-  ) {
-    software.amazon.cryptography.dbencryptionsdk.dynamodb.transforms.internaldafny.types.PutItemOutputTransformInput dafnyValue =
-      ToDafny.PutItemOutputTransformInput(input);
-    Result<
-      software.amazon.cryptography.dbencryptionsdk.dynamodb.transforms.internaldafny.types.PutItemOutputTransformOutput,
-      Error
-    > result = this._impl.PutItemOutputTransform(dafnyValue);
+  public PutItemOutputTransformOutput PutItemOutputTransform(PutItemOutputTransformInput input) {
+    software.amazon.cryptography.dbencryptionsdk.dynamodb.transforms.internaldafny.types.PutItemOutputTransformInput dafnyValue = ToDafny.PutItemOutputTransformInput(input);
+    Result<software.amazon.cryptography.dbencryptionsdk.dynamodb.transforms.internaldafny.types.PutItemOutputTransformOutput, Error> result = this._impl.PutItemOutputTransform(dafnyValue);
     if (result.is_Failure()) {
       throw ToNative.Error(result.dtor_error());
     }
     return ToNative.PutItemOutputTransformOutput(result.dtor_value());
   }
 
-  public QueryInputTransformOutput QueryInputTransform(
-    QueryInputTransformInput input
-  ) {
-    software.amazon.cryptography.dbencryptionsdk.dynamodb.transforms.internaldafny.types.QueryInputTransformInput dafnyValue =
-      ToDafny.QueryInputTransformInput(input);
-    Result<
-      software.amazon.cryptography.dbencryptionsdk.dynamodb.transforms.internaldafny.types.QueryInputTransformOutput,
-      Error
-    > result = this._impl.QueryInputTransform(dafnyValue);
+  public QueryInputTransformOutput QueryInputTransform(QueryInputTransformInput input) {
+    software.amazon.cryptography.dbencryptionsdk.dynamodb.transforms.internaldafny.types.QueryInputTransformInput dafnyValue = ToDafny.QueryInputTransformInput(input);
+    Result<software.amazon.cryptography.dbencryptionsdk.dynamodb.transforms.internaldafny.types.QueryInputTransformOutput, Error> result = this._impl.QueryInputTransform(dafnyValue);
     if (result.is_Failure()) {
       throw ToNative.Error(result.dtor_error());
     }
     return ToNative.QueryInputTransformOutput(result.dtor_value());
   }
 
-  public QueryOutputTransformOutput QueryOutputTransform(
-    QueryOutputTransformInput input
-  ) {
-    software.amazon.cryptography.dbencryptionsdk.dynamodb.transforms.internaldafny.types.QueryOutputTransformInput dafnyValue =
-      ToDafny.QueryOutputTransformInput(input);
-    Result<
-      software.amazon.cryptography.dbencryptionsdk.dynamodb.transforms.internaldafny.types.QueryOutputTransformOutput,
-      Error
-    > result = this._impl.QueryOutputTransform(dafnyValue);
+  public QueryOutputTransformOutput QueryOutputTransform(QueryOutputTransformInput input) {
+    software.amazon.cryptography.dbencryptionsdk.dynamodb.transforms.internaldafny.types.QueryOutputTransformInput dafnyValue = ToDafny.QueryOutputTransformInput(input);
+    Result<software.amazon.cryptography.dbencryptionsdk.dynamodb.transforms.internaldafny.types.QueryOutputTransformOutput, Error> result = this._impl.QueryOutputTransform(dafnyValue);
     if (result.is_Failure()) {
       throw ToNative.Error(result.dtor_error());
     }
@@ -378,45 +264,27 @@
    * Given an Item, show the intermediate values (e.g. compound beacons, virtual fields).
    *
    */
-  public ResolveAttributesOutput ResolveAttributes(
-    ResolveAttributesInput input
-  ) {
-    software.amazon.cryptography.dbencryptionsdk.dynamodb.transforms.internaldafny.types.ResolveAttributesInput dafnyValue =
-      ToDafny.ResolveAttributesInput(input);
-    Result<
-      software.amazon.cryptography.dbencryptionsdk.dynamodb.transforms.internaldafny.types.ResolveAttributesOutput,
-      Error
-    > result = this._impl.ResolveAttributes(dafnyValue);
+  public ResolveAttributesOutput ResolveAttributes(ResolveAttributesInput input) {
+    software.amazon.cryptography.dbencryptionsdk.dynamodb.transforms.internaldafny.types.ResolveAttributesInput dafnyValue = ToDafny.ResolveAttributesInput(input);
+    Result<software.amazon.cryptography.dbencryptionsdk.dynamodb.transforms.internaldafny.types.ResolveAttributesOutput, Error> result = this._impl.ResolveAttributes(dafnyValue);
     if (result.is_Failure()) {
       throw ToNative.Error(result.dtor_error());
     }
     return ToNative.ResolveAttributesOutput(result.dtor_value());
   }
 
-  public ScanInputTransformOutput ScanInputTransform(
-    ScanInputTransformInput input
-  ) {
-    software.amazon.cryptography.dbencryptionsdk.dynamodb.transforms.internaldafny.types.ScanInputTransformInput dafnyValue =
-      ToDafny.ScanInputTransformInput(input);
-    Result<
-      software.amazon.cryptography.dbencryptionsdk.dynamodb.transforms.internaldafny.types.ScanInputTransformOutput,
-      Error
-    > result = this._impl.ScanInputTransform(dafnyValue);
+  public ScanInputTransformOutput ScanInputTransform(ScanInputTransformInput input) {
+    software.amazon.cryptography.dbencryptionsdk.dynamodb.transforms.internaldafny.types.ScanInputTransformInput dafnyValue = ToDafny.ScanInputTransformInput(input);
+    Result<software.amazon.cryptography.dbencryptionsdk.dynamodb.transforms.internaldafny.types.ScanInputTransformOutput, Error> result = this._impl.ScanInputTransform(dafnyValue);
     if (result.is_Failure()) {
       throw ToNative.Error(result.dtor_error());
     }
     return ToNative.ScanInputTransformOutput(result.dtor_value());
   }
 
-  public ScanOutputTransformOutput ScanOutputTransform(
-    ScanOutputTransformInput input
-  ) {
-    software.amazon.cryptography.dbencryptionsdk.dynamodb.transforms.internaldafny.types.ScanOutputTransformInput dafnyValue =
-      ToDafny.ScanOutputTransformInput(input);
-    Result<
-      software.amazon.cryptography.dbencryptionsdk.dynamodb.transforms.internaldafny.types.ScanOutputTransformOutput,
-      Error
-    > result = this._impl.ScanOutputTransform(dafnyValue);
+  public ScanOutputTransformOutput ScanOutputTransform(ScanOutputTransformInput input) {
+    software.amazon.cryptography.dbencryptionsdk.dynamodb.transforms.internaldafny.types.ScanOutputTransformInput dafnyValue = ToDafny.ScanOutputTransformInput(input);
+    Result<software.amazon.cryptography.dbencryptionsdk.dynamodb.transforms.internaldafny.types.ScanOutputTransformOutput, Error> result = this._impl.ScanOutputTransform(dafnyValue);
     if (result.is_Failure()) {
       throw ToNative.Error(result.dtor_error());
     }
@@ -424,14 +292,9 @@
   }
 
   public TransactGetItemsInputTransformOutput TransactGetItemsInputTransform(
-    TransactGetItemsInputTransformInput input
-  ) {
-    software.amazon.cryptography.dbencryptionsdk.dynamodb.transforms.internaldafny.types.TransactGetItemsInputTransformInput dafnyValue =
-      ToDafny.TransactGetItemsInputTransformInput(input);
-    Result<
-      software.amazon.cryptography.dbencryptionsdk.dynamodb.transforms.internaldafny.types.TransactGetItemsInputTransformOutput,
-      Error
-    > result = this._impl.TransactGetItemsInputTransform(dafnyValue);
+      TransactGetItemsInputTransformInput input) {
+    software.amazon.cryptography.dbencryptionsdk.dynamodb.transforms.internaldafny.types.TransactGetItemsInputTransformInput dafnyValue = ToDafny.TransactGetItemsInputTransformInput(input);
+    Result<software.amazon.cryptography.dbencryptionsdk.dynamodb.transforms.internaldafny.types.TransactGetItemsInputTransformOutput, Error> result = this._impl.TransactGetItemsInputTransform(dafnyValue);
     if (result.is_Failure()) {
       throw ToNative.Error(result.dtor_error());
     }
@@ -439,14 +302,9 @@
   }
 
   public TransactGetItemsOutputTransformOutput TransactGetItemsOutputTransform(
-    TransactGetItemsOutputTransformInput input
-  ) {
-    software.amazon.cryptography.dbencryptionsdk.dynamodb.transforms.internaldafny.types.TransactGetItemsOutputTransformInput dafnyValue =
-      ToDafny.TransactGetItemsOutputTransformInput(input);
-    Result<
-      software.amazon.cryptography.dbencryptionsdk.dynamodb.transforms.internaldafny.types.TransactGetItemsOutputTransformOutput,
-      Error
-    > result = this._impl.TransactGetItemsOutputTransform(dafnyValue);
+      TransactGetItemsOutputTransformInput input) {
+    software.amazon.cryptography.dbencryptionsdk.dynamodb.transforms.internaldafny.types.TransactGetItemsOutputTransformInput dafnyValue = ToDafny.TransactGetItemsOutputTransformInput(input);
+    Result<software.amazon.cryptography.dbencryptionsdk.dynamodb.transforms.internaldafny.types.TransactGetItemsOutputTransformOutput, Error> result = this._impl.TransactGetItemsOutputTransform(dafnyValue);
     if (result.is_Failure()) {
       throw ToNative.Error(result.dtor_error());
     }
@@ -454,14 +312,9 @@
   }
 
   public TransactWriteItemsInputTransformOutput TransactWriteItemsInputTransform(
-    TransactWriteItemsInputTransformInput input
-  ) {
-    software.amazon.cryptography.dbencryptionsdk.dynamodb.transforms.internaldafny.types.TransactWriteItemsInputTransformInput dafnyValue =
-      ToDafny.TransactWriteItemsInputTransformInput(input);
-    Result<
-      software.amazon.cryptography.dbencryptionsdk.dynamodb.transforms.internaldafny.types.TransactWriteItemsInputTransformOutput,
-      Error
-    > result = this._impl.TransactWriteItemsInputTransform(dafnyValue);
+      TransactWriteItemsInputTransformInput input) {
+    software.amazon.cryptography.dbencryptionsdk.dynamodb.transforms.internaldafny.types.TransactWriteItemsInputTransformInput dafnyValue = ToDafny.TransactWriteItemsInputTransformInput(input);
+    Result<software.amazon.cryptography.dbencryptionsdk.dynamodb.transforms.internaldafny.types.TransactWriteItemsInputTransformOutput, Error> result = this._impl.TransactWriteItemsInputTransform(dafnyValue);
     if (result.is_Failure()) {
       throw ToNative.Error(result.dtor_error());
     }
@@ -469,31 +322,19 @@
   }
 
   public TransactWriteItemsOutputTransformOutput TransactWriteItemsOutputTransform(
-    TransactWriteItemsOutputTransformInput input
-  ) {
-    software.amazon.cryptography.dbencryptionsdk.dynamodb.transforms.internaldafny.types.TransactWriteItemsOutputTransformInput dafnyValue =
-      ToDafny.TransactWriteItemsOutputTransformInput(input);
-    Result<
-      software.amazon.cryptography.dbencryptionsdk.dynamodb.transforms.internaldafny.types.TransactWriteItemsOutputTransformOutput,
-      Error
-    > result = this._impl.TransactWriteItemsOutputTransform(dafnyValue);
-    if (result.is_Failure()) {
-      throw ToNative.Error(result.dtor_error());
-    }
-    return ToNative.TransactWriteItemsOutputTransformOutput(
-      result.dtor_value()
-    );
+      TransactWriteItemsOutputTransformInput input) {
+    software.amazon.cryptography.dbencryptionsdk.dynamodb.transforms.internaldafny.types.TransactWriteItemsOutputTransformInput dafnyValue = ToDafny.TransactWriteItemsOutputTransformInput(input);
+    Result<software.amazon.cryptography.dbencryptionsdk.dynamodb.transforms.internaldafny.types.TransactWriteItemsOutputTransformOutput, Error> result = this._impl.TransactWriteItemsOutputTransform(dafnyValue);
+    if (result.is_Failure()) {
+      throw ToNative.Error(result.dtor_error());
+    }
+    return ToNative.TransactWriteItemsOutputTransformOutput(result.dtor_value());
   }
 
   public UpdateItemInputTransformOutput UpdateItemInputTransform(
-    UpdateItemInputTransformInput input
-  ) {
-    software.amazon.cryptography.dbencryptionsdk.dynamodb.transforms.internaldafny.types.UpdateItemInputTransformInput dafnyValue =
-      ToDafny.UpdateItemInputTransformInput(input);
-    Result<
-      software.amazon.cryptography.dbencryptionsdk.dynamodb.transforms.internaldafny.types.UpdateItemInputTransformOutput,
-      Error
-    > result = this._impl.UpdateItemInputTransform(dafnyValue);
+      UpdateItemInputTransformInput input) {
+    software.amazon.cryptography.dbencryptionsdk.dynamodb.transforms.internaldafny.types.UpdateItemInputTransformInput dafnyValue = ToDafny.UpdateItemInputTransformInput(input);
+    Result<software.amazon.cryptography.dbencryptionsdk.dynamodb.transforms.internaldafny.types.UpdateItemInputTransformOutput, Error> result = this._impl.UpdateItemInputTransform(dafnyValue);
     if (result.is_Failure()) {
       throw ToNative.Error(result.dtor_error());
     }
@@ -501,14 +342,9 @@
   }
 
   public UpdateItemOutputTransformOutput UpdateItemOutputTransform(
-    UpdateItemOutputTransformInput input
-  ) {
-    software.amazon.cryptography.dbencryptionsdk.dynamodb.transforms.internaldafny.types.UpdateItemOutputTransformInput dafnyValue =
-      ToDafny.UpdateItemOutputTransformInput(input);
-    Result<
-      software.amazon.cryptography.dbencryptionsdk.dynamodb.transforms.internaldafny.types.UpdateItemOutputTransformOutput,
-      Error
-    > result = this._impl.UpdateItemOutputTransform(dafnyValue);
+      UpdateItemOutputTransformInput input) {
+    software.amazon.cryptography.dbencryptionsdk.dynamodb.transforms.internaldafny.types.UpdateItemOutputTransformInput dafnyValue = ToDafny.UpdateItemOutputTransformInput(input);
+    Result<software.amazon.cryptography.dbencryptionsdk.dynamodb.transforms.internaldafny.types.UpdateItemOutputTransformOutput, Error> result = this._impl.UpdateItemOutputTransform(dafnyValue);
     if (result.is_Failure()) {
       throw ToNative.Error(result.dtor_error());
     }
@@ -524,8 +360,7 @@
      * @param DynamoDbTablesEncryptionConfig The configuration for client-side encryption with multiple DynamoDB table.
      */
     Builder DynamoDbTablesEncryptionConfig(
-      DynamoDbTablesEncryptionConfig DynamoDbTablesEncryptionConfig
-    );
+        DynamoDbTablesEncryptionConfig DynamoDbTablesEncryptionConfig);
 
     /**
      * @return The configuration for client-side encryption with multiple DynamoDB table.
@@ -536,14 +371,13 @@
   }
 
   static class BuilderImpl implements Builder {
-
     protected DynamoDbTablesEncryptionConfig DynamoDbTablesEncryptionConfig;
 
-    protected BuilderImpl() {}
+    protected BuilderImpl() {
+    }
 
     public Builder DynamoDbTablesEncryptionConfig(
-      DynamoDbTablesEncryptionConfig DynamoDbTablesEncryptionConfig
-    ) {
+        DynamoDbTablesEncryptionConfig DynamoDbTablesEncryptionConfig) {
       this.DynamoDbTablesEncryptionConfig = DynamoDbTablesEncryptionConfig;
       return this;
     }
@@ -553,10 +387,8 @@
     }
 
     public DynamoDbEncryptionTransforms build() {
-      if (Objects.isNull(this.DynamoDbTablesEncryptionConfig())) {
-        throw new IllegalArgumentException(
-          "Missing value for required field `DynamoDbTablesEncryptionConfig`"
-        );
+      if (Objects.isNull(this.DynamoDbTablesEncryptionConfig()))  {
+        throw new IllegalArgumentException("Missing value for required field `DynamoDbTablesEncryptionConfig`");
       }
       return new DynamoDbEncryptionTransforms(this);
     }
