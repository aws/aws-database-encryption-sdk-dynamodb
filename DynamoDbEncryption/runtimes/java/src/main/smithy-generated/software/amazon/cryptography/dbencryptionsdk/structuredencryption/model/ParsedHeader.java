--- conflicted
+++ resolved
@@ -10,7 +10,6 @@
 import software.amazon.cryptography.materialproviders.model.EncryptedDataKey;
 
 public class ParsedHeader {
-
   private final CryptoSchema cryptoSchema;
 
   private final DBEAlgorithmSuiteId algorithmSuiteId;
@@ -70,9 +69,7 @@
 
     List<EncryptedDataKey> encryptedDataKeys();
 
-    Builder storedEncryptionContext(
-      Map<String, String> storedEncryptionContext
-    );
+    Builder storedEncryptionContext(Map<String, String> storedEncryptionContext);
 
     Map<String, String> storedEncryptionContext();
 
@@ -84,7 +81,6 @@
   }
 
   static class BuilderImpl implements Builder {
-
     protected CryptoSchema cryptoSchema;
 
     protected DBEAlgorithmSuiteId algorithmSuiteId;
@@ -93,14 +89,10 @@
 
     protected Map<String, String> storedEncryptionContext;
 
-<<<<<<< HEAD
-    protected BuilderImpl() {}
-=======
     protected Map<String, String> encryptionContext;
 
     protected BuilderImpl() {
     }
->>>>>>> 56f1cd14
 
     protected BuilderImpl(ParsedHeader model) {
       this.cryptoSchema = model.cryptoSchema();
@@ -137,9 +129,7 @@
       return this.encryptedDataKeys;
     }
 
-    public Builder storedEncryptionContext(
-      Map<String, String> storedEncryptionContext
-    ) {
+    public Builder storedEncryptionContext(Map<String, String> storedEncryptionContext) {
       this.storedEncryptionContext = storedEncryptionContext;
       return this;
     }
@@ -158,25 +148,17 @@
     }
 
     public ParsedHeader build() {
-      if (Objects.isNull(this.cryptoSchema())) {
-        throw new IllegalArgumentException(
-          "Missing value for required field `cryptoSchema`"
-        );
+      if (Objects.isNull(this.cryptoSchema()))  {
+        throw new IllegalArgumentException("Missing value for required field `cryptoSchema`");
       }
-      if (Objects.isNull(this.algorithmSuiteId())) {
-        throw new IllegalArgumentException(
-          "Missing value for required field `algorithmSuiteId`"
-        );
+      if (Objects.isNull(this.algorithmSuiteId()))  {
+        throw new IllegalArgumentException("Missing value for required field `algorithmSuiteId`");
       }
-      if (Objects.isNull(this.encryptedDataKeys())) {
-        throw new IllegalArgumentException(
-          "Missing value for required field `encryptedDataKeys`"
-        );
+      if (Objects.isNull(this.encryptedDataKeys()))  {
+        throw new IllegalArgumentException("Missing value for required field `encryptedDataKeys`");
       }
-      if (Objects.isNull(this.storedEncryptionContext())) {
-        throw new IllegalArgumentException(
-          "Missing value for required field `storedEncryptionContext`"
-        );
+      if (Objects.isNull(this.storedEncryptionContext()))  {
+        throw new IllegalArgumentException("Missing value for required field `storedEncryptionContext`");
       }
       if (Objects.isNull(this.encryptionContext()))  {
         throw new IllegalArgumentException("Missing value for required field `encryptionContext`");
