// Copyright Amazon.com Inc. or its affiliates. All Rights Reserved.
// SPDX-License-Identifier: Apache-2.0
// Do not modify this file. This file is machine generated, and any changes to it will be overwritten.
package software.amazon.cryptography.dbencryptionsdk.dynamodb.itemencryptor;

import Wrappers_Compile.Option;
import dafny.DafnyMap;
import dafny.DafnySequence;
import java.lang.Byte;
import java.lang.Character;
import java.lang.RuntimeException;
import java.util.Objects;
import software.amazon.cryptography.dbencryptionsdk.dynamodb.internaldafny.types.LegacyOverride;
import software.amazon.cryptography.dbencryptionsdk.dynamodb.internaldafny.types.PlaintextOverride;
import software.amazon.cryptography.dbencryptionsdk.dynamodb.itemencryptor.internaldafny.types.DecryptItemInput;
import software.amazon.cryptography.dbencryptionsdk.dynamodb.itemencryptor.internaldafny.types.DecryptItemOutput;
import software.amazon.cryptography.dbencryptionsdk.dynamodb.itemencryptor.internaldafny.types.DynamoDbItemEncryptorConfig;
import software.amazon.cryptography.dbencryptionsdk.dynamodb.itemencryptor.internaldafny.types.EncryptItemInput;
import software.amazon.cryptography.dbencryptionsdk.dynamodb.itemencryptor.internaldafny.types.EncryptItemOutput;
import software.amazon.cryptography.dbencryptionsdk.dynamodb.itemencryptor.internaldafny.types.Error;
import software.amazon.cryptography.dbencryptionsdk.dynamodb.itemencryptor.internaldafny.types.Error_DynamoDbItemEncryptorException;
import software.amazon.cryptography.dbencryptionsdk.dynamodb.itemencryptor.internaldafny.types.IDynamoDbItemEncryptorClient;
import software.amazon.cryptography.dbencryptionsdk.dynamodb.itemencryptor.internaldafny.types.ParsedHeader;
import software.amazon.cryptography.dbencryptionsdk.dynamodb.itemencryptor.model.CollectionOfErrors;
import software.amazon.cryptography.dbencryptionsdk.dynamodb.itemencryptor.model.DynamoDbItemEncryptorException;
import software.amazon.cryptography.dbencryptionsdk.dynamodb.itemencryptor.model.OpaqueError;
import software.amazon.cryptography.dbencryptionsdk.structuredencryption.internaldafny.types.CryptoAction;
import software.amazon.cryptography.materialproviders.internaldafny.types.DBEAlgorithmSuiteId;
import software.amazon.cryptography.materialproviders.internaldafny.types.EncryptedDataKey;
import software.amazon.cryptography.materialproviders.internaldafny.types.ICryptographicMaterialsManager;
import software.amazon.cryptography.materialproviders.internaldafny.types.IKeyring;
import software.amazon.cryptography.services.dynamodb.internaldafny.types.AttributeValue;

public class ToDafny {

  public static Error Error(RuntimeException nativeValue) {
    if (nativeValue instanceof DynamoDbItemEncryptorException) {
      return ToDafny.Error((DynamoDbItemEncryptorException) nativeValue);
    }
    if (nativeValue instanceof OpaqueError) {
      return ToDafny.Error((OpaqueError) nativeValue);
    }
    if (nativeValue instanceof CollectionOfErrors) {
      return ToDafny.Error((CollectionOfErrors) nativeValue);
    }
    return Error.create_Opaque(nativeValue);
  }

  public static Error Error(OpaqueError nativeValue) {
    return Error.create_Opaque(nativeValue.obj());
  }

  public static Error Error(CollectionOfErrors nativeValue) {
    DafnySequence<? extends Error> list =
      software.amazon.smithy.dafny.conversion.ToDafny.Aggregate.GenericToSequence(
        nativeValue.list(),
        ToDafny::Error,
        Error._typeDescriptor()
      );
    DafnySequence<? extends Character> message =
      software.amazon.smithy.dafny.conversion.ToDafny.Simple.CharacterSequence(
        nativeValue.getMessage()
      );
    return Error.create_CollectionOfErrors(list, message);
  }

  public static DecryptItemInput DecryptItemInput(
    software.amazon.cryptography.dbencryptionsdk.dynamodb.itemencryptor.model.DecryptItemInput nativeValue
  ) {
    DafnyMap<
      ? extends DafnySequence<? extends Character>,
      ? extends AttributeValue
    > encryptedItem;
    encryptedItem =
      software.amazon.cryptography.services.dynamodb.internaldafny.ToDafny.AttributeMap(
        nativeValue.encryptedItem()
      );
    return new DecryptItemInput(encryptedItem);
  }

  public static DecryptItemOutput DecryptItemOutput(
    software.amazon.cryptography.dbencryptionsdk.dynamodb.itemencryptor.model.DecryptItemOutput nativeValue
  ) {
    DafnyMap<
      ? extends DafnySequence<? extends Character>,
      ? extends AttributeValue
    > plaintextItem;
    plaintextItem =
      software.amazon.cryptography.services.dynamodb.internaldafny.ToDafny.AttributeMap(
        nativeValue.plaintextItem()
      );
    Option<ParsedHeader> parsedHeader;
    parsedHeader =
      Objects.nonNull(nativeValue.parsedHeader())
        ? Option.create_Some(ToDafny.ParsedHeader(nativeValue.parsedHeader()))
        : Option.create_None();
    return new DecryptItemOutput(plaintextItem, parsedHeader);
  }

  public static DynamoDbItemEncryptorConfig DynamoDbItemEncryptorConfig(
    software.amazon.cryptography.dbencryptionsdk.dynamodb.itemencryptor.model.DynamoDbItemEncryptorConfig nativeValue
  ) {
    DafnySequence<? extends Character> logicalTableName;
    logicalTableName =
      software.amazon.smithy.dafny.conversion.ToDafny.Simple.CharacterSequence(
        nativeValue.logicalTableName()
      );
    DafnySequence<? extends Character> partitionKeyName;
    partitionKeyName =
      software.amazon.smithy.dafny.conversion.ToDafny.Simple.CharacterSequence(
        nativeValue.partitionKeyName()
      );
    Option<DafnySequence<? extends Character>> sortKeyName;
    sortKeyName =
      Objects.nonNull(nativeValue.sortKeyName())
        ? Option.create_Some(
          software.amazon.smithy.dafny.conversion.ToDafny.Simple.CharacterSequence(
            nativeValue.sortKeyName()
          )
        )
        : Option.create_None();
    DafnyMap<
      ? extends DafnySequence<? extends Character>,
      ? extends CryptoAction
    > attributeActionsOnEncrypt;
    attributeActionsOnEncrypt =
      software.amazon.cryptography.dbencryptionsdk.dynamodb.ToDafny.AttributeActions(
        nativeValue.attributeActionsOnEncrypt()
      );
    Option<
      DafnySequence<? extends DafnySequence<? extends Character>>
    > allowedUnsignedAttributes;
    allowedUnsignedAttributes =
      (Objects.nonNull(nativeValue.allowedUnsignedAttributes()) &&
          nativeValue.allowedUnsignedAttributes().size() > 0)
        ? Option.create_Some(
          software.amazon.cryptography.services.dynamodb.internaldafny.ToDafny.AttributeNameList(
            nativeValue.allowedUnsignedAttributes()
          )
        )
        : Option.create_None();
    Option<DafnySequence<? extends Character>> allowedUnsignedAttributePrefix;
    allowedUnsignedAttributePrefix =
      Objects.nonNull(nativeValue.allowedUnsignedAttributePrefix())
        ? Option.create_Some(
          software.amazon.smithy.dafny.conversion.ToDafny.Simple.CharacterSequence(
            nativeValue.allowedUnsignedAttributePrefix()
          )
        )
        : Option.create_None();
    Option<DBEAlgorithmSuiteId> algorithmSuiteId;
    algorithmSuiteId =
      Objects.nonNull(nativeValue.algorithmSuiteId())
        ? Option.create_Some(
          software.amazon.cryptography.materialproviders.ToDafny.DBEAlgorithmSuiteId(
            nativeValue.algorithmSuiteId()
          )
        )
        : Option.create_None();
    Option<IKeyring> keyring;
    keyring =
      Objects.nonNull(nativeValue.keyring())
        ? Option.create_Some(
          software.amazon.cryptography.materialproviders.ToDafny.Keyring(
            nativeValue.keyring()
          )
        )
        : Option.create_None();
    Option<ICryptographicMaterialsManager> cmm;
    cmm =
      Objects.nonNull(nativeValue.cmm())
        ? Option.create_Some(
          software.amazon.cryptography.materialproviders.ToDafny.CryptographicMaterialsManager(
            nativeValue.cmm()
          )
        )
        : Option.create_None();
    Option<LegacyOverride> legacyOverride;
    legacyOverride =
      Objects.nonNull(nativeValue.legacyOverride())
        ? Option.create_Some(
          software.amazon.cryptography.dbencryptionsdk.dynamodb.ToDafny.LegacyOverride(
            nativeValue.legacyOverride()
          )
        )
        : Option.create_None();
    Option<PlaintextOverride> plaintextOverride;
    plaintextOverride =
      Objects.nonNull(nativeValue.plaintextOverride())
        ? Option.create_Some(
          software.amazon.cryptography.dbencryptionsdk.dynamodb.ToDafny.PlaintextOverride(
            nativeValue.plaintextOverride()
          )
        )
        : Option.create_None();
    return new DynamoDbItemEncryptorConfig(
      logicalTableName,
      partitionKeyName,
      sortKeyName,
      attributeActionsOnEncrypt,
      allowedUnsignedAttributes,
      allowedUnsignedAttributePrefix,
      algorithmSuiteId,
      keyring,
      cmm,
      legacyOverride,
      plaintextOverride
    );
  }

  public static EncryptItemInput EncryptItemInput(
    software.amazon.cryptography.dbencryptionsdk.dynamodb.itemencryptor.model.EncryptItemInput nativeValue
  ) {
    DafnyMap<
      ? extends DafnySequence<? extends Character>,
      ? extends AttributeValue
    > plaintextItem;
    plaintextItem =
      software.amazon.cryptography.services.dynamodb.internaldafny.ToDafny.AttributeMap(
        nativeValue.plaintextItem()
      );
    return new EncryptItemInput(plaintextItem);
  }

  public static EncryptItemOutput EncryptItemOutput(
    software.amazon.cryptography.dbencryptionsdk.dynamodb.itemencryptor.model.EncryptItemOutput nativeValue
  ) {
    DafnyMap<
      ? extends DafnySequence<? extends Character>,
      ? extends AttributeValue
    > encryptedItem;
    encryptedItem =
      software.amazon.cryptography.services.dynamodb.internaldafny.ToDafny.AttributeMap(
        nativeValue.encryptedItem()
      );
    Option<ParsedHeader> parsedHeader;
    parsedHeader =
      Objects.nonNull(nativeValue.parsedHeader())
        ? Option.create_Some(ToDafny.ParsedHeader(nativeValue.parsedHeader()))
        : Option.create_None();
    return new EncryptItemOutput(encryptedItem, parsedHeader);
  }

  public static ParsedHeader ParsedHeader(
    software.amazon.cryptography.dbencryptionsdk.dynamodb.itemencryptor.model.ParsedHeader nativeValue
  ) {
    DafnyMap<
      ? extends DafnySequence<? extends Character>,
      ? extends CryptoAction
    > attributeActionsOnEncrypt;
    attributeActionsOnEncrypt =
      software.amazon.cryptography.dbencryptionsdk.dynamodb.ToDafny.AttributeActions(
        nativeValue.attributeActionsOnEncrypt()
      );
    DBEAlgorithmSuiteId algorithmSuiteId;
    algorithmSuiteId =
      software.amazon.cryptography.materialproviders.ToDafny.DBEAlgorithmSuiteId(
        nativeValue.algorithmSuiteId()
      );
    DafnySequence<? extends EncryptedDataKey> encryptedDataKeys;
<<<<<<< HEAD
    encryptedDataKeys =
      software.amazon.cryptography.materialproviders.ToDafny.EncryptedDataKeyList(
        nativeValue.encryptedDataKeys()
      );
    DafnyMap<
      ? extends DafnySequence<? extends Byte>,
      ? extends DafnySequence<? extends Byte>
    > storedEncryptionContext;
    storedEncryptionContext =
      software.amazon.cryptography.materialproviders.ToDafny.EncryptionContext(
        nativeValue.storedEncryptionContext()
      );
    return new ParsedHeader(
      attributeActionsOnEncrypt,
      algorithmSuiteId,
      encryptedDataKeys,
      storedEncryptionContext
    );
=======
    encryptedDataKeys = software.amazon.cryptography.materialproviders.ToDafny.EncryptedDataKeyList(nativeValue.encryptedDataKeys());
    DafnyMap<? extends DafnySequence<? extends Byte>, ? extends DafnySequence<? extends Byte>> storedEncryptionContext;
    storedEncryptionContext = software.amazon.cryptography.materialproviders.ToDafny.EncryptionContext(nativeValue.storedEncryptionContext());
    DafnyMap<? extends DafnySequence<? extends Byte>, ? extends DafnySequence<? extends Byte>> encryptionContext;
    encryptionContext = software.amazon.cryptography.materialproviders.ToDafny.EncryptionContext(nativeValue.encryptionContext());
    DafnyMap<? extends DafnySequence<? extends Character>, ? extends AttributeValue> selectorContext;
    selectorContext = software.amazon.cryptography.services.dynamodb.internaldafny.ToDafny.Key(nativeValue.selectorContext());
    return new ParsedHeader(attributeActionsOnEncrypt, algorithmSuiteId, encryptedDataKeys, storedEncryptionContext, encryptionContext, selectorContext);
>>>>>>> 56f1cd14
  }

  public static Error Error(DynamoDbItemEncryptorException nativeValue) {
    DafnySequence<? extends Character> message;
    message =
      software.amazon.smithy.dafny.conversion.ToDafny.Simple.CharacterSequence(
        nativeValue.message()
      );
    return new Error_DynamoDbItemEncryptorException(message);
  }

  public static IDynamoDbItemEncryptorClient DynamoDbItemEncryptor(
    DynamoDbItemEncryptor nativeValue
  ) {
    return nativeValue.impl();
  }
}<|MERGE_RESOLUTION|>--- conflicted
+++ resolved
@@ -32,7 +32,6 @@
 import software.amazon.cryptography.services.dynamodb.internaldafny.types.AttributeValue;
 
 public class ToDafny {
-
   public static Error Error(RuntimeException nativeValue) {
     if (nativeValue instanceof DynamoDbItemEncryptorException) {
       return ToDafny.Error((DynamoDbItemEncryptorException) nativeValue);
@@ -51,233 +50,100 @@
   }
 
   public static Error Error(CollectionOfErrors nativeValue) {
-    DafnySequence<? extends Error> list =
-      software.amazon.smithy.dafny.conversion.ToDafny.Aggregate.GenericToSequence(
-        nativeValue.list(),
-        ToDafny::Error,
-        Error._typeDescriptor()
-      );
-    DafnySequence<? extends Character> message =
-      software.amazon.smithy.dafny.conversion.ToDafny.Simple.CharacterSequence(
-        nativeValue.getMessage()
-      );
+    DafnySequence<? extends Error> list = software.amazon.smithy.dafny.conversion.ToDafny.Aggregate.GenericToSequence(
+        nativeValue.list(), 
+        ToDafny::Error, 
+        Error._typeDescriptor());
+    DafnySequence<? extends Character> message = software.amazon.smithy.dafny.conversion.ToDafny.Simple.CharacterSequence(nativeValue.getMessage());
     return Error.create_CollectionOfErrors(list, message);
   }
 
   public static DecryptItemInput DecryptItemInput(
-    software.amazon.cryptography.dbencryptionsdk.dynamodb.itemencryptor.model.DecryptItemInput nativeValue
-  ) {
-    DafnyMap<
-      ? extends DafnySequence<? extends Character>,
-      ? extends AttributeValue
-    > encryptedItem;
-    encryptedItem =
-      software.amazon.cryptography.services.dynamodb.internaldafny.ToDafny.AttributeMap(
-        nativeValue.encryptedItem()
-      );
+      software.amazon.cryptography.dbencryptionsdk.dynamodb.itemencryptor.model.DecryptItemInput nativeValue) {
+    DafnyMap<? extends DafnySequence<? extends Character>, ? extends AttributeValue> encryptedItem;
+    encryptedItem = software.amazon.cryptography.services.dynamodb.internaldafny.ToDafny.AttributeMap(nativeValue.encryptedItem());
     return new DecryptItemInput(encryptedItem);
   }
 
   public static DecryptItemOutput DecryptItemOutput(
-    software.amazon.cryptography.dbencryptionsdk.dynamodb.itemencryptor.model.DecryptItemOutput nativeValue
-  ) {
-    DafnyMap<
-      ? extends DafnySequence<? extends Character>,
-      ? extends AttributeValue
-    > plaintextItem;
-    plaintextItem =
-      software.amazon.cryptography.services.dynamodb.internaldafny.ToDafny.AttributeMap(
-        nativeValue.plaintextItem()
-      );
+      software.amazon.cryptography.dbencryptionsdk.dynamodb.itemencryptor.model.DecryptItemOutput nativeValue) {
+    DafnyMap<? extends DafnySequence<? extends Character>, ? extends AttributeValue> plaintextItem;
+    plaintextItem = software.amazon.cryptography.services.dynamodb.internaldafny.ToDafny.AttributeMap(nativeValue.plaintextItem());
     Option<ParsedHeader> parsedHeader;
-    parsedHeader =
-      Objects.nonNull(nativeValue.parsedHeader())
-        ? Option.create_Some(ToDafny.ParsedHeader(nativeValue.parsedHeader()))
+    parsedHeader = Objects.nonNull(nativeValue.parsedHeader()) ?
+        Option.create_Some(ToDafny.ParsedHeader(nativeValue.parsedHeader()))
         : Option.create_None();
     return new DecryptItemOutput(plaintextItem, parsedHeader);
   }
 
   public static DynamoDbItemEncryptorConfig DynamoDbItemEncryptorConfig(
-    software.amazon.cryptography.dbencryptionsdk.dynamodb.itemencryptor.model.DynamoDbItemEncryptorConfig nativeValue
-  ) {
+      software.amazon.cryptography.dbencryptionsdk.dynamodb.itemencryptor.model.DynamoDbItemEncryptorConfig nativeValue) {
     DafnySequence<? extends Character> logicalTableName;
-    logicalTableName =
-      software.amazon.smithy.dafny.conversion.ToDafny.Simple.CharacterSequence(
-        nativeValue.logicalTableName()
-      );
+    logicalTableName = software.amazon.smithy.dafny.conversion.ToDafny.Simple.CharacterSequence(nativeValue.logicalTableName());
     DafnySequence<? extends Character> partitionKeyName;
-    partitionKeyName =
-      software.amazon.smithy.dafny.conversion.ToDafny.Simple.CharacterSequence(
-        nativeValue.partitionKeyName()
-      );
+    partitionKeyName = software.amazon.smithy.dafny.conversion.ToDafny.Simple.CharacterSequence(nativeValue.partitionKeyName());
     Option<DafnySequence<? extends Character>> sortKeyName;
-    sortKeyName =
-      Objects.nonNull(nativeValue.sortKeyName())
-        ? Option.create_Some(
-          software.amazon.smithy.dafny.conversion.ToDafny.Simple.CharacterSequence(
-            nativeValue.sortKeyName()
-          )
-        )
+    sortKeyName = Objects.nonNull(nativeValue.sortKeyName()) ?
+        Option.create_Some(software.amazon.smithy.dafny.conversion.ToDafny.Simple.CharacterSequence(nativeValue.sortKeyName()))
         : Option.create_None();
-    DafnyMap<
-      ? extends DafnySequence<? extends Character>,
-      ? extends CryptoAction
-    > attributeActionsOnEncrypt;
-    attributeActionsOnEncrypt =
-      software.amazon.cryptography.dbencryptionsdk.dynamodb.ToDafny.AttributeActions(
-        nativeValue.attributeActionsOnEncrypt()
-      );
-    Option<
-      DafnySequence<? extends DafnySequence<? extends Character>>
-    > allowedUnsignedAttributes;
-    allowedUnsignedAttributes =
-      (Objects.nonNull(nativeValue.allowedUnsignedAttributes()) &&
-          nativeValue.allowedUnsignedAttributes().size() > 0)
-        ? Option.create_Some(
-          software.amazon.cryptography.services.dynamodb.internaldafny.ToDafny.AttributeNameList(
-            nativeValue.allowedUnsignedAttributes()
-          )
-        )
+    DafnyMap<? extends DafnySequence<? extends Character>, ? extends CryptoAction> attributeActionsOnEncrypt;
+    attributeActionsOnEncrypt = software.amazon.cryptography.dbencryptionsdk.dynamodb.ToDafny.AttributeActions(nativeValue.attributeActionsOnEncrypt());
+    Option<DafnySequence<? extends DafnySequence<? extends Character>>> allowedUnsignedAttributes;
+    allowedUnsignedAttributes = (Objects.nonNull(nativeValue.allowedUnsignedAttributes()) && nativeValue.allowedUnsignedAttributes().size() > 0) ?
+        Option.create_Some(software.amazon.cryptography.services.dynamodb.internaldafny.ToDafny.AttributeNameList(nativeValue.allowedUnsignedAttributes()))
         : Option.create_None();
     Option<DafnySequence<? extends Character>> allowedUnsignedAttributePrefix;
-    allowedUnsignedAttributePrefix =
-      Objects.nonNull(nativeValue.allowedUnsignedAttributePrefix())
-        ? Option.create_Some(
-          software.amazon.smithy.dafny.conversion.ToDafny.Simple.CharacterSequence(
-            nativeValue.allowedUnsignedAttributePrefix()
-          )
-        )
+    allowedUnsignedAttributePrefix = Objects.nonNull(nativeValue.allowedUnsignedAttributePrefix()) ?
+        Option.create_Some(software.amazon.smithy.dafny.conversion.ToDafny.Simple.CharacterSequence(nativeValue.allowedUnsignedAttributePrefix()))
         : Option.create_None();
     Option<DBEAlgorithmSuiteId> algorithmSuiteId;
-    algorithmSuiteId =
-      Objects.nonNull(nativeValue.algorithmSuiteId())
-        ? Option.create_Some(
-          software.amazon.cryptography.materialproviders.ToDafny.DBEAlgorithmSuiteId(
-            nativeValue.algorithmSuiteId()
-          )
-        )
+    algorithmSuiteId = Objects.nonNull(nativeValue.algorithmSuiteId()) ?
+        Option.create_Some(software.amazon.cryptography.materialproviders.ToDafny.DBEAlgorithmSuiteId(nativeValue.algorithmSuiteId()))
         : Option.create_None();
     Option<IKeyring> keyring;
-    keyring =
-      Objects.nonNull(nativeValue.keyring())
-        ? Option.create_Some(
-          software.amazon.cryptography.materialproviders.ToDafny.Keyring(
-            nativeValue.keyring()
-          )
-        )
+    keyring = Objects.nonNull(nativeValue.keyring()) ?
+        Option.create_Some(software.amazon.cryptography.materialproviders.ToDafny.Keyring(nativeValue.keyring()))
         : Option.create_None();
     Option<ICryptographicMaterialsManager> cmm;
-    cmm =
-      Objects.nonNull(nativeValue.cmm())
-        ? Option.create_Some(
-          software.amazon.cryptography.materialproviders.ToDafny.CryptographicMaterialsManager(
-            nativeValue.cmm()
-          )
-        )
+    cmm = Objects.nonNull(nativeValue.cmm()) ?
+        Option.create_Some(software.amazon.cryptography.materialproviders.ToDafny.CryptographicMaterialsManager(nativeValue.cmm()))
         : Option.create_None();
     Option<LegacyOverride> legacyOverride;
-    legacyOverride =
-      Objects.nonNull(nativeValue.legacyOverride())
-        ? Option.create_Some(
-          software.amazon.cryptography.dbencryptionsdk.dynamodb.ToDafny.LegacyOverride(
-            nativeValue.legacyOverride()
-          )
-        )
+    legacyOverride = Objects.nonNull(nativeValue.legacyOverride()) ?
+        Option.create_Some(software.amazon.cryptography.dbencryptionsdk.dynamodb.ToDafny.LegacyOverride(nativeValue.legacyOverride()))
         : Option.create_None();
     Option<PlaintextOverride> plaintextOverride;
-    plaintextOverride =
-      Objects.nonNull(nativeValue.plaintextOverride())
-        ? Option.create_Some(
-          software.amazon.cryptography.dbencryptionsdk.dynamodb.ToDafny.PlaintextOverride(
-            nativeValue.plaintextOverride()
-          )
-        )
+    plaintextOverride = Objects.nonNull(nativeValue.plaintextOverride()) ?
+        Option.create_Some(software.amazon.cryptography.dbencryptionsdk.dynamodb.ToDafny.PlaintextOverride(nativeValue.plaintextOverride()))
         : Option.create_None();
-    return new DynamoDbItemEncryptorConfig(
-      logicalTableName,
-      partitionKeyName,
-      sortKeyName,
-      attributeActionsOnEncrypt,
-      allowedUnsignedAttributes,
-      allowedUnsignedAttributePrefix,
-      algorithmSuiteId,
-      keyring,
-      cmm,
-      legacyOverride,
-      plaintextOverride
-    );
+    return new DynamoDbItemEncryptorConfig(logicalTableName, partitionKeyName, sortKeyName, attributeActionsOnEncrypt, allowedUnsignedAttributes, allowedUnsignedAttributePrefix, algorithmSuiteId, keyring, cmm, legacyOverride, plaintextOverride);
   }
 
   public static EncryptItemInput EncryptItemInput(
-    software.amazon.cryptography.dbencryptionsdk.dynamodb.itemencryptor.model.EncryptItemInput nativeValue
-  ) {
-    DafnyMap<
-      ? extends DafnySequence<? extends Character>,
-      ? extends AttributeValue
-    > plaintextItem;
-    plaintextItem =
-      software.amazon.cryptography.services.dynamodb.internaldafny.ToDafny.AttributeMap(
-        nativeValue.plaintextItem()
-      );
+      software.amazon.cryptography.dbencryptionsdk.dynamodb.itemencryptor.model.EncryptItemInput nativeValue) {
+    DafnyMap<? extends DafnySequence<? extends Character>, ? extends AttributeValue> plaintextItem;
+    plaintextItem = software.amazon.cryptography.services.dynamodb.internaldafny.ToDafny.AttributeMap(nativeValue.plaintextItem());
     return new EncryptItemInput(plaintextItem);
   }
 
   public static EncryptItemOutput EncryptItemOutput(
-    software.amazon.cryptography.dbencryptionsdk.dynamodb.itemencryptor.model.EncryptItemOutput nativeValue
-  ) {
-    DafnyMap<
-      ? extends DafnySequence<? extends Character>,
-      ? extends AttributeValue
-    > encryptedItem;
-    encryptedItem =
-      software.amazon.cryptography.services.dynamodb.internaldafny.ToDafny.AttributeMap(
-        nativeValue.encryptedItem()
-      );
+      software.amazon.cryptography.dbencryptionsdk.dynamodb.itemencryptor.model.EncryptItemOutput nativeValue) {
+    DafnyMap<? extends DafnySequence<? extends Character>, ? extends AttributeValue> encryptedItem;
+    encryptedItem = software.amazon.cryptography.services.dynamodb.internaldafny.ToDafny.AttributeMap(nativeValue.encryptedItem());
     Option<ParsedHeader> parsedHeader;
-    parsedHeader =
-      Objects.nonNull(nativeValue.parsedHeader())
-        ? Option.create_Some(ToDafny.ParsedHeader(nativeValue.parsedHeader()))
+    parsedHeader = Objects.nonNull(nativeValue.parsedHeader()) ?
+        Option.create_Some(ToDafny.ParsedHeader(nativeValue.parsedHeader()))
         : Option.create_None();
     return new EncryptItemOutput(encryptedItem, parsedHeader);
   }
 
   public static ParsedHeader ParsedHeader(
-    software.amazon.cryptography.dbencryptionsdk.dynamodb.itemencryptor.model.ParsedHeader nativeValue
-  ) {
-    DafnyMap<
-      ? extends DafnySequence<? extends Character>,
-      ? extends CryptoAction
-    > attributeActionsOnEncrypt;
-    attributeActionsOnEncrypt =
-      software.amazon.cryptography.dbencryptionsdk.dynamodb.ToDafny.AttributeActions(
-        nativeValue.attributeActionsOnEncrypt()
-      );
+      software.amazon.cryptography.dbencryptionsdk.dynamodb.itemencryptor.model.ParsedHeader nativeValue) {
+    DafnyMap<? extends DafnySequence<? extends Character>, ? extends CryptoAction> attributeActionsOnEncrypt;
+    attributeActionsOnEncrypt = software.amazon.cryptography.dbencryptionsdk.dynamodb.ToDafny.AttributeActions(nativeValue.attributeActionsOnEncrypt());
     DBEAlgorithmSuiteId algorithmSuiteId;
-    algorithmSuiteId =
-      software.amazon.cryptography.materialproviders.ToDafny.DBEAlgorithmSuiteId(
-        nativeValue.algorithmSuiteId()
-      );
+    algorithmSuiteId = software.amazon.cryptography.materialproviders.ToDafny.DBEAlgorithmSuiteId(nativeValue.algorithmSuiteId());
     DafnySequence<? extends EncryptedDataKey> encryptedDataKeys;
-<<<<<<< HEAD
-    encryptedDataKeys =
-      software.amazon.cryptography.materialproviders.ToDafny.EncryptedDataKeyList(
-        nativeValue.encryptedDataKeys()
-      );
-    DafnyMap<
-      ? extends DafnySequence<? extends Byte>,
-      ? extends DafnySequence<? extends Byte>
-    > storedEncryptionContext;
-    storedEncryptionContext =
-      software.amazon.cryptography.materialproviders.ToDafny.EncryptionContext(
-        nativeValue.storedEncryptionContext()
-      );
-    return new ParsedHeader(
-      attributeActionsOnEncrypt,
-      algorithmSuiteId,
-      encryptedDataKeys,
-      storedEncryptionContext
-    );
-=======
     encryptedDataKeys = software.amazon.cryptography.materialproviders.ToDafny.EncryptedDataKeyList(nativeValue.encryptedDataKeys());
     DafnyMap<? extends DafnySequence<? extends Byte>, ? extends DafnySequence<? extends Byte>> storedEncryptionContext;
     storedEncryptionContext = software.amazon.cryptography.materialproviders.ToDafny.EncryptionContext(nativeValue.storedEncryptionContext());
@@ -286,21 +152,16 @@
     DafnyMap<? extends DafnySequence<? extends Character>, ? extends AttributeValue> selectorContext;
     selectorContext = software.amazon.cryptography.services.dynamodb.internaldafny.ToDafny.Key(nativeValue.selectorContext());
     return new ParsedHeader(attributeActionsOnEncrypt, algorithmSuiteId, encryptedDataKeys, storedEncryptionContext, encryptionContext, selectorContext);
->>>>>>> 56f1cd14
   }
 
   public static Error Error(DynamoDbItemEncryptorException nativeValue) {
     DafnySequence<? extends Character> message;
-    message =
-      software.amazon.smithy.dafny.conversion.ToDafny.Simple.CharacterSequence(
-        nativeValue.message()
-      );
+    message = software.amazon.smithy.dafny.conversion.ToDafny.Simple.CharacterSequence(nativeValue.message());
     return new Error_DynamoDbItemEncryptorException(message);
   }
 
   public static IDynamoDbItemEncryptorClient DynamoDbItemEncryptor(
-    DynamoDbItemEncryptor nativeValue
-  ) {
+      DynamoDbItemEncryptor nativeValue) {
     return nativeValue.impl();
   }
 }