--- conflicted
+++ resolved
@@ -100,7 +100,6 @@
 			return nil, err
 		}
 		*v = transformedRequest.TransformedInput
-<<<<<<< HEAD
 	// case *dynamodb.BatchExecuteStatementInput:
 	// 	ctx = middleware.WithStackValue(ctx, ContextKeyOriginalInput, *v)
 	// 	// Note: this context is not propagated downstream into dafny layer so it's left as context.TODO() https://issues.amazon.com/CrypTool-5403
@@ -141,48 +140,6 @@
 	// 		return nil, err
 	// 	}
 	// 	*v = transformedRequest.TransformedInput
-=======
-	case *dynamodb.BatchExecuteStatementInput:
-		ctx = middleware.WithStackValue(ctx, ContextKeyOriginalInput, *v)
-		// Note: this context is not propagated downstream into dafny layer https://issues.amazon.com/CrypTool-5403
-		transformedRequest, err := m.client.BatchExecuteStatementInputTransform(ctx, awscryptographydbencryptionsdkdynamodbtransformssmithygeneratedtypes.BatchExecuteStatementInputTransformInput{
-			SdkInput: *v,
-		})
-		if err != nil {
-			return nil, err
-		}
-		*v = transformedRequest.TransformedInput
-	case *dynamodb.DeleteItemInput:
-		ctx = middleware.WithStackValue(ctx, ContextKeyOriginalInput, *v)
-		// Note: this context is not propagated downstream into dafny layer https://issues.amazon.com/CrypTool-5403
-		transformedRequest, err := m.client.DeleteItemInputTransform(ctx, awscryptographydbencryptionsdkdynamodbtransformssmithygeneratedtypes.DeleteItemInputTransformInput{
-			SdkInput: *v,
-		})
-		if err != nil {
-			return nil, err
-		}
-		*v = transformedRequest.TransformedInput
-	case *dynamodb.ExecuteStatementInput:
-		ctx = middleware.WithStackValue(ctx, ContextKeyOriginalInput, *v)
-		// Note: this context is not propagated downstream into dafny layer https://issues.amazon.com/CrypTool-5403
-		transformedRequest, err := m.client.ExecuteStatementInputTransform(ctx, awscryptographydbencryptionsdkdynamodbtransformssmithygeneratedtypes.ExecuteStatementInputTransformInput{
-			SdkInput: *v,
-		})
-		if err != nil {
-			return nil, err
-		}
-		*v = transformedRequest.TransformedInput
-	case *dynamodb.ExecuteTransactionInput:
-		ctx = middleware.WithStackValue(ctx, ContextKeyOriginalInput, *v)
-		// Note: this context is not propagated downstream into dafny layer https://issues.amazon.com/CrypTool-5403
-		transformedRequest, err := m.client.ExecuteTransactionInputTransform(ctx, awscryptographydbencryptionsdkdynamodbtransformssmithygeneratedtypes.ExecuteTransactionInputTransformInput{
-			SdkInput: *v,
-		})
-		if err != nil {
-			return nil, err
-		}
-		*v = transformedRequest.TransformedInput
->>>>>>> 7a98eb65
 	case *dynamodb.QueryInput:
 		ctx = middleware.WithStackValue(ctx, ContextKeyOriginalInput, *v)
 		// Note: this context is not propagated downstream into dafny layer https://issues.amazon.com/CrypTool-5403
@@ -223,7 +180,6 @@
 			return nil, err
 		}
 		*v = transformedRequest.TransformedInput
-<<<<<<< HEAD
 		// case *dynamodb.UpdateItemInput:
 		// 	ctx = middleware.WithStackValue(ctx, ContextKeyOriginalInput, *v)
 		// 	// Note: this context is not propagated downstream into dafny layer so it's left as context.TODO() https://issues.amazon.com/CrypTool-5403
@@ -234,18 +190,6 @@
 		// 		return nil, err
 		// 	}
 		// 	*v = transformedRequest.TransformedInput
-=======
-	case *dynamodb.UpdateItemInput:
-		ctx = middleware.WithStackValue(ctx, ContextKeyOriginalInput, *v)
-		// Note: this context is not propagated downstream into dafny layer https://issues.amazon.com/CrypTool-5403
-		transformedRequest, err := m.client.UpdateItemInputTransform(ctx, awscryptographydbencryptionsdkdynamodbtransformssmithygeneratedtypes.UpdateItemInputTransformInput{
-			SdkInput: *v,
-		})
-		if err != nil {
-			return nil, err
-		}
-		*v = transformedRequest.TransformedInput
->>>>>>> 7a98eb65
 	}
 	return ctx, nil
 }
@@ -311,7 +255,6 @@
 			return err
 		}
 		*v = transformedRequest.TransformedOutput
-<<<<<<< HEAD
 	// case *dynamodb.BatchExecuteStatementOutput:
 	// 	// Note: this context is not propagated downstream into dafny layer so it's left as context.TODO() https://issues.amazon.com/CrypTool-5403
 	// 	transformedRequest, err := m.client.BatchExecuteStatementOutputTransform(context.TODO(), awscryptographydbencryptionsdkdynamodbtransformssmithygeneratedtypes.BatchExecuteStatementOutputTransformInput{
@@ -352,48 +295,6 @@
 	// 		return err
 	// 	}
 	// 	*v = transformedRequest.TransformedOutput
-=======
-	case *dynamodb.BatchExecuteStatementOutput:
-		// Note: this context is not propagated downstream into dafny layer https://issues.amazon.com/CrypTool-5403
-		transformedRequest, err := m.client.BatchExecuteStatementOutputTransform(ctx, awscryptographydbencryptionsdkdynamodbtransformssmithygeneratedtypes.BatchExecuteStatementOutputTransformInput{
-			OriginalInput: middleware.GetStackValue(ctx, ContextKeyOriginalInput).(dynamodb.BatchExecuteStatementInput),
-			SdkOutput:     *v,
-		})
-		if err != nil {
-			return err
-		}
-		*v = transformedRequest.TransformedOutput
-	case *dynamodb.DeleteItemOutput:
-		// Note: this context is not propagated downstream into dafny layer https://issues.amazon.com/CrypTool-5403
-		transformedRequest, err := m.client.DeleteItemOutputTransform(ctx, awscryptographydbencryptionsdkdynamodbtransformssmithygeneratedtypes.DeleteItemOutputTransformInput{
-			OriginalInput: middleware.GetStackValue(ctx, ContextKeyOriginalInput).(dynamodb.DeleteItemInput),
-			SdkOutput:     *v,
-		})
-		if err != nil {
-			return err
-		}
-		*v = transformedRequest.TransformedOutput
-	case *dynamodb.ExecuteStatementOutput:
-		// Note: this context is not propagated downstream into dafny layer https://issues.amazon.com/CrypTool-5403
-		transformedRequest, err := m.client.ExecuteStatementOutputTransform(ctx, awscryptographydbencryptionsdkdynamodbtransformssmithygeneratedtypes.ExecuteStatementOutputTransformInput{
-			OriginalInput: middleware.GetStackValue(ctx, ContextKeyOriginalInput).(dynamodb.ExecuteStatementInput),
-			SdkOutput:     *v,
-		})
-		if err != nil {
-			return err
-		}
-		*v = transformedRequest.TransformedOutput
-	case *dynamodb.ExecuteTransactionOutput:
-		// Note: this context is not propagated downstream into dafny layer https://issues.amazon.com/CrypTool-5403
-		transformedRequest, err := m.client.ExecuteTransactionOutputTransform(ctx, awscryptographydbencryptionsdkdynamodbtransformssmithygeneratedtypes.ExecuteTransactionOutputTransformInput{
-			OriginalInput: middleware.GetStackValue(ctx, ContextKeyOriginalInput).(dynamodb.ExecuteTransactionInput),
-			SdkOutput:     *v,
-		})
-		if err != nil {
-			return err
-		}
-		*v = transformedRequest.TransformedOutput
->>>>>>> 7a98eb65
 	case *dynamodb.QueryOutput:
 		// Note: this context is not propagated downstream into dafny layer https://issues.amazon.com/CrypTool-5403
 		transformedRequest, err := m.client.QueryOutputTransform(ctx, awscryptographydbencryptionsdkdynamodbtransformssmithygeneratedtypes.QueryOutputTransformInput{
@@ -434,7 +335,6 @@
 			return err
 		}
 		*v = transformedRequest.TransformedOutput
-<<<<<<< HEAD
 		// case *dynamodb.UpdateItemOutput:
 		// 	// Note: this context is not propagated downstream into dafny layer so it's left as context.TODO() https://issues.amazon.com/CrypTool-5403
 		// 	transformedRequest, err := m.client.UpdateItemOutputTransform(context.TODO(), awscryptographydbencryptionsdkdynamodbtransformssmithygeneratedtypes.UpdateItemOutputTransformInput{
@@ -445,18 +345,6 @@
 		// 		return err
 		// 	}
 		// 	*v = transformedRequest.TransformedOutput
-=======
-	case *dynamodb.UpdateItemOutput:
-		// Note: this context is not propagated downstream into dafny layer https://issues.amazon.com/CrypTool-5403
-		transformedRequest, err := m.client.UpdateItemOutputTransform(ctx, awscryptographydbencryptionsdkdynamodbtransformssmithygeneratedtypes.UpdateItemOutputTransformInput{
-			OriginalInput: middleware.GetStackValue(ctx, ContextKeyOriginalInput).(dynamodb.UpdateItemInput),
-			SdkOutput:     *v,
-		})
-		if err != nil {
-			return err
-		}
-		*v = transformedRequest.TransformedOutput
->>>>>>> 7a98eb65
 	}
 	return nil
 }