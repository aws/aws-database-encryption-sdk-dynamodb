--- conflicted
+++ resolved
@@ -229,16 +229,25 @@
   function method CanCompoundBeacon(b : SI.Beacon, op : Token, value : string) : (ret : Result<bool, Error>)
     requires b.Compound?
     ensures ret.Success? ==> ret.value
+
+    //= specification/searchable-encryption/beacons.md#lessthancomparable
+    //= type=implication
+    //# A Query MUST fail if it uses `<`, `<=`, `>`, or `>=` on a value that is not LessThanComparable.
+    ensures
+      (&& (op.Lt? || op. Le? || op.Gt? || op.Ge?)
+      && var pieces := Split(value, b.cmp.split);
+      && b.cmp.IsLessThanComparable(pieces).Success?
+      && !b.cmp.IsLessThanComparable(pieces).value)
+      ==> ret.Failure?
   {
     match op {
       case Lt | Gt | Le | Ge =>
-        var startsWithSigned :- b.cmp.startsWithSigned(value);
-        var endsWithPrefix :- b.cmp.endsWithPrefix(value);
-        if startsWithSigned || endsWithPrefix then
+        var pieces := Split(value, b.cmp.split);
+        var canLess :- b.cmp.IsLessThanComparable(pieces);
+        if canLess then
           Success(true)
         else
-          Failure(E("The operation '" + TokenToString(op) + "' cannot be used with a compound beacon, unless the value begins with a nonsensitive part" +
-          " or ends with just a prefix."))
+          Failure(E("The operation '" + TokenToString(op) + "' cannot be used with a compound beacon, unless the value is LessThanComparable : " + value))
       // BeginsWith and Contains are dicey, but no way to distinguish good from bad
       case _ => Success(true)
     }
@@ -292,6 +301,24 @@
   )
     : (ret : Result<bool, Error>)
     ensures ret.Success? ==> ret.value
+    //= specification/searchable-encryption/beacons.md#betweencomparable
+    //= type=implication
+    //# A Query MUST fail if it uses BETWEEN on values that are not BetweenComparable.
+    ensures (
+      && b.Compound?
+      && GetStringFromValue(leftValue, values, b).Success?
+      && var leftVal := GetStringFromValue(leftValue, values, b).value;
+      && GetStringFromValue(rightValue, values, b).Success?
+      && var rightVal := GetStringFromValue(rightValue, values, b).value;
+      && var leftParts := Split(leftVal, b.cmp.split);
+      && var rightParts := Split(rightVal, b.cmp.split);
+      && var (newLeft, newRight) := RemoveCommonPrefix(leftParts, rightParts);
+      && b.cmp.IsLessThanComparable(newLeft).Success?
+      && var leftCanLess := b.cmp.IsLessThanComparable(newLeft).value;
+      && b.cmp.IsLessThanComparable(newRight).Success?
+      && var rightCanLess := b.cmp.IsLessThanComparable(newRight).value;
+      && !(leftCanLess && rightCanLess)
+    ) ==> ret.Failure?
   {
     if b.Standard? then
       Failure(E("The operation BETWEEN cannot be used with a standard beacon."))
@@ -302,17 +329,12 @@
       var leftParts := Split(leftVal, b.cmp.split);
       var rightParts := Split(rightVal, b.cmp.split);
       var (newLeft, newRight) := RemoveCommonPrefix(leftParts, rightParts);
-      if 0 < |newLeft| && 0 < |newRight| then
-        var leftPart :- b.cmp.getPartFromPrefix(newLeft[0]);
-        var rightPart :- b.cmp.getPartFromPrefix(newRight[0]);
-        :- Need(
-            && (leftPart.NonSensitive? || leftPart.prefix == newLeft[0])
-            && (rightPart.NonSensitive? || rightPart.prefix == newRight[0]),
-        E("To use BETWEEN with a compound beacon, the part after any common prefix must be nonsensitive, or just a prefix : "
-        + "BETWEEN " + leftVal + " AND " + rightVal));
-        Success(true)
-      else
-        Success(true)
+      var leftCanLess :- b.cmp.IsLessThanComparable(newLeft);
+      var rightCanLess :- b.cmp.IsLessThanComparable(newRight);
+      :- Need(leftCanLess && rightCanLess,
+              E("To use BETWEEN with a compound beacon, the part after any common prefix must be LessThanComparable : "
+                + "BETWEEN " + leftVal + " AND " + rightVal));
+      Success(true)
   }
 
 
@@ -489,28 +511,17 @@
       else
         BeaconizeParsedExpr(b, expr, pos+1, oldValues, names, keys, newValues, acc + [expr[pos]])
     else if expr[pos].Value? then
-<<<<<<< HEAD
-      :- Need(expr[pos].s in values, E(expr[pos].s + " not found in ExpressionAttributeValueMap"));
-      var oldValue := values[expr[pos].s];
-      var bec :- BeaconForValue(b, expr, pos, names, values);
-      if bec.0.None? then
-        BeaconizeParsedExpr(b, expr, pos+1, values, names, keys, acc + [expr[pos]])
-      else
-        var newValue :- bec.0.value.GetBeaconValue(oldValue, keys, bec.1);
-        BeaconizeParsedExpr(b, expr, pos+1, values[expr[pos].s := newValue], names, keys, acc + [expr[pos]])
-=======
       var name := expr[pos].s;
       :- Need(name in oldValues, E(name + " not found in ExpressionAttributeValueMap"));
       var oldValue := oldValues[name];
       var bec :- BeaconForValue(b, expr, pos, names, oldValues);
-      var newValue :- if bec.None? then Success(oldValue) else bec.value.GetBeaconValue(oldValue, keys);
+      var newValue :- if bec.0.None? then Success(oldValue) else bec.0.value.GetBeaconValue(oldValue, keys, bec.1);
       //= specification/dynamodb-encryption-client/ddb-support.md#queryinputforbeacons
       //# If a single value in ExpressionAttributeValues is used in more than one context,
       //# for example an expression of `this = :foo OR that = :foo` where `this` and `that`
       //# are both beacons, this operation MUST fail.
       :- Need(name !in newValues || newValues[name] == newValue, E(name + " used in two different contexts, which is not allowed."));
       BeaconizeParsedExpr(b, expr, pos+1, oldValues, names, keys, newValues[name := newValue], acc + [expr[pos]])
->>>>>>> 1cf07a7c
     else
       BeaconizeParsedExpr(b, expr, pos+1, oldValues, names, keys, newValues, acc + [expr[pos]])
   }
