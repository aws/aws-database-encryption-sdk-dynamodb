--- conflicted
+++ resolved
@@ -29,10 +29,7 @@
 
   method DynamoDbEncryption(config: DynamoDbEncryptionConfig)
     returns (res: Result<IDynamoDbEncryptionClient, Error>)
-<<<<<<< HEAD
-=======
     ensures res.Success? ==> res.value is DynamoDbEncryptionClient
->>>>>>> 56f1cd14
   {
     var internalConfig := Operations.Config();
     var client := new DynamoDbEncryptionClient(internalConfig);
