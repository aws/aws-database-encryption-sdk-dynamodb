// Copyright Amazon.com Inc. or its affiliates. All Rights Reserved.
// SPDX-License-Identifier: Apache-2.0
include "../Model/AwsCryptographyDbEncryptionSdkDynamoDbTypes.dfy"
include "DynamoDbEncryptionBranchKeyIdSupplier.dfy"

module AwsCryptographyDbEncryptionSdkDynamoDbOperations refines AbstractAwsCryptographyDbEncryptionSdkDynamoDbOperations {
  import DynamoDbEncryptionBranchKeyIdSupplier
  import EdkWrapping
  import UUID
  import AlgorithmSuites
  import DynamoToStruct
  import opened DynamoDbEncryptionUtil

  import Header = StructuredEncryptionHeader

  predicate ValidInternalConfig?(config: InternalConfig)
  {true}

  function ModifiesInternalConfig(config: InternalConfig) : set<object>
  { {} }

  datatype Config = Config(
                    )

  type InternalConfig = Config

  predicate CreateDynamoDbEncryptionBranchKeyIdSupplierEnsuresPublicly(input: CreateDynamoDbEncryptionBranchKeyIdSupplierInput , output: Result<CreateDynamoDbEncryptionBranchKeyIdSupplierOutput, Error>)
  {true}

  method CreateDynamoDbEncryptionBranchKeyIdSupplier(
    config: InternalConfig,
    input: CreateDynamoDbEncryptionBranchKeyIdSupplierInput
  ) returns (output: Result<CreateDynamoDbEncryptionBranchKeyIdSupplierOutput, Error>) {
    var supplier := new DynamoDbEncryptionBranchKeyIdSupplier.DynamoDbEncryptionBranchKeyIdSupplier(
      input.ddbKeyBranchKeyIdSupplier
    );
    return Success(
        CreateDynamoDbEncryptionBranchKeyIdSupplierOutput(
          branchKeyIdSupplier := supplier
        )
      );
<<<<<<< HEAD
  }
  predicate GetEncryptedDataKeyDescriptionEnsuresPublicly(input: GetEncryptedDataKeyDescriptionInput , output: Result<GetEncryptedDataKeyDescriptionOutput, Error>)
  {true}

  method GetEncryptedDataKeyDescription(config: InternalConfig, input: GetEncryptedDataKeyDescriptionInput)
    returns (output: Result<GetEncryptedDataKeyDescriptionOutput, Error>)
    ensures GetEncryptedDataKeyDescriptionEnsuresPublicly(input, output)
    ensures output.Success? ==> (
                match input.input {
                  case plaintextItem(item) =>
                    DynamoToStruct.ItemToStructured(item).Success?
                    && var extracted := DynamoToStruct.ItemToStructured(item).Extract();
                    && var keys := extracted.Keys;
                    && "aws_dbe_head" in DynamoToStruct.ItemToStructured(item).Extract()
                    && var header := DynamoToStruct.ItemToStructured(item).Extract()["aws_dbe_head"].content.Terminal.value;
                    && Header.PartialDeserialize(header).Success?
                  case header(header) =>
                    Header.PartialDeserialize(header).Success?
                }
              )
  {
    var header;
    match input.input
    {
      case plaintextItem(plaintextItem) =>{
        :- Need(DynamoToStruct.ItemToStructured(plaintextItem).Success?, E("Failed to convert AttributeMap to StructuredDataMap."));
        :- Need("aws_dbe_head" in DynamoToStruct.ItemToStructured(plaintextItem).Extract(), E("aws_dbe_head is not present in the attribute map."));
        header := DynamoToStruct.ItemToStructured(plaintextItem).Extract()["aws_dbe_head"].content.Terminal.value;
      }
      case header(headeritem) =>
        header := headeritem;
    }
    :- Need(Header.PartialDeserialize(header).Success?, E("Failed to deserialize header."));
    var deserializedHeader := Header.PartialDeserialize(header);
    var algorithmSuite;

    if deserializedHeader.Extract().flavor == 0{
      algorithmSuite := AlgorithmSuites.DBE_ALG_AES_256_GCM_HKDF_SHA512_COMMIT_KEY_SYMSIG_HMAC_SHA384;
    } else {
      algorithmSuite := AlgorithmSuites.DBE_ALG_AES_256_GCM_HKDF_SHA512_COMMIT_KEY_ECDSA_P384_SYMSIG_HMAC_SHA384;
    }

    var datakeys := deserializedHeader.Extract().dataKeys;
    var list : EncryptedDataKeyDescriptionList := [];
    for i := 0 to |datakeys| {
      var singleDataKeyOutput : EncryptedDataKeyDescriptionOutput;

      :- Need(UTF8.Decode(datakeys[i].keyProviderId).Success?, E("Failed to extract keyProviderId."));
      :- Need(UTF8.Decode(datakeys[i].keyProviderInfo).Success?, E("Failed to extract keyProviderInfo."));

      var extractedKeyProviderId := UTF8.Decode(datakeys[i].keyProviderId).Extract();
      var extractedKeyProviderIdInfo := UTF8.Decode(datakeys[i].keyProviderInfo).Extract();

      if |extractedKeyProviderId| < 7 || extractedKeyProviderId[0..7] != "aws-kms" {
        singleDataKeyOutput := EncryptedDataKeyDescriptionOutput(
          keyProviderId := extractedKeyProviderId,
          keyProviderInfo := None,
          branchKeyId := None,
          branchKeyVersion := None
        );
      }
      if extractedKeyProviderId == "aws-kms-hierarchy" {
        :- Need(EdkWrapping.GetProviderWrappedMaterial(datakeys[i].ciphertext, algorithmSuite).Success?, E("Failed to get provider wrapped material."));

        var providerWrappedMaterial := EdkWrapping.GetProviderWrappedMaterial(datakeys[i].ciphertext, algorithmSuite).Extract();

        // The ciphertext structure in the hierarchy keyring contains Salt and IV before Version.
        // The length of Salt is 16 and IV is 12 bytes. The length of Version is 16 bytes.
        // https://github.com/awslabs/aws-encryption-sdk-specification/blob/master/framework/aws-kms/aws-kms-hierarchical-keyring.md#ciphertext

        var EDK_CIPHERTEXT_BRANCH_KEY_VERSION_INDEX := 12 + 16;
        var EDK_CIPHERTEXT_VERSION_INDEX := EDK_CIPHERTEXT_BRANCH_KEY_VERSION_INDEX + 16;

        :- Need(EDK_CIPHERTEXT_BRANCH_KEY_VERSION_INDEX < EDK_CIPHERTEXT_VERSION_INDEX, E("Wrong branch key version index."));
        :- Need(|providerWrappedMaterial| >= EDK_CIPHERTEXT_VERSION_INDEX, E("Incorrect ciphertext structure length."));
        var branchKeyVersionUuid := providerWrappedMaterial[EDK_CIPHERTEXT_BRANCH_KEY_VERSION_INDEX .. EDK_CIPHERTEXT_VERSION_INDEX];

        :- Need(UUID.FromByteArray(branchKeyVersionUuid).Success?, E("Failed to convert UUID from byte array."));
        var expectedBranchKeyVersion := UUID.FromByteArray(branchKeyVersionUuid).Extract();

        singleDataKeyOutput := EncryptedDataKeyDescriptionOutput(
          keyProviderId := extractedKeyProviderId,
          keyProviderInfo := Some(extractedKeyProviderIdInfo),
          branchKeyId := Some(extractedKeyProviderIdInfo),
          branchKeyVersion := Some(expectedBranchKeyVersion)
        );
      }
      else {
        singleDataKeyOutput := EncryptedDataKeyDescriptionOutput(
          keyProviderId := extractedKeyProviderId,
          keyProviderInfo := Some(extractedKeyProviderIdInfo),
          branchKeyId := None,
          branchKeyVersion := None
        );
      }
      list := list + [singleDataKeyOutput];
    }

    output := Success(GetEncryptedDataKeyDescriptionOutput(
                        EncryptedDataKeyDescriptionOutput := list
                      ));
=======
>>>>>>> dfc0dbd8
  }
}<|MERGE_RESOLUTION|>--- conflicted
+++ resolved
@@ -20,7 +20,7 @@
   { {} }
 
   datatype Config = Config(
-                    )
+                                      )
 
   type InternalConfig = Config
 
@@ -39,7 +39,6 @@
           branchKeyIdSupplier := supplier
         )
       );
-<<<<<<< HEAD
   }
   predicate GetEncryptedDataKeyDescriptionEnsuresPublicly(input: GetEncryptedDataKeyDescriptionInput , output: Result<GetEncryptedDataKeyDescriptionOutput, Error>)
   {true}
@@ -141,7 +140,5 @@
     output := Success(GetEncryptedDataKeyDescriptionOutput(
                         EncryptedDataKeyDescriptionOutput := list
                       ));
-=======
->>>>>>> dfc0dbd8
   }
 }