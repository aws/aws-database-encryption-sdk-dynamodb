// Copyright Amazon.com Inc. or its affiliates. All Rights Reserved.
// SPDX-License-Identifier: Apache-2.0

/*
  type TermLoc is the parsed form of a TerminalLocation.

  Three entry points of interest

  // convert string to TermLoc
  MakeTermLoc(s : string) : TermLoc

  // get string from TermLoc and Item
  TermToString(t : TermLoc, item : DDB.AttributeMap) : string

  // get Bytes from TermLoc and Item
  TermToBytes(t : TermLoc, item : DDB.AttributeMap) : Bytes

*/

include "Util.dfy"
include "DynamoToStruct.dfy"

module TermLoc {
  import opened Wrappers
  import opened StandardLibrary
  import opened StandardLibrary.UInt
  import opened AwsCryptographyDbEncryptionSdkDynamoDbTypes
  import opened DynamoDbEncryptionUtil
  import opened StandardLibrary.MemoryMath
  import StandardLibrary.String
  import DDB = ComAmazonawsDynamodbTypes
  import Seq
  import DynamoToStruct

  // function method {:tailrecursion} CountEven(x : seq<uint8>, pos : nat) : nat
  //   requires pos <= |x|
  //   decreases |x| - pos
  // {
  //   if pos == |x| then
  //     0
  //   else if x[0] % 2 == 0 then
  //     1 + CountEven(x, pos+1)
  //   else
  //     CountEven(x, pos+1)
  // }

  function method {:tailrecursion} CountEven(x : seq<uint8>, pos : uint64 := 0) : (ret : uint64)
    requires pos as nat <= |x|
    ensures ret as nat <= |x| - pos as nat
    decreases |x| - pos as nat
  {
    SequenceIsSafeBecauseItIsInMemory(x);
    if pos == |x| as uint64 then
      0
    else if x[0] % 2 == 0 then
      1 + CountEven(x, pos+1)
    else
      CountEven(x, pos+1)
  }

  datatype Selector =
    | List(pos : uint64)
    | Map(key : string)

  type Bytes = seq<uint8>
  type SelectorList = x : seq<Selector> | HasUint64Len(x)

  //= specification/searchable-encryption/virtual.md#terminal-location
  //= type=implication
  //# A Terminal Location specification MUST be a list of one more [Segments](#segments),
  //# the first one of which must be a string index.
  type TermLoc = x : seq<Selector> | ValidTermLoc(x) witness *
  predicate method ValidTermLoc(s : seq<Selector>)
  {
    && 0 < |s|
    && HasUint64Len(s)
    && s[0].Map?
  }

  function method TermLocToString(t : TermLoc) : string
  {
    t[0].key + SelectorListToString(t[1..])
  }
  function method SelectorListToString(s : SelectorList) : string
  {
    if |s| == 0 then
      ""
    else if s[0].Map? then
      "." + s[0].key + SelectorListToString(s[1..])
    else
      "[" + String.Base10Int2String(s[0].pos as int) + "]" + SelectorListToString(s[1..])
  }

  // return true if item does not have the given terminal
  predicate method LacksAttribute(t : TermLoc, item : DDB.AttributeMap)
  {
    t[0].key !in item
  }

  // return the AttributeValue for the given terminal in the given item
  function method TermToAttr(t : TermLoc, item : DDB.AttributeMap, names : Option<DDB.ExpressionAttributeNameMap>)
    : Option<DDB.AttributeValue>
  {
    if t[0].key !in item then
      None
    else
      var res := GetTerminal(item[t[0].key], t[1..], names);
      if res.Success? then
        Some(res.value)
      else
        None
  }

  // return the string value for the given terminal in the given item
  function method TermToString(t : TermLoc, item : DDB.AttributeMap)
    : Result<Option<string>, Error>
  {
    var part := TermToAttr(t, item, None);
    if part.None? then
      Success(None)
    else
      var res :- AttrValueToString(part.value);
      Success(Some(res))
  }

  // return the string value for the given terminal in the given item
  function method TermToBytes(t : TermLoc, item : DDB.AttributeMap)
    : Result<Option<Bytes>, Error>
  {
    var part := TermToAttr(t, item, None);
    if part.None? then
      Success(None)
    else
      var res :- DynamoToStruct.TopLevelAttributeToBytes(part.value).MapFailure(e => E(e));
      Success(Some(res))
  }

  // return the string value for the given terminal in the given value
  function method {:tailrecursion} {:opaque} GetTerminal(
    v : DDB.AttributeValue,
    parts : seq<Selector>,
    names : Option<DDB.ExpressionAttributeNameMap>
  )
    : Result<DDB.AttributeValue, Error>
  {
    if |parts| == 0 then
      Success(v)
    else
      match v {
        case S(s) => Failure(E("Found string with parts left over."))
        case N(s) => Failure(E("Found number with parts left over."))
        case B(b) => Failure(E("Found binary with parts left over."))
        case SS(s) => Failure(E("Found string set with parts left over."))
        case NS(s) => Failure(E("Found number set with parts left over."))
        case BS(s) => Failure(E("Found binary set with parts left over."))
        case BOOL(b) => Failure(E("Found boolean with parts left over."))
        case NULL(n) => Failure(E("Found null with parts left over."))
        case L(l) =>
          if !parts[0].List? then
            Failure(E("Tried to access list with key"))
          else if |l| <= parts[0].pos as int then
            Failure(E("Tried to access beyond the end of the list"))
          else
            GetTerminal(l[parts[0].pos], parts[1..], names)
        case M(m) =>
          if !parts[0].Map? then
            Failure(E("Tried to access map with index"))
          else if parts[0].key !in m then
            if names.Some? && parts[0].key in names.value && names.value[parts[0].key] in m then
              GetTerminal(m[names.value[parts[0].key]], parts[1..], names)
            else
              Failure(E("Tried to access " + parts[0].key + " which is not in the map."))
          else
            GetTerminal(m[parts[0].key], parts[1..], names)
      }
  }

  // return the string value for the given terminal in the given value
  function method {:opaque} AttrValueToString(v : DDB.AttributeValue)
    : Result<string, Error>
  {
    match v {
      case S(s) => Success(s)
      case N(s) => Success(s)
      case B(b) => Failure(E("Can't convert Binary to string"))
      case SS(s) => Failure(E("Can't convert String Set to string."))
      case NS(s) => Failure(E("Can't convert Number Set to string."))
      case BS(s) => Failure(E("Can't convert Binary Set to string."))
      case BOOL(b) => Success(if b then "true" else "false")
      case NULL(n) => Success("null")
      case L(l) => Failure(E("Can't convert List to string."))
      case M(m) => Failure(E("Can't convert Map to string."))
    }
  }

  // return true if everything in the AttributeMap is of type string
  predicate AllStrings(item : DDB.AttributeMap) {
    forall x <- item :: item[x].S?
  }


  // return the number of characters until the next part begins
  // that is, '[' or '.'
  function method  {:opaque} FindStartOfNext(s : string)
    : (index : Option<uint64>)
    ensures index.Some? ==>
              && index.value as nat < |s|
              && (s[index.value] == '.' || s[index.value] == '[')
              && '.' !in s[..index.value]
              && '[' !in s[..index.value]
    ensures index.None? ==> '.' !in s && '[' !in s
  {
    var dot := FindIndexMatching(s, '.', 0);
    var bracket := FindIndexMatching(s, '[', 0);
    if dot.None? && bracket.None? then
      None
    else if dot.Some? && bracket.Some? then
      if dot.value < bracket.value then
        dot
      else
        bracket
    else if dot.Some? then
      dot
    else
      bracket
  }

  // read an unsigned decimal number, return value and length
  // error if value exceeds 2^64
  function method {:opaque} GetNumber(s : string, acc : uint64 := 0, pos : uint64 := 0)
    : Result<uint64, Error>
    requires pos as nat <= |s|
    decreases |s| - pos as nat
  {
    SequenceIsSafeBecauseItIsInMemory(s);
    if |s| as uint64 == pos then
      Success(acc)
    else if '0' <= s[0] <= '9' then
      if acc < 0xfff_ffff_ffff_ffff then
        GetNumber(s, acc * 10 + s[0] as uint64 - '0' as uint64, Add(pos, 1))
      else
        Failure(E("Number is too big for list index : " + s))
    else
      Failure(E("Unexpected character in number : " + [s[0]]))
  }

  // convert string to Selector
  function method {:opaque} GetSelector(s : string)
    : (ret : Result<Selector, Error>)
    requires |s| > 0 && (s[0] == '.' || s[0] == '[')

    //= specification/searchable-encryption/virtual.md#segments
    //= type=implication
    //# A Segment MUST be one of
    //# - A literal "." followed by a field name, indicating a lookup into a Structured Data Map.
    //# - A literal "[" followed by a decimal integer followed by a literal "]",
    //# indicating an index into a  Structured Data List.
    ensures ret.Success? ==>
              && (s[0] == '.' ==> ret.value.Map?)
              && (s[0] == '[' ==> ret.value.List?)
  {
    if s[0] == '.' then
      Success(Map(s[1..]))
    else
    if s[|s|-1] != ']' then
      Failure(E("List index must end with ]"))
    else
<<<<<<< HEAD
      var num : uint64 :- GetNumber(s[1..|s|-1]);
      Success(List(num))
=======
      var num :- GetNumber(s[1..|s|-1]);
      :- Need(HasUint64Size(num), E("Array selector exceeds maximum."));
      Success(List(num as uint64))
>>>>>>> ec22b7d3
  }

  // convert string to SelectorList
  function method {:tailrecursion} {:opaque} GetSelectors(s : string, acc : SelectorList := [])
    : Result<SelectorList, Error>
    requires |s| > 0 && (s[0] == '.' || s[0] == '[')
  {
    SequenceIsSafeBecauseItIsInMemory(s);
    var pos := FindStartOfNext(s[1..]);
    var end := if pos.None? then |s| as uint64 else Add(pos.value, 1);
    var sel : Selector :- GetSelector(s[..end]);
    :- Need(HasUint64Size(|acc|+1), E("Selector Overflow"));
    if pos.None? then
      Success(acc + [sel])
    else
      GetSelectors(s[end..], acc + [sel])
  }

  // convert string to TermLoc
  function method {:opaque} MakeTermLoc(s : string)
    : (ret : Result<TermLoc, Error>)
    ensures ret.Success? ==> 0 < |ret.value|
  {
    :- Need(0 < |s|, E("Path specification must not be empty."));
    var pos := FindStartOfNext(s);
    if pos.None? then
      var m := Map(s);
      Success([Map(s)])
    else
      var name := s[..pos.value];
      var selectors :- GetSelectors(s[pos.value..]);
      :- Need(HasUint64Size(|selectors|+1), E("Selector Overflow"));
      Success([Map(name)] + selectors)
  }

  function method TermLocMap(attr : string) : TermLoc
  {
    [Map(attr)]
  }
}<|MERGE_RESOLUTION|>--- conflicted
+++ resolved
@@ -32,39 +32,12 @@
   import Seq
   import DynamoToStruct
 
-  // function method {:tailrecursion} CountEven(x : seq<uint8>, pos : nat) : nat
-  //   requires pos <= |x|
-  //   decreases |x| - pos
-  // {
-  //   if pos == |x| then
-  //     0
-  //   else if x[0] % 2 == 0 then
-  //     1 + CountEven(x, pos+1)
-  //   else
-  //     CountEven(x, pos+1)
-  // }
-
-  function method {:tailrecursion} CountEven(x : seq<uint8>, pos : uint64 := 0) : (ret : uint64)
-    requires pos as nat <= |x|
-    ensures ret as nat <= |x| - pos as nat
-    decreases |x| - pos as nat
-  {
-    SequenceIsSafeBecauseItIsInMemory(x);
-    if pos == |x| as uint64 then
-      0
-    else if x[0] % 2 == 0 then
-      1 + CountEven(x, pos+1)
-    else
-      CountEven(x, pos+1)
-  }
-
   datatype Selector =
     | List(pos : uint64)
     | Map(key : string)
 
   type Bytes = seq<uint8>
-  type SelectorList = x : seq<Selector> | HasUint64Len(x)
-
+  type SelectorList = seq<Selector>
   //= specification/searchable-encryption/virtual.md#terminal-location
   //= type=implication
   //# A Terminal Location specification MUST be a list of one more [Segments](#segments),
@@ -73,7 +46,6 @@
   predicate method ValidTermLoc(s : seq<Selector>)
   {
     && 0 < |s|
-    && HasUint64Len(s)
     && s[0].Map?
   }
 
@@ -265,14 +237,9 @@
     if s[|s|-1] != ']' then
       Failure(E("List index must end with ]"))
     else
-<<<<<<< HEAD
-      var num : uint64 :- GetNumber(s[1..|s|-1]);
-      Success(List(num))
-=======
       var num :- GetNumber(s[1..|s|-1]);
-      :- Need(HasUint64Size(num), E("Array selector exceeds maximum."));
+      :- Need(num < UINT64_LIMIT, E("Array selector exceeds maximum."));
       Success(List(num as uint64))
->>>>>>> ec22b7d3
   }
 
   // convert string to SelectorList
