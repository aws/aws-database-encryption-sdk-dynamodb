--- conflicted
+++ resolved
@@ -180,12 +180,6 @@
           legacyConfig := inputConfig.legacyConfig,
           plaintextPolicy := inputConfig.plaintextPolicy
         );
-<<<<<<< HEAD
-=======
-
-        // TODO consider using the raw constructor in order to avoid
-        // instantiating multiple StructuredEncryption
->>>>>>> 88b16059
         var itemEncryptorRes := DynamoDbItemEncryptor.DynamoDbItemEncryptor(encryptorConfig);
         var itemEncryptor :- itemEncryptorRes
           .MapFailure(e => AwsCryptographyDynamoDbEncryptionItemEncryptor(e));
