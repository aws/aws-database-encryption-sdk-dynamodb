// Copyright Amazon.com Inc. or its affiliates. All Rights Reserved.
// SPDX-License-Identifier: Apache-2.0

include "DdbMiddlewareConfig.dfy"
include "AwsCryptographyDynamoDbEncryptionTransformsOperations.dfy"
include "../../DynamoDbEncryption/src/ConfigToInfo.dfy"

module
  {:extern "Dafny.Aws.Cryptography.DynamoDbEncryption.Transforms" }
  DynamoDbEncryptionTransforms refines AbstractAwsCryptographyDynamoDbEncryptionTransformsService
{
  import opened DdbMiddlewareConfig
  import AwsCryptographyDynamoDbEncryptionItemEncryptorTypes
  import Operations = AwsCryptographyDynamoDbEncryptionTransformsOperations
  import DynamoDbItemEncryptor
  import SearchConfigToInfo
  import ET = AwsCryptographyDynamoDbEncryptionTypes
  // TODO there is no sensible default, so what should this do?
  // As is, the default config is invalid. Can we update the codegen to *not*
  // build a default config?
  function method DefaultDynamoDbTablesEncryptionConfig(): AwsCryptographyDynamoDbEncryptionTypes.DynamoDbTablesEncryptionConfig
  {
    ET.DynamoDbTablesEncryptionConfig(
      tableEncryptionConfigs := map[]
    )
  }

  predicate ValidWholeSearchConfig(config : ET.DynamoDbTablesEncryptionConfig)
  {
    forall t <- config.tableEncryptionConfigs :: SearchConfigToInfo.ValidSearchConfig(config.tableEncryptionConfigs[t].search)
  }

  method {:vcs_split_on_every_assert} DynamoDbEncryptionTransforms(config: AwsCryptographyDynamoDbEncryptionTypes.DynamoDbTablesEncryptionConfig)
    returns (res: Result<DynamoDbEncryptionTransformsClient, Error>)
  {
    var internalConfigs: map<string, DdbMiddlewareConfig.ValidTableConfig> := map[];
    assert ValidWholeSearchConfig(config);
    //= specification/dynamodb-encryption-client/ddb-sdk-integration.md#dynamodb-table-encryption-configs
    //# During initialization, this client MUST construct a
    //# [DynamoDb Item Encryptor](./ddb-table-encryption-config.md)
    //# per configured table, using these table encryption configs.
    var m' := config.tableEncryptionConfigs;
    while m'.Keys != {}
        invariant m'.Keys <= config.tableEncryptionConfigs.Keys
        invariant forall k <- m' :: m'[k] == config.tableEncryptionConfigs[k]
        invariant forall k <- internalConfigs :: OneSearchValidState(internalConfigs[k])
        invariant forall tableName <- internalConfigs, tableConfig :: (tableConfig == internalConfigs[tableName]
          ==>
            && tableConfig.itemEncryptor.config.tableName == tableName
            && tableConfig.itemEncryptor.config.partitionKeyName == tableConfig.partitionKeyName
            && tableConfig.itemEncryptor.config.sortKeyName == tableConfig.sortKeyName)
        invariant forall t :: t in internalConfigs.Keys ==> internalConfigs[t].itemEncryptor.ValidState()

        invariant fresh((set t <- internalConfigs.Keys, o <- internalConfigs[t].itemEncryptor.Modifies :: o) -
          set t <- config.tableEncryptionConfigs.Keys, o <- (
            (if config.tableEncryptionConfigs[t].keyring.Some? then config.tableEncryptionConfigs[t].keyring.value.Modifies else {})
          + (if config.tableEncryptionConfigs[t].cmm.Some? then config.tableEncryptionConfigs[t].cmm.value.Modifies else {})
          + (if config.tableEncryptionConfigs[t].legacyConfig.Some? then config.tableEncryptionConfigs[t].legacyConfig.value.encryptor.Modifies else {})
      ) :: o)

        decreases m'.Keys
    {
        var tableName: string :| tableName in m';
        var inputConfig := config.tableEncryptionConfigs[tableName];

        var encryptorConfig := AwsCryptographyDynamoDbEncryptionItemEncryptorTypes.DynamoDbItemEncryptorConfig(
          tableName := tableName,
          partitionKeyName := inputConfig.partitionKeyName,
          sortKeyName := inputConfig.sortKeyName,
          attributeActions := inputConfig.attributeActions,
          allowedUnauthenticatedAttributes := inputConfig.allowedUnauthenticatedAttributes,
          allowedUnauthenticatedAttributePrefix := inputConfig.allowedUnauthenticatedAttributePrefix,
          algorithmSuiteId := inputConfig.algorithmSuiteId,
          keyring := inputConfig.keyring,
          cmm := inputConfig.cmm,
          legacyConfig := inputConfig.legacyConfig,
          plaintextPolicy := inputConfig.plaintextPolicy
        );
        // TODO consider using the raw constructor in order to avoid
        // instantiating multiple StructuredEncryption
        var itemEncryptorRes := DynamoDbItemEncryptor.DynamoDbItemEncryptor(encryptorConfig);

        var itemEncryptor :- itemEncryptorRes
          .MapFailure(e => AwsCryptographyDynamoDbEncryptionItemEncryptor(e));
        assert SearchConfigToInfo.ValidSearchConfig(inputConfig.search);
        var searchR := SearchConfigToInfo.Convert(inputConfig, inputConfig.search);
        var search :- searchR.MapFailure(e => AwsCryptographyDynamoDbEncryption(e));
<<<<<<< HEAD
        assert search.None? || search.value.ValidState();
        assert search.None? || fresh(search.value.Modifies() - {search.value.versions[0].keySource.store});
=======
>>>>>>> f03c4a97
        var internalConfig := DdbMiddlewareConfig.TableConfig(
          partitionKeyName := inputConfig.partitionKeyName,
          sortKeyName := inputConfig.sortKeyName,
          itemEncryptor := itemEncryptor,
          search := search
        );
        assert OneSearchValidState(internalConfig);
        assert internalConfig.itemEncryptor.ValidState();
        internalConfigs := internalConfigs[tableName := internalConfig];
        assert forall k <- internalConfigs :: OneSearchValidState(internalConfigs[k]);

        // Pop 'tableName' off the map, so that we may continue iterating
        m' := map k' | k' in m' && k' != tableName :: m'[k'];
    }
    assert SearchValidState(DdbMiddlewareConfig.Config(tableEncryptionConfigs := internalConfigs));
    var client := new DynamoDbEncryptionTransformsClient(
      DdbMiddlewareConfig.Config(
        tableEncryptionConfigs := internalConfigs
      )
    );

    return Success(client);
  }

  class DynamoDbEncryptionTransformsClient... {

    predicate ValidState()
    {
      && Operations.ValidInternalConfig?(config)
      && History !in Operations.ModifiesInternalConfig(config)
      && Modifies == Operations.ModifiesInternalConfig(config) + {History}
    }

    constructor(config: Operations.InternalConfig)
    {
      this.config := config;
      History := new IDynamoDbEncryptionTransformsClientCallHistory();
      Modifies := Operations.ModifiesInternalConfig(config) + {History};
    }

  }
}<|MERGE_RESOLUTION|>--- conflicted
+++ resolved
@@ -14,27 +14,22 @@
   import Operations = AwsCryptographyDynamoDbEncryptionTransformsOperations
   import DynamoDbItemEncryptor
   import SearchConfigToInfo
-  import ET = AwsCryptographyDynamoDbEncryptionTypes
+
   // TODO there is no sensible default, so what should this do?
   // As is, the default config is invalid. Can we update the codegen to *not*
   // build a default config?
   function method DefaultDynamoDbTablesEncryptionConfig(): AwsCryptographyDynamoDbEncryptionTypes.DynamoDbTablesEncryptionConfig
   {
-    ET.DynamoDbTablesEncryptionConfig(
+    AwsCryptographyDynamoDbEncryptionTypes.DynamoDbTablesEncryptionConfig(
       tableEncryptionConfigs := map[]
     )
-  }
-
-  predicate ValidWholeSearchConfig(config : ET.DynamoDbTablesEncryptionConfig)
-  {
-    forall t <- config.tableEncryptionConfigs :: SearchConfigToInfo.ValidSearchConfig(config.tableEncryptionConfigs[t].search)
   }
 
   method {:vcs_split_on_every_assert} DynamoDbEncryptionTransforms(config: AwsCryptographyDynamoDbEncryptionTypes.DynamoDbTablesEncryptionConfig)
     returns (res: Result<DynamoDbEncryptionTransformsClient, Error>)
   {
     var internalConfigs: map<string, DdbMiddlewareConfig.ValidTableConfig> := map[];
-    assert ValidWholeSearchConfig(config);
+
     //= specification/dynamodb-encryption-client/ddb-sdk-integration.md#dynamodb-table-encryption-configs
     //# During initialization, this client MUST construct a
     //# [DynamoDb Item Encryptor](./ddb-table-encryption-config.md)
@@ -43,7 +38,6 @@
     while m'.Keys != {}
         invariant m'.Keys <= config.tableEncryptionConfigs.Keys
         invariant forall k <- m' :: m'[k] == config.tableEncryptionConfigs[k]
-        invariant forall k <- internalConfigs :: OneSearchValidState(internalConfigs[k])
         invariant forall tableName <- internalConfigs, tableConfig :: (tableConfig == internalConfigs[tableName]
           ==>
             && tableConfig.itemEncryptor.config.tableName == tableName
@@ -82,29 +76,22 @@
 
         var itemEncryptor :- itemEncryptorRes
           .MapFailure(e => AwsCryptographyDynamoDbEncryptionItemEncryptor(e));
-        assert SearchConfigToInfo.ValidSearchConfig(inputConfig.search);
         var searchR := SearchConfigToInfo.Convert(inputConfig, inputConfig.search);
         var search :- searchR.MapFailure(e => AwsCryptographyDynamoDbEncryption(e));
-<<<<<<< HEAD
-        assert search.None? || search.value.ValidState();
-        assert search.None? || fresh(search.value.Modifies() - {search.value.versions[0].keySource.store});
-=======
->>>>>>> f03c4a97
         var internalConfig := DdbMiddlewareConfig.TableConfig(
           partitionKeyName := inputConfig.partitionKeyName,
           sortKeyName := inputConfig.sortKeyName,
           itemEncryptor := itemEncryptor,
           search := search
         );
-        assert OneSearchValidState(internalConfig);
+
         assert internalConfig.itemEncryptor.ValidState();
         internalConfigs := internalConfigs[tableName := internalConfig];
-        assert forall k <- internalConfigs :: OneSearchValidState(internalConfigs[k]);
 
         // Pop 'tableName' off the map, so that we may continue iterating
         m' := map k' | k' in m' && k' != tableName :: m'[k'];
     }
-    assert SearchValidState(DdbMiddlewareConfig.Config(tableEncryptionConfigs := internalConfigs));
+
     var client := new DynamoDbEncryptionTransformsClient(
       DdbMiddlewareConfig.Config(
         tableEncryptionConfigs := internalConfigs
