// Copyright Amazon.com Inc. or its affiliates. All Rights Reserved.
// SPDX-License-Identifier: Apache-2.0

include "DdbMiddlewareConfig.dfy"
include "AwsCryptographyDbEncryptionSdkDynamoDbTransformsOperations.dfy"
include "../../DynamoDbEncryption/src/ConfigToInfo.dfy"

module
  {:extern "software.amazon.cryptography.dbencryptionsdk.dynamodb.transforms.internaldafny" }
  DynamoDbEncryptionTransforms refines AbstractAwsCryptographyDbEncryptionSdkDynamoDbTransformsService
{
  import opened DdbMiddlewareConfig
  import opened StandardLibrary
  import IE_Types = AwsCryptographyDbEncryptionSdkDynamoDbItemEncryptorTypes
  import Operations = AwsCryptographyDbEncryptionSdkDynamoDbTransformsOperations
  import DynamoDbItemEncryptor
  import SearchConfigToInfo
  import Seq
  import ET = AwsCryptographyDbEncryptionSdkDynamoDbTypes
  import SET = AwsCryptographyDbEncryptionSdkStructuredEncryptionTypes
  import DDB = ComAmazonawsDynamodbTypes

  // There is no sensible default, so we express something empty but invalid at runtime.
  function method DefaultDynamoDbTablesEncryptionConfig(): AwsCryptographyDbEncryptionSdkDynamoDbTypes.DynamoDbTablesEncryptionConfig
  {
    ET.DynamoDbTablesEncryptionConfig(
      tableEncryptionConfigs := map[]
    )
  }

  predicate ValidWholeSearchConfig(config : ET.DynamoDbTablesEncryptionConfig)
  {
    forall t <- config.tableEncryptionConfigs :: SearchConfigToInfo.ValidSearchConfig(config.tableEncryptionConfigs[t].search)
  }

  function TheModifies(config: AwsCryptographyDbEncryptionSdkDynamoDbTypes.DynamoDbTablesEncryptionConfig) : set<object>
  {
  var tmps11 := set t11 | t11 in config.tableEncryptionConfigs.Values
    && t11.search.Some? 
    :: set t12 | t12 in t11.search.value.versions :: t12.keyStore;
  var tmps11FlattenedModifiesSet: set<set<object>> := set t0
  , t1 | t0 in tmps11 && t1 in t0 :: t1.Modifies;
  (set tmp13ModifyEntry, tmp13Modifies | 
  tmp13Modifies in tmps11FlattenedModifiesSet 
  && tmp13ModifyEntry in tmp13Modifies 
  :: tmp13ModifyEntry)
  }

  function SearchModifies(config: AwsCryptographyDbEncryptionSdkDynamoDbTypes.DynamoDbTablesEncryptionConfig, tableName : string)
    : set<object>
    requires tableName in config.tableEncryptionConfigs
  {
    var inputConfig := config.tableEncryptionConfigs[tableName];
    if inputConfig.search.Some? then inputConfig.search.value.versions[0].keyStore.Modifies else {}
  }
  lemma {:axiom} SearchInModifies(config: AwsCryptographyDbEncryptionSdkDynamoDbTypes.DynamoDbTablesEncryptionConfig, tableName : string)
    requires tableName in config.tableEncryptionConfigs
    ensures SearchModifies(config, tableName) <= TheModifies(config)

  function method {:tailrecursion} AddSignedBeaconActions(names : seq<string>, actions : ET.AttributeActions) : ET.AttributeActions
    requires forall k <- names :: DDB.IsValid_AttributeName(k)
  {
    if |names| == 0 then
      actions
    else
      AddSignedBeaconActions(names[1..], actions[names[0] := SET.SIGN_ONLY])
  }

  predicate method IsConfigured(config : AwsCryptographyDbEncryptionSdkDynamoDbTypes.DynamoDbTableEncryptionConfig, name : string)
  {
    || name in config.attributeActionsOnEncrypt
    || (config.allowedUnsignedAttributes.Some? && name in config.allowedUnsignedAttributes.value)
    || (config.allowedUnsignedAttributePrefix.Some? && config.allowedUnsignedAttributePrefix.value <= name)
  }

  predicate {:opaque} AllTableConfigsValid?(configs: map<string, TableConfig>)
    ensures 0 == |configs| ==> AllTableConfigsValid?(configs)
  {
    forall tableName <- configs :: ValidTableConfig?(configs[tableName])
  }
  predicate {:opaque} CorrectlyTransferedStructure?(
    internalConfigs: map<string, DdbMiddlewareConfig.ValidTableConfig>,
    config: AwsCryptographyDbEncryptionSdkDynamoDbTypes.DynamoDbTablesEncryptionConfig
  )
    ensures 0 == |internalConfigs| ==> CorrectlyTransferedStructure?(internalConfigs, config)
  {
    forall tableName <- internalConfigs
    ::
      && tableName in config.tableEncryptionConfigs
      && ConfigsMatch(tableName, internalConfigs[tableName], config.tableEncryptionConfigs[tableName])
  }
  predicate {:opaque} ConfigsMatch(
    tableName: string,
    internalConfig: DdbMiddlewareConfig.ValidTableConfig,
    inputConfig: AwsCryptographyDbEncryptionSdkDynamoDbTypes.DynamoDbTableEncryptionConfig
  )
  {
    && tableName == internalConfig.physicalTableName
    && inputConfig.logicalTableName == internalConfig.logicalTableName
    && inputConfig.partitionKeyName == internalConfig.partitionKeyName
    && inputConfig.sortKeyName == internalConfig.sortKeyName
  }

  method {:vcs_split_on_every_assert} DynamoDbEncryptionTransforms(config: AwsCryptographyDbEncryptionSdkDynamoDbTypes.DynamoDbTablesEncryptionConfig)
    returns (res: Result<IDynamoDbEncryptionTransformsClient, Error>)
      //= specification/dynamodb-encryption-client/ddb-table-encryption-config.md#logical-table-name
      //= type=implication
      //# When mapping [DynamoDB Table Names](#dynamodb-table-name) to [logical table name](#logical-table-name)
      //# there MUST a one to one mapping between the two.
      ensures res.Success? ==>
        && res.value is DynamoDbEncryptionTransformsClient
<<<<<<< HEAD
        && var client := res.value as DynamoDbEncryptionTransformsClient;
        && DdbMiddlewareConfig.ValidConfig?(client.config)
=======
        && var config := (res.value as DynamoDbEncryptionTransformsClient).config;
        && DdbMiddlewareConfig.ValidConfig?(config)
>>>>>>> 56f1cd14
  {
    var internalConfigs: map<string, DdbMiddlewareConfig.ValidTableConfig> := map[];
    assert ValidWholeSearchConfig(config);
    //= specification/dynamodb-encryption-client/ddb-sdk-integration.md#dynamodb-table-encryption-configs
    //# During initialization, this client MUST construct a
    //# [DynamoDb Item Encryptor](./ddb-table-encryption-config.md)
    //# per configured table, using these table encryption configs.
    var m' := config.tableEncryptionConfigs;

    ghost var inputConfigsModifies: set<object> := set
      tableConfig <- config.tableEncryptionConfigs.Values,
      o <- (
            (if tableConfig.keyring.Some? then tableConfig.keyring.value.Modifies else {})
          + (if tableConfig.cmm.Some? then tableConfig.cmm.value.Modifies else {})
          + (if tableConfig.legacyOverride.Some? then tableConfig.legacyOverride.value.encryptor.Modifies else {})
      )
      :: o;

    var allLogicalTableNames := {};

    while m'.Keys != {}
        invariant m'.Keys <= config.tableEncryptionConfigs.Keys
        invariant forall k <- m' :: m'[k] == config.tableEncryptionConfigs[k]
        invariant forall internalConfig <- internalConfigs.Values :: internalConfig.logicalTableName in allLogicalTableNames

        invariant CorrectlyTransferedStructure?(internalConfigs, config)
        invariant AllTableConfigsValid?(internalConfigs)
        invariant ValidConfig?(Config(internalConfigs))

        decreases m'.Keys
        modifies inputConfigsModifies
    {
        var tableName: string :| tableName in m';
        var inputConfig := config.tableEncryptionConfigs[tableName];
        :- Need(inputConfig.logicalTableName !in allLogicalTableNames,  E("Duplicate logical table maped to multipule physical tables: " + inputConfig.logicalTableName));

        assert SearchConfigToInfo.ValidSearchConfig(inputConfig.search);
        SearchInModifies(config, tableName);
        var searchR := SearchConfigToInfo.Convert(inputConfig);
        var search :- searchR.MapFailure(e => AwsCryptographyDbEncryptionSdkDynamoDb(e));
        assert search.None? || search.value.ValidState();

        // Add Signed Beacons to attributeActionsOnEncrypt
        var signedBeacons := if search.None? then [] else search.value.curr().ListSignedBeacons();
        //= specification/searchable-encryption/beacons.md#signed-beacons
        //# Initialization MUST fail if `NAME` is explicitly configured with an
        //# [attribute actions](../dynamodb-encryption-client/ddb-item-encryptor.md#attribute-actions) or
        //# [unauthenticated attributes](../dynamodb-encryption-client/ddb-item-encryptor.md#unauthenticated-attributes),
        //# or begins with the [unauthenticated attribute prefix](../dynamodb-encryption-client/ddb-item-encryptor.md#unauthenticated-attribute-prefix).
        var badBeacons := Seq.Filter(s => IsConfigured(inputConfig, s), signedBeacons);
        if 0 < |badBeacons| {
          return Failure(E("Signed beacons cannot be configured with CryptoActions or as unauthenticated : " + Join(badBeacons, ", ")));
        }
        :- Need(forall k <- signedBeacons :: DDB.IsValid_AttributeName(k), E("Beacon configured with bad name"));
        //= specification/searchable-encryption/beacons.md#signed-beacons
        //# `NAME` MUST be automatically configured with an attribute action of SIGN_ONLY.
        var newActions := AddSignedBeaconActions(signedBeacons, inputConfig.attributeActionsOnEncrypt);

        var encryptorConfig := IE_Types.DynamoDbItemEncryptorConfig(
          logicalTableName := inputConfig.logicalTableName,
          partitionKeyName := inputConfig.partitionKeyName,
          sortKeyName := inputConfig.sortKeyName,
          attributeActionsOnEncrypt := newActions,
          allowedUnsignedAttributes := inputConfig.allowedUnsignedAttributes,
          allowedUnsignedAttributePrefix := inputConfig.allowedUnsignedAttributePrefix,
          algorithmSuiteId := inputConfig.algorithmSuiteId,
          keyring := inputConfig.keyring,
          cmm := inputConfig.cmm,
          legacyOverride := inputConfig.legacyOverride,
          plaintextOverride := inputConfig.plaintextOverride
        );
        var itemEncryptorRes := DynamoDbItemEncryptor.DynamoDbItemEncryptor(encryptorConfig);
<<<<<<< HEAD
        var itemEncryptorX: AwsCryptographyDbEncryptionSdkDynamoDbItemEncryptorTypes.IDynamoDbItemEncryptorClient :- itemEncryptorRes
          .MapFailure(e => AwsCryptographyDbEncryptionSdkDynamoDbItemEncryptor(e));
        assert itemEncryptorX is DynamoDbItemEncryptor.DynamoDbItemEncryptorClient;
        var itemEncryptor := itemEncryptorX as DynamoDbItemEncryptor.DynamoDbItemEncryptorClient;
=======
        var itemEncryptorX : IE_Types.IDynamoDbItemEncryptorClient :- itemEncryptorRes
          .MapFailure(e => AwsCryptographyDbEncryptionSdkDynamoDbItemEncryptor(e));
        assert itemEncryptorX is DynamoDbItemEncryptor.DynamoDbItemEncryptorClient;
        var itemEncryptor := itemEncryptorX as DynamoDbItemEncryptor.DynamoDbItemEncryptorClient;
        assert itemEncryptor.ValidState();
        var encConfig := itemEncryptor.config;
        assert inputConfig.logicalTableName == encConfig.logicalTableName;
        assert inputConfig.partitionKeyName == encConfig.partitionKeyName;
        assert inputConfig.sortKeyName == encConfig.sortKeyName;
>>>>>>> 56f1cd14

        var internalConfig: DdbMiddlewareConfig.ValidTableConfig := DdbMiddlewareConfig.TableConfig(
          physicalTableName := tableName,
          logicalTableName := inputConfig.logicalTableName,
          partitionKeyName := inputConfig.partitionKeyName,
          sortKeyName := inputConfig.sortKeyName,
          itemEncryptor := itemEncryptor,
          search := search
        );

        internalConfigs := internalConfigs[tableName := internalConfig];
        allLogicalTableNames := allLogicalTableNames + {internalConfig.logicalTableName};

        assert AllTableConfigsValid?(internalConfigs) by {
          reveal AllTableConfigsValid?();
          assert AllTableConfigsValid?(internalConfigs - {tableName});
          assert ValidTableConfig?(internalConfig);
        }
        assert ValidConfig?(Config(internalConfigs)) by {
          assert ValidConfig?(Config(internalConfigs - {tableName}));
          assert internalConfig.physicalTableName == tableName;
        }

        assert CorrectlyTransferedStructure?(internalConfigs, config) by {
          reveal CorrectlyTransferedStructure?();
          reveal ConfigsMatch();
          assert CorrectlyTransferedStructure?(internalConfigs - {tableName}, config);
          assert ConfigsMatch(tableName, internalConfig, inputConfig);
        }

        // Pop 'tableName' off the map, so that we may continue iterating
        m' := map k' | k' in m' && k' != tableName :: m'[k'];
    }
    assert SearchValidState(DdbMiddlewareConfig.Config(tableEncryptionConfigs := internalConfigs));

    var newConfig := DdbMiddlewareConfig.Config(tableEncryptionConfigs := internalConfigs);
    assert Operations.ValidInternalConfig?(newConfig);
    var client := new DynamoDbEncryptionTransformsClient(newConfig);

    // I'm really sorry, but I can't get the freshness to verify
    // and my time box has run out of time.
    assume {:axiom} fresh(
      client.Modifies
        - ( var tmps14 := set t14 | t14 in config.tableEncryptionConfigs.Values
          && t14.keyring.Some? 
          :: t14.keyring.value;
        var tmps14FlattenedModifiesSet: set<set<object>> := set t0
        | t0 in tmps14 :: t0.Modifies;
        (set tmp15ModifyEntry, tmp15Modifies | 
        tmp15Modifies in tmps14FlattenedModifiesSet 
        && tmp15ModifyEntry in tmp15Modifies 
        :: tmp15ModifyEntry)
        ) - ( var tmps16 := set t16 | t16 in config.tableEncryptionConfigs.Values
          && t16.cmm.Some? 
          :: t16.cmm.value;
        var tmps16FlattenedModifiesSet: set<set<object>> := set t0
        | t0 in tmps16 :: t0.Modifies;
        (set tmp17ModifyEntry, tmp17Modifies | 
        tmp17Modifies in tmps16FlattenedModifiesSet 
        && tmp17ModifyEntry in tmp17Modifies 
        :: tmp17ModifyEntry)
        ) - ( var tmps18 := set t18 | t18 in config.tableEncryptionConfigs.Values
          && t18.legacyOverride.Some? 
          :: t18.legacyOverride.value.encryptor;
        var tmps18FlattenedModifiesSet: set<set<object>> := set t0
        | t0 in tmps18 :: t0.Modifies;
        (set tmp19ModifyEntry, tmp19Modifies | 
        tmp19Modifies in tmps18FlattenedModifiesSet 
        && tmp19ModifyEntry in tmp19Modifies 
        :: tmp19ModifyEntry)
        ) - ( var tmps20 := set t20 | t20 in config.tableEncryptionConfigs.Values
          && t20.search.Some? 
          :: set t21 | t21 in t20.search.value.versions :: t21.keyStore;
        var tmps20FlattenedModifiesSet: set<set<object>> := set t0
        , t1 | t0 in tmps20 && t1 in t0 :: t1.Modifies;
        (set tmp22ModifyEntry, tmp22Modifies | 
        tmp22Modifies in tmps20FlattenedModifiesSet 
        && tmp22ModifyEntry in tmp22Modifies 
        :: tmp22ModifyEntry)
        ) );

    return Success(client);
  }

  // lemma ConstructionOK(config : DdbMiddlewareConfig.Config)
  //   requires Operations.ValidInternalConfig?(config)
  //   ensures new DynamoDbEncryptionTransformsClient(newConfig).ValidState()

  class DynamoDbEncryptionTransformsClient... {

    predicate ValidState()
    {
      && Operations.ValidInternalConfig?(config)
      && History !in Operations.ModifiesInternalConfig(config)
      && Modifies == Operations.ModifiesInternalConfig(config) + {History}
    }

    constructor {:vcs_split_on_every_assert} (config: Operations.InternalConfig)
    {
      this.config := config;
      History := new IDynamoDbEncryptionTransformsClientCallHistory();
      Modifies := Operations.ModifiesInternalConfig(config) + {History};
    }

  }
}<|MERGE_RESOLUTION|>--- conflicted
+++ resolved
@@ -109,13 +109,8 @@
       //# there MUST a one to one mapping between the two.
       ensures res.Success? ==>
         && res.value is DynamoDbEncryptionTransformsClient
-<<<<<<< HEAD
-        && var client := res.value as DynamoDbEncryptionTransformsClient;
-        && DdbMiddlewareConfig.ValidConfig?(client.config)
-=======
         && var config := (res.value as DynamoDbEncryptionTransformsClient).config;
         && DdbMiddlewareConfig.ValidConfig?(config)
->>>>>>> 56f1cd14
   {
     var internalConfigs: map<string, DdbMiddlewareConfig.ValidTableConfig> := map[];
     assert ValidWholeSearchConfig(config);
@@ -188,12 +183,6 @@
           plaintextOverride := inputConfig.plaintextOverride
         );
         var itemEncryptorRes := DynamoDbItemEncryptor.DynamoDbItemEncryptor(encryptorConfig);
-<<<<<<< HEAD
-        var itemEncryptorX: AwsCryptographyDbEncryptionSdkDynamoDbItemEncryptorTypes.IDynamoDbItemEncryptorClient :- itemEncryptorRes
-          .MapFailure(e => AwsCryptographyDbEncryptionSdkDynamoDbItemEncryptor(e));
-        assert itemEncryptorX is DynamoDbItemEncryptor.DynamoDbItemEncryptorClient;
-        var itemEncryptor := itemEncryptorX as DynamoDbItemEncryptor.DynamoDbItemEncryptorClient;
-=======
         var itemEncryptorX : IE_Types.IDynamoDbItemEncryptorClient :- itemEncryptorRes
           .MapFailure(e => AwsCryptographyDbEncryptionSdkDynamoDbItemEncryptor(e));
         assert itemEncryptorX is DynamoDbItemEncryptor.DynamoDbItemEncryptorClient;
@@ -203,7 +192,6 @@
         assert inputConfig.logicalTableName == encConfig.logicalTableName;
         assert inputConfig.partitionKeyName == encConfig.partitionKeyName;
         assert inputConfig.sortKeyName == encConfig.sortKeyName;
->>>>>>> 56f1cd14
 
         var internalConfig: DdbMiddlewareConfig.ValidTableConfig := DdbMiddlewareConfig.TableConfig(
           physicalTableName := tableName,
