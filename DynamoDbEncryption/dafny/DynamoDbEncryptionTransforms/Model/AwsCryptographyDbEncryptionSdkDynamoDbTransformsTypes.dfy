--- conflicted
+++ resolved
@@ -740,11 +740,7 @@
   import Operations : AbstractAwsCryptographyDbEncryptionSdkDynamoDbTransformsOperations
   function method DefaultDynamoDbTablesEncryptionConfig(): AwsCryptographyDbEncryptionSdkDynamoDbTypes.DynamoDbTablesEncryptionConfig
   method DynamoDbEncryptionTransforms(config: AwsCryptographyDbEncryptionSdkDynamoDbTypes.DynamoDbTablesEncryptionConfig := DefaultDynamoDbTablesEncryptionConfig())
-<<<<<<< HEAD
-    returns (res: Result<IDynamoDbEncryptionTransformsClient, Error>)
-=======
     returns (res: Result<DynamoDbEncryptionTransformsClient, Error>)
->>>>>>> 785481c7
     requires var tmps0 := set t0 | t0 in config.tableEncryptionConfigs.Values;
              forall tmp0 :: tmp0 in tmps0 ==>
                               tmp0.keyring.Some? ==>
@@ -763,22 +759,6 @@
                                 var tmps4 := set t4 | t4 in tmp3.search.value.versions;
                                 forall tmp4 :: tmp4 in tmps4 ==>
                                                  tmp4.keyStore.ValidState()
-<<<<<<< HEAD
-    modifies set tmps5 <- set t5 <- config.tableEncryptionConfigs.Values
-                              | t5.keyring.Some?
-                            :: t5.keyring.value,
-               obj <- tmps5.Modifies | obj in tmps5.Modifies :: obj
-    modifies set tmps6 <- set t6 <- config.tableEncryptionConfigs.Values
-                              | t6.cmm.Some?
-                            :: t6.cmm.value,
-               obj <- tmps6.Modifies | obj in tmps6.Modifies :: obj
-    modifies set tmps7 <- set t7 <- config.tableEncryptionConfigs.Values
-                              | t7.legacyOverride.Some?
-                            :: t7.legacyOverride.value.encryptor,
-               obj <- tmps7.Modifies | obj in tmps7.Modifies :: obj
-    modifies set tmps8 <- set t8 <- config.tableEncryptionConfigs.Values
-                              | t8.search.Some?
-=======
     modifies set tmps5 <- set t5 <- config.tableEncryptionConfigs.Values | true
                                                                            && t5.keyring.Some?
                             :: t5.keyring.value,
@@ -793,28 +773,11 @@
                obj <- tmps7.Modifies | obj in tmps7.Modifies :: obj
     modifies set tmps8 <- set t8 <- config.tableEncryptionConfigs.Values | true
                                                                            && t8.search.Some?
->>>>>>> 785481c7
                             , t9 <- t8.search.value.versions :: t9.keyStore,
                obj <- tmps8.Modifies | obj in tmps8.Modifies :: obj
     ensures res.Success? ==>
               && fresh(res.value)
               && fresh(res.value.Modifies
-<<<<<<< HEAD
-                       - ( set tmps10 <- set t10 <- config.tableEncryptionConfigs.Values
-                                             | t10.keyring.Some?
-                                           :: t10.keyring.value,
-                             obj <- tmps10.Modifies | obj in tmps10.Modifies :: obj
-                       ) - ( set tmps11 <- set t11 <- config.tableEncryptionConfigs.Values
-                                               | t11.cmm.Some?
-                                             :: t11.cmm.value,
-                               obj <- tmps11.Modifies | obj in tmps11.Modifies :: obj
-                       ) - ( set tmps12 <- set t12 <- config.tableEncryptionConfigs.Values
-                                               | t12.legacyOverride.Some?
-                                             :: t12.legacyOverride.value.encryptor,
-                               obj <- tmps12.Modifies | obj in tmps12.Modifies :: obj
-                       ) - ( set tmps13 <- set t13 <- config.tableEncryptionConfigs.Values
-                                               | t13.search.Some?
-=======
                        - ( set tmps10 <- set t10 <- config.tableEncryptionConfigs.Values | true
                                                                                            && t10.keyring.Some?
                                            :: t10.keyring.value,
@@ -829,7 +792,6 @@
                                obj <- tmps12.Modifies | obj in tmps12.Modifies :: obj
                        ) - ( set tmps13 <- set t13 <- config.tableEncryptionConfigs.Values | true
                                                                                              && t13.search.Some?
->>>>>>> 785481c7
                                              , t14 <- t13.search.value.versions :: t14.keyStore,
                                obj <- tmps13.Modifies | obj in tmps13.Modifies :: obj
                        ) )
@@ -854,11 +816,7 @@
                                 forall tmp19 :: tmp19 in tmps19 ==>
                                                   tmp19.keyStore.ValidState()
 
-<<<<<<< HEAD
-  // Helper function for the benefit of native code to create a Success(client) without referring to Dafny internals
-=======
   // Helper functions for the benefit of native code to create a Success(client) without referring to Dafny internals
->>>>>>> 785481c7
   function method CreateSuccessOfClient(client: IDynamoDbEncryptionTransformsClient): Result<IDynamoDbEncryptionTransformsClient, Error> {
     Success(client)
   }
