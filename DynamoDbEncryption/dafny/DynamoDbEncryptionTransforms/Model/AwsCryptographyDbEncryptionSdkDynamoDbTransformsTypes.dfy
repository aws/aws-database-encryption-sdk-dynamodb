--- conflicted
+++ resolved
@@ -2,1487 +2,136 @@
 // SPDX-License-Identifier: Apache-2.0
 // Do not modify this file. This file is machine generated, and any changes to it will be overwritten.
 include "../../../../submodules/MaterialProviders/StandardLibrary/src/Index.dfy"
-include "../../DynamoDbEncryption/src/Index.dfy"
-include "../../DynamoDbItemEncryptor/src/Index.dfy"
-include "../../StructuredEncryption/src/Index.dfy"
-include "../../../../submodules/MaterialProviders/AwsCryptographicMaterialProviders/dafny/AwsCryptographicMaterialProviders/src/Index.dfy"
-include "../../../../submodules/MaterialProviders/ComAmazonawsDynamodb/src/Index.dfy"
-module {:extern "software.amazon.cryptography.dbencryptionsdk.dynamodb.transforms.internaldafny.types" } AwsCryptographyDbEncryptionSdkDynamoDbTransformsTypes
-{
-  import opened Wrappers
-  import opened StandardLibrary.UInt
-  import opened UTF8
-  import AwsCryptographyDbEncryptionSdkDynamoDbTypes
-  import AwsCryptographyDbEncryptionSdkDynamoDbItemEncryptorTypes
-  import AwsCryptographyDbEncryptionSdkStructuredEncryptionTypes
-  import AwsCryptographyMaterialProvidersTypes
-  import ComAmazonawsDynamodbTypes
-    // Generic helpers for verification of mock/unit tests.
-  datatype DafnyCallEvent<I, O> = DafnyCallEvent(input: I, output: O)
-
-  // Begin Generated Types
-
-  datatype BatchExecuteStatementInputTransformInput = | BatchExecuteStatementInputTransformInput (
-    nameonly sdkInput: ComAmazonawsDynamodbTypes.BatchExecuteStatementInput
-  )
-  datatype BatchExecuteStatementInputTransformOutput = | BatchExecuteStatementInputTransformOutput (
-    nameonly transformedInput: ComAmazonawsDynamodbTypes.BatchExecuteStatementInput
-  )
-  datatype BatchExecuteStatementOutputTransformInput = | BatchExecuteStatementOutputTransformInput (
-    nameonly sdkOutput: ComAmazonawsDynamodbTypes.BatchExecuteStatementOutput ,
-    nameonly originalInput: ComAmazonawsDynamodbTypes.BatchExecuteStatementInput
-  )
-  datatype BatchExecuteStatementOutputTransformOutput = | BatchExecuteStatementOutputTransformOutput (
-    nameonly transformedOutput: ComAmazonawsDynamodbTypes.BatchExecuteStatementOutput
-  )
-  datatype BatchGetItemInputTransformInput = | BatchGetItemInputTransformInput (
-    nameonly sdkInput: ComAmazonawsDynamodbTypes.BatchGetItemInput
-  )
-  datatype BatchGetItemInputTransformOutput = | BatchGetItemInputTransformOutput (
-    nameonly transformedInput: ComAmazonawsDynamodbTypes.BatchGetItemInput
-  )
-  datatype BatchGetItemOutputTransformInput = | BatchGetItemOutputTransformInput (
-    nameonly sdkOutput: ComAmazonawsDynamodbTypes.BatchGetItemOutput ,
-    nameonly originalInput: ComAmazonawsDynamodbTypes.BatchGetItemInput
-  )
-  datatype BatchGetItemOutputTransformOutput = | BatchGetItemOutputTransformOutput (
-    nameonly transformedOutput: ComAmazonawsDynamodbTypes.BatchGetItemOutput
-  )
-  datatype BatchWriteItemInputTransformInput = | BatchWriteItemInputTransformInput (
-    nameonly sdkInput: ComAmazonawsDynamodbTypes.BatchWriteItemInput
-  )
-  datatype BatchWriteItemInputTransformOutput = | BatchWriteItemInputTransformOutput (
-    nameonly transformedInput: ComAmazonawsDynamodbTypes.BatchWriteItemInput
-  )
-  datatype BatchWriteItemOutputTransformInput = | BatchWriteItemOutputTransformInput (
-    nameonly sdkOutput: ComAmazonawsDynamodbTypes.BatchWriteItemOutput ,
-    nameonly originalInput: ComAmazonawsDynamodbTypes.BatchWriteItemInput
-  )
-  datatype BatchWriteItemOutputTransformOutput = | BatchWriteItemOutputTransformOutput (
-    nameonly transformedOutput: ComAmazonawsDynamodbTypes.BatchWriteItemOutput
-  )
-  datatype DeleteItemInputTransformInput = | DeleteItemInputTransformInput (
-    nameonly sdkInput: ComAmazonawsDynamodbTypes.DeleteItemInput
-  )
-  datatype DeleteItemInputTransformOutput = | DeleteItemInputTransformOutput (
-    nameonly transformedInput: ComAmazonawsDynamodbTypes.DeleteItemInput
-  )
-  datatype DeleteItemOutputTransformInput = | DeleteItemOutputTransformInput (
-    nameonly sdkOutput: ComAmazonawsDynamodbTypes.DeleteItemOutput ,
-    nameonly originalInput: ComAmazonawsDynamodbTypes.DeleteItemInput
-  )
-  datatype DeleteItemOutputTransformOutput = | DeleteItemOutputTransformOutput (
-    nameonly transformedOutput: ComAmazonawsDynamodbTypes.DeleteItemOutput
-  )
-  class IDynamoDbEncryptionTransformsClientCallHistory {
-    ghost constructor() {
-      PutItemInputTransform := [];
-      PutItemOutputTransform := [];
-      GetItemInputTransform := [];
-      GetItemOutputTransform := [];
-      BatchWriteItemInputTransform := [];
-      BatchWriteItemOutputTransform := [];
-      BatchGetItemInputTransform := [];
-      BatchGetItemOutputTransform := [];
-      ScanInputTransform := [];
-      ScanOutputTransform := [];
-      QueryInputTransform := [];
-      QueryOutputTransform := [];
-      TransactWriteItemsInputTransform := [];
-      TransactWriteItemsOutputTransform := [];
-      UpdateItemInputTransform := [];
-      UpdateItemOutputTransform := [];
-      DeleteItemInputTransform := [];
-      DeleteItemOutputTransform := [];
-      TransactGetItemsInputTransform := [];
-      TransactGetItemsOutputTransform := [];
-      ExecuteStatementInputTransform := [];
-      ExecuteStatementOutputTransform := [];
-      BatchExecuteStatementInputTransform := [];
-      BatchExecuteStatementOutputTransform := [];
-      ExecuteTransactionInputTransform := [];
-      ExecuteTransactionOutputTransform := [];
-      ResolveAttributes := [];
-    }
-    ghost var PutItemInputTransform: seq<DafnyCallEvent<PutItemInputTransformInput, Result<PutItemInputTransformOutput, Error>>>
-    ghost var PutItemOutputTransform: seq<DafnyCallEvent<PutItemOutputTransformInput, Result<PutItemOutputTransformOutput, Error>>>
-    ghost var GetItemInputTransform: seq<DafnyCallEvent<GetItemInputTransformInput, Result<GetItemInputTransformOutput, Error>>>
-    ghost var GetItemOutputTransform: seq<DafnyCallEvent<GetItemOutputTransformInput, Result<GetItemOutputTransformOutput, Error>>>
-    ghost var BatchWriteItemInputTransform: seq<DafnyCallEvent<BatchWriteItemInputTransformInput, Result<BatchWriteItemInputTransformOutput, Error>>>
-    ghost var BatchWriteItemOutputTransform: seq<DafnyCallEvent<BatchWriteItemOutputTransformInput, Result<BatchWriteItemOutputTransformOutput, Error>>>
-    ghost var BatchGetItemInputTransform: seq<DafnyCallEvent<BatchGetItemInputTransformInput, Result<BatchGetItemInputTransformOutput, Error>>>
-    ghost var BatchGetItemOutputTransform: seq<DafnyCallEvent<BatchGetItemOutputTransformInput, Result<BatchGetItemOutputTransformOutput, Error>>>
-    ghost var ScanInputTransform: seq<DafnyCallEvent<ScanInputTransformInput, Result<ScanInputTransformOutput, Error>>>
-    ghost var ScanOutputTransform: seq<DafnyCallEvent<ScanOutputTransformInput, Result<ScanOutputTransformOutput, Error>>>
-    ghost var QueryInputTransform: seq<DafnyCallEvent<QueryInputTransformInput, Result<QueryInputTransformOutput, Error>>>
-    ghost var QueryOutputTransform: seq<DafnyCallEvent<QueryOutputTransformInput, Result<QueryOutputTransformOutput, Error>>>
-    ghost var TransactWriteItemsInputTransform: seq<DafnyCallEvent<TransactWriteItemsInputTransformInput, Result<TransactWriteItemsInputTransformOutput, Error>>>
-    ghost var TransactWriteItemsOutputTransform: seq<DafnyCallEvent<TransactWriteItemsOutputTransformInput, Result<TransactWriteItemsOutputTransformOutput, Error>>>
-    ghost var UpdateItemInputTransform: seq<DafnyCallEvent<UpdateItemInputTransformInput, Result<UpdateItemInputTransformOutput, Error>>>
-    ghost var UpdateItemOutputTransform: seq<DafnyCallEvent<UpdateItemOutputTransformInput, Result<UpdateItemOutputTransformOutput, Error>>>
-    ghost var DeleteItemInputTransform: seq<DafnyCallEvent<DeleteItemInputTransformInput, Result<DeleteItemInputTransformOutput, Error>>>
-    ghost var DeleteItemOutputTransform: seq<DafnyCallEvent<DeleteItemOutputTransformInput, Result<DeleteItemOutputTransformOutput, Error>>>
-    ghost var TransactGetItemsInputTransform: seq<DafnyCallEvent<TransactGetItemsInputTransformInput, Result<TransactGetItemsInputTransformOutput, Error>>>
-    ghost var TransactGetItemsOutputTransform: seq<DafnyCallEvent<TransactGetItemsOutputTransformInput, Result<TransactGetItemsOutputTransformOutput, Error>>>
-    ghost var ExecuteStatementInputTransform: seq<DafnyCallEvent<ExecuteStatementInputTransformInput, Result<ExecuteStatementInputTransformOutput, Error>>>
-    ghost var ExecuteStatementOutputTransform: seq<DafnyCallEvent<ExecuteStatementOutputTransformInput, Result<ExecuteStatementOutputTransformOutput, Error>>>
-    ghost var BatchExecuteStatementInputTransform: seq<DafnyCallEvent<BatchExecuteStatementInputTransformInput, Result<BatchExecuteStatementInputTransformOutput, Error>>>
-    ghost var BatchExecuteStatementOutputTransform: seq<DafnyCallEvent<BatchExecuteStatementOutputTransformInput, Result<BatchExecuteStatementOutputTransformOutput, Error>>>
-    ghost var ExecuteTransactionInputTransform: seq<DafnyCallEvent<ExecuteTransactionInputTransformInput, Result<ExecuteTransactionInputTransformOutput, Error>>>
-    ghost var ExecuteTransactionOutputTransform: seq<DafnyCallEvent<ExecuteTransactionOutputTransformInput, Result<ExecuteTransactionOutputTransformOutput, Error>>>
-    ghost var ResolveAttributes: seq<DafnyCallEvent<ResolveAttributesInput, Result<ResolveAttributesOutput, Error>>>
-  }
-  trait {:termination false} IDynamoDbEncryptionTransformsClient
-  {
-    // Helper to define any additional modifies/reads clauses.
-    // If your operations need to mutate state,
-    // add it in your constructor function:
-    // Modifies := {your, fields, here, History};
-    // If you do not need to mutate anything:
-    // Modifies := {History};
-
-    ghost const Modifies: set<object>
-    // For an unassigned field defined in a trait,
-    // Dafny can only assign a value in the constructor.
-    // This means that for Dafny to reason about this value,
-    // it needs some way to know (an invariant),
-    // about the state of the object.
-    // This builds on the Valid/Repr paradigm
-    // To make this kind requires safe to add
-    // to methods called from unverified code,
-    // the predicate MUST NOT take any arguments.
-    // This means that the correctness of this requires
-    // MUST only be evaluated by the class itself.
-    // If you require any additional mutation,
-    // then you MUST ensure everything you need in ValidState.
-    // You MUST also ensure ValidState in your constructor.
-    predicate ValidState()
-      ensures ValidState() ==> History in Modifies
-    ghost const History: IDynamoDbEncryptionTransformsClientCallHistory
-    predicate PutItemInputTransformEnsuresPublicly(input: PutItemInputTransformInput , output: Result<PutItemInputTransformOutput, Error>)
-    // The public method to be called by library consumers
-    method PutItemInputTransform ( input: PutItemInputTransformInput )
-      returns (output: Result<PutItemInputTransformOutput, Error>)
-      requires
-        && ValidState()
-      modifies Modifies - {History} ,
-               History`PutItemInputTransform
-      // Dafny will skip type parameters when generating a default decreases clause.
-      decreases Modifies - {History}
-      ensures
-        && ValidState()
-      ensures PutItemInputTransformEnsuresPublicly(input, output)
-      ensures History.PutItemInputTransform == old(History.PutItemInputTransform) + [DafnyCallEvent(input, output)]
-
-    predicate PutItemOutputTransformEnsuresPublicly(input: PutItemOutputTransformInput , output: Result<PutItemOutputTransformOutput, Error>)
-    // The public method to be called by library consumers
-    method PutItemOutputTransform ( input: PutItemOutputTransformInput )
-      returns (output: Result<PutItemOutputTransformOutput, Error>)
-      requires
-        && ValidState()
-      modifies Modifies - {History} ,
-               History`PutItemOutputTransform
-      // Dafny will skip type parameters when generating a default decreases clause.
-      decreases Modifies - {History}
-      ensures
-        && ValidState()
-      ensures PutItemOutputTransformEnsuresPublicly(input, output)
-      ensures History.PutItemOutputTransform == old(History.PutItemOutputTransform) + [DafnyCallEvent(input, output)]
-
-    predicate GetItemInputTransformEnsuresPublicly(input: GetItemInputTransformInput , output: Result<GetItemInputTransformOutput, Error>)
-    // The public method to be called by library consumers
-    method GetItemInputTransform ( input: GetItemInputTransformInput )
-      returns (output: Result<GetItemInputTransformOutput, Error>)
-      requires
-        && ValidState()
-      modifies Modifies - {History} ,
-               History`GetItemInputTransform
-      // Dafny will skip type parameters when generating a default decreases clause.
-      decreases Modifies - {History}
-      ensures
-        && ValidState()
-      ensures GetItemInputTransformEnsuresPublicly(input, output)
-      ensures History.GetItemInputTransform == old(History.GetItemInputTransform) + [DafnyCallEvent(input, output)]
-
-    predicate GetItemOutputTransformEnsuresPublicly(input: GetItemOutputTransformInput , output: Result<GetItemOutputTransformOutput, Error>)
-    // The public method to be called by library consumers
-    method GetItemOutputTransform ( input: GetItemOutputTransformInput )
-      returns (output: Result<GetItemOutputTransformOutput, Error>)
-      requires
-        && ValidState()
-      modifies Modifies - {History} ,
-               History`GetItemOutputTransform
-      // Dafny will skip type parameters when generating a default decreases clause.
-      decreases Modifies - {History}
-      ensures
-        && ValidState()
-      ensures GetItemOutputTransformEnsuresPublicly(input, output)
-      ensures History.GetItemOutputTransform == old(History.GetItemOutputTransform) + [DafnyCallEvent(input, output)]
-
-    predicate BatchWriteItemInputTransformEnsuresPublicly(input: BatchWriteItemInputTransformInput , output: Result<BatchWriteItemInputTransformOutput, Error>)
-    // The public method to be called by library consumers
-    method BatchWriteItemInputTransform ( input: BatchWriteItemInputTransformInput )
-      returns (output: Result<BatchWriteItemInputTransformOutput, Error>)
-      requires
-        && ValidState()
-      modifies Modifies - {History} ,
-               History`BatchWriteItemInputTransform
-      // Dafny will skip type parameters when generating a default decreases clause.
-      decreases Modifies - {History}
-      ensures
-        && ValidState()
-      ensures BatchWriteItemInputTransformEnsuresPublicly(input, output)
-      ensures History.BatchWriteItemInputTransform == old(History.BatchWriteItemInputTransform) + [DafnyCallEvent(input, output)]
-
-    predicate BatchWriteItemOutputTransformEnsuresPublicly(input: BatchWriteItemOutputTransformInput , output: Result<BatchWriteItemOutputTransformOutput, Error>)
-    // The public method to be called by library consumers
-    method BatchWriteItemOutputTransform ( input: BatchWriteItemOutputTransformInput )
-      returns (output: Result<BatchWriteItemOutputTransformOutput, Error>)
-      requires
-        && ValidState()
-      modifies Modifies - {History} ,
-               History`BatchWriteItemOutputTransform
-      // Dafny will skip type parameters when generating a default decreases clause.
-      decreases Modifies - {History}
-      ensures
-        && ValidState()
-      ensures BatchWriteItemOutputTransformEnsuresPublicly(input, output)
-      ensures History.BatchWriteItemOutputTransform == old(History.BatchWriteItemOutputTransform) + [DafnyCallEvent(input, output)]
-
-    predicate BatchGetItemInputTransformEnsuresPublicly(input: BatchGetItemInputTransformInput , output: Result<BatchGetItemInputTransformOutput, Error>)
-    // The public method to be called by library consumers
-    method BatchGetItemInputTransform ( input: BatchGetItemInputTransformInput )
-      returns (output: Result<BatchGetItemInputTransformOutput, Error>)
-      requires
-        && ValidState()
-      modifies Modifies - {History} ,
-               History`BatchGetItemInputTransform
-      // Dafny will skip type parameters when generating a default decreases clause.
-      decreases Modifies - {History}
-      ensures
-        && ValidState()
-      ensures BatchGetItemInputTransformEnsuresPublicly(input, output)
-      ensures History.BatchGetItemInputTransform == old(History.BatchGetItemInputTransform) + [DafnyCallEvent(input, output)]
-
-    predicate BatchGetItemOutputTransformEnsuresPublicly(input: BatchGetItemOutputTransformInput , output: Result<BatchGetItemOutputTransformOutput, Error>)
-    // The public method to be called by library consumers
-    method BatchGetItemOutputTransform ( input: BatchGetItemOutputTransformInput )
-      returns (output: Result<BatchGetItemOutputTransformOutput, Error>)
-      requires
-        && ValidState()
-      modifies Modifies - {History} ,
-               History`BatchGetItemOutputTransform
-      // Dafny will skip type parameters when generating a default decreases clause.
-      decreases Modifies - {History}
-      ensures
-        && ValidState()
-      ensures BatchGetItemOutputTransformEnsuresPublicly(input, output)
-      ensures History.BatchGetItemOutputTransform == old(History.BatchGetItemOutputTransform) + [DafnyCallEvent(input, output)]
-
-    predicate ScanInputTransformEnsuresPublicly(input: ScanInputTransformInput , output: Result<ScanInputTransformOutput, Error>)
-    // The public method to be called by library consumers
-    method ScanInputTransform ( input: ScanInputTransformInput )
-      returns (output: Result<ScanInputTransformOutput, Error>)
-      requires
-        && ValidState()
-      modifies Modifies - {History} ,
-               History`ScanInputTransform
-      // Dafny will skip type parameters when generating a default decreases clause.
-      decreases Modifies - {History}
-      ensures
-        && ValidState()
-      ensures ScanInputTransformEnsuresPublicly(input, output)
-      ensures History.ScanInputTransform == old(History.ScanInputTransform) + [DafnyCallEvent(input, output)]
-
-    predicate ScanOutputTransformEnsuresPublicly(input: ScanOutputTransformInput , output: Result<ScanOutputTransformOutput, Error>)
-    // The public method to be called by library consumers
-    method ScanOutputTransform ( input: ScanOutputTransformInput )
-      returns (output: Result<ScanOutputTransformOutput, Error>)
-      requires
-        && ValidState()
-      modifies Modifies - {History} ,
-               History`ScanOutputTransform
-      // Dafny will skip type parameters when generating a default decreases clause.
-      decreases Modifies - {History}
-      ensures
-        && ValidState()
-      ensures ScanOutputTransformEnsuresPublicly(input, output)
-      ensures History.ScanOutputTransform == old(History.ScanOutputTransform) + [DafnyCallEvent(input, output)]
-
-    predicate QueryInputTransformEnsuresPublicly(input: QueryInputTransformInput , output: Result<QueryInputTransformOutput, Error>)
-    // The public method to be called by library consumers
-    method QueryInputTransform ( input: QueryInputTransformInput )
-      returns (output: Result<QueryInputTransformOutput, Error>)
-      requires
-        && ValidState()
-      modifies Modifies - {History} ,
-               History`QueryInputTransform
-      // Dafny will skip type parameters when generating a default decreases clause.
-      decreases Modifies - {History}
-      ensures
-        && ValidState()
-      ensures QueryInputTransformEnsuresPublicly(input, output)
-      ensures History.QueryInputTransform == old(History.QueryInputTransform) + [DafnyCallEvent(input, output)]
-
-    predicate QueryOutputTransformEnsuresPublicly(input: QueryOutputTransformInput , output: Result<QueryOutputTransformOutput, Error>)
-    // The public method to be called by library consumers
-    method QueryOutputTransform ( input: QueryOutputTransformInput )
-      returns (output: Result<QueryOutputTransformOutput, Error>)
-      requires
-        && ValidState()
-      modifies Modifies - {History} ,
-               History`QueryOutputTransform
-      // Dafny will skip type parameters when generating a default decreases clause.
-      decreases Modifies - {History}
-      ensures
-        && ValidState()
-      ensures QueryOutputTransformEnsuresPublicly(input, output)
-      ensures History.QueryOutputTransform == old(History.QueryOutputTransform) + [DafnyCallEvent(input, output)]
-
-    predicate TransactWriteItemsInputTransformEnsuresPublicly(input: TransactWriteItemsInputTransformInput , output: Result<TransactWriteItemsInputTransformOutput, Error>)
-    // The public method to be called by library consumers
-    method TransactWriteItemsInputTransform ( input: TransactWriteItemsInputTransformInput )
-      returns (output: Result<TransactWriteItemsInputTransformOutput, Error>)
-      requires
-        && ValidState()
-      modifies Modifies - {History} ,
-               History`TransactWriteItemsInputTransform
-      // Dafny will skip type parameters when generating a default decreases clause.
-      decreases Modifies - {History}
-      ensures
-        && ValidState()
-      ensures TransactWriteItemsInputTransformEnsuresPublicly(input, output)
-      ensures History.TransactWriteItemsInputTransform == old(History.TransactWriteItemsInputTransform) + [DafnyCallEvent(input, output)]
-
-    predicate TransactWriteItemsOutputTransformEnsuresPublicly(input: TransactWriteItemsOutputTransformInput , output: Result<TransactWriteItemsOutputTransformOutput, Error>)
-    // The public method to be called by library consumers
-    method TransactWriteItemsOutputTransform ( input: TransactWriteItemsOutputTransformInput )
-      returns (output: Result<TransactWriteItemsOutputTransformOutput, Error>)
-      requires
-        && ValidState()
-      modifies Modifies - {History} ,
-               History`TransactWriteItemsOutputTransform
-      // Dafny will skip type parameters when generating a default decreases clause.
-      decreases Modifies - {History}
-      ensures
-        && ValidState()
-      ensures TransactWriteItemsOutputTransformEnsuresPublicly(input, output)
-      ensures History.TransactWriteItemsOutputTransform == old(History.TransactWriteItemsOutputTransform) + [DafnyCallEvent(input, output)]
-
-    predicate UpdateItemInputTransformEnsuresPublicly(input: UpdateItemInputTransformInput , output: Result<UpdateItemInputTransformOutput, Error>)
-    // The public method to be called by library consumers
-    method UpdateItemInputTransform ( input: UpdateItemInputTransformInput )
-      returns (output: Result<UpdateItemInputTransformOutput, Error>)
-      requires
-        && ValidState()
-      modifies Modifies - {History} ,
-               History`UpdateItemInputTransform
-      // Dafny will skip type parameters when generating a default decreases clause.
-      decreases Modifies - {History}
-      ensures
-        && ValidState()
-      ensures UpdateItemInputTransformEnsuresPublicly(input, output)
-      ensures History.UpdateItemInputTransform == old(History.UpdateItemInputTransform) + [DafnyCallEvent(input, output)]
-
-    predicate UpdateItemOutputTransformEnsuresPublicly(input: UpdateItemOutputTransformInput , output: Result<UpdateItemOutputTransformOutput, Error>)
-    // The public method to be called by library consumers
-    method UpdateItemOutputTransform ( input: UpdateItemOutputTransformInput )
-      returns (output: Result<UpdateItemOutputTransformOutput, Error>)
-      requires
-        && ValidState()
-      modifies Modifies - {History} ,
-               History`UpdateItemOutputTransform
-      // Dafny will skip type parameters when generating a default decreases clause.
-      decreases Modifies - {History}
-      ensures
-        && ValidState()
-      ensures UpdateItemOutputTransformEnsuresPublicly(input, output)
-      ensures History.UpdateItemOutputTransform == old(History.UpdateItemOutputTransform) + [DafnyCallEvent(input, output)]
-
-    predicate DeleteItemInputTransformEnsuresPublicly(input: DeleteItemInputTransformInput , output: Result<DeleteItemInputTransformOutput, Error>)
-    // The public method to be called by library consumers
-    method DeleteItemInputTransform ( input: DeleteItemInputTransformInput )
-      returns (output: Result<DeleteItemInputTransformOutput, Error>)
-      requires
-        && ValidState()
-      modifies Modifies - {History} ,
-               History`DeleteItemInputTransform
-      // Dafny will skip type parameters when generating a default decreases clause.
-      decreases Modifies - {History}
-      ensures
-        && ValidState()
-      ensures DeleteItemInputTransformEnsuresPublicly(input, output)
-      ensures History.DeleteItemInputTransform == old(History.DeleteItemInputTransform) + [DafnyCallEvent(input, output)]
-
-    predicate DeleteItemOutputTransformEnsuresPublicly(input: DeleteItemOutputTransformInput , output: Result<DeleteItemOutputTransformOutput, Error>)
-    // The public method to be called by library consumers
-    method DeleteItemOutputTransform ( input: DeleteItemOutputTransformInput )
-      returns (output: Result<DeleteItemOutputTransformOutput, Error>)
-      requires
-        && ValidState()
-      modifies Modifies - {History} ,
-               History`DeleteItemOutputTransform
-      // Dafny will skip type parameters when generating a default decreases clause.
-      decreases Modifies - {History}
-      ensures
-        && ValidState()
-      ensures DeleteItemOutputTransformEnsuresPublicly(input, output)
-      ensures History.DeleteItemOutputTransform == old(History.DeleteItemOutputTransform) + [DafnyCallEvent(input, output)]
-
-    predicate TransactGetItemsInputTransformEnsuresPublicly(input: TransactGetItemsInputTransformInput , output: Result<TransactGetItemsInputTransformOutput, Error>)
-    // The public method to be called by library consumers
-    method TransactGetItemsInputTransform ( input: TransactGetItemsInputTransformInput )
-      returns (output: Result<TransactGetItemsInputTransformOutput, Error>)
-      requires
-        && ValidState()
-      modifies Modifies - {History} ,
-               History`TransactGetItemsInputTransform
-      // Dafny will skip type parameters when generating a default decreases clause.
-      decreases Modifies - {History}
-      ensures
-        && ValidState()
-      ensures TransactGetItemsInputTransformEnsuresPublicly(input, output)
-      ensures History.TransactGetItemsInputTransform == old(History.TransactGetItemsInputTransform) + [DafnyCallEvent(input, output)]
-
-    predicate TransactGetItemsOutputTransformEnsuresPublicly(input: TransactGetItemsOutputTransformInput , output: Result<TransactGetItemsOutputTransformOutput, Error>)
-    // The public method to be called by library consumers
-    method TransactGetItemsOutputTransform ( input: TransactGetItemsOutputTransformInput )
-      returns (output: Result<TransactGetItemsOutputTransformOutput, Error>)
-      requires
-        && ValidState()
-      modifies Modifies - {History} ,
-               History`TransactGetItemsOutputTransform
-      // Dafny will skip type parameters when generating a default decreases clause.
-      decreases Modifies - {History}
-      ensures
-        && ValidState()
-      ensures TransactGetItemsOutputTransformEnsuresPublicly(input, output)
-      ensures History.TransactGetItemsOutputTransform == old(History.TransactGetItemsOutputTransform) + [DafnyCallEvent(input, output)]
-
-    predicate ExecuteStatementInputTransformEnsuresPublicly(input: ExecuteStatementInputTransformInput , output: Result<ExecuteStatementInputTransformOutput, Error>)
-    // The public method to be called by library consumers
-    method ExecuteStatementInputTransform ( input: ExecuteStatementInputTransformInput )
-      returns (output: Result<ExecuteStatementInputTransformOutput, Error>)
-      requires
-        && ValidState()
-      modifies Modifies - {History} ,
-               History`ExecuteStatementInputTransform
-      // Dafny will skip type parameters when generating a default decreases clause.
-      decreases Modifies - {History}
-      ensures
-        && ValidState()
-      ensures ExecuteStatementInputTransformEnsuresPublicly(input, output)
-      ensures History.ExecuteStatementInputTransform == old(History.ExecuteStatementInputTransform) + [DafnyCallEvent(input, output)]
-
-    predicate ExecuteStatementOutputTransformEnsuresPublicly(input: ExecuteStatementOutputTransformInput , output: Result<ExecuteStatementOutputTransformOutput, Error>)
-    // The public method to be called by library consumers
-    method ExecuteStatementOutputTransform ( input: ExecuteStatementOutputTransformInput )
-      returns (output: Result<ExecuteStatementOutputTransformOutput, Error>)
-      requires
-        && ValidState()
-      modifies Modifies - {History} ,
-               History`ExecuteStatementOutputTransform
-      // Dafny will skip type parameters when generating a default decreases clause.
-      decreases Modifies - {History}
-      ensures
-        && ValidState()
-      ensures ExecuteStatementOutputTransformEnsuresPublicly(input, output)
-      ensures History.ExecuteStatementOutputTransform == old(History.ExecuteStatementOutputTransform) + [DafnyCallEvent(input, output)]
-
-    predicate BatchExecuteStatementInputTransformEnsuresPublicly(input: BatchExecuteStatementInputTransformInput , output: Result<BatchExecuteStatementInputTransformOutput, Error>)
-    // The public method to be called by library consumers
-    method BatchExecuteStatementInputTransform ( input: BatchExecuteStatementInputTransformInput )
-      returns (output: Result<BatchExecuteStatementInputTransformOutput, Error>)
-      requires
-        && ValidState()
-      modifies Modifies - {History} ,
-               History`BatchExecuteStatementInputTransform
-      // Dafny will skip type parameters when generating a default decreases clause.
-      decreases Modifies - {History}
-      ensures
-        && ValidState()
-      ensures BatchExecuteStatementInputTransformEnsuresPublicly(input, output)
-      ensures History.BatchExecuteStatementInputTransform == old(History.BatchExecuteStatementInputTransform) + [DafnyCallEvent(input, output)]
-
-    predicate BatchExecuteStatementOutputTransformEnsuresPublicly(input: BatchExecuteStatementOutputTransformInput , output: Result<BatchExecuteStatementOutputTransformOutput, Error>)
-    // The public method to be called by library consumers
-    method BatchExecuteStatementOutputTransform ( input: BatchExecuteStatementOutputTransformInput )
-      returns (output: Result<BatchExecuteStatementOutputTransformOutput, Error>)
-      requires
-        && ValidState()
-      modifies Modifies - {History} ,
-               History`BatchExecuteStatementOutputTransform
-      // Dafny will skip type parameters when generating a default decreases clause.
-      decreases Modifies - {History}
-      ensures
-        && ValidState()
-      ensures BatchExecuteStatementOutputTransformEnsuresPublicly(input, output)
-      ensures History.BatchExecuteStatementOutputTransform == old(History.BatchExecuteStatementOutputTransform) + [DafnyCallEvent(input, output)]
-
-    predicate ExecuteTransactionInputTransformEnsuresPublicly(input: ExecuteTransactionInputTransformInput , output: Result<ExecuteTransactionInputTransformOutput, Error>)
-    // The public method to be called by library consumers
-    method ExecuteTransactionInputTransform ( input: ExecuteTransactionInputTransformInput )
-      returns (output: Result<ExecuteTransactionInputTransformOutput, Error>)
-      requires
-        && ValidState()
-      modifies Modifies - {History} ,
-               History`ExecuteTransactionInputTransform
-      // Dafny will skip type parameters when generating a default decreases clause.
-      decreases Modifies - {History}
-      ensures
-        && ValidState()
-      ensures ExecuteTransactionInputTransformEnsuresPublicly(input, output)
-      ensures History.ExecuteTransactionInputTransform == old(History.ExecuteTransactionInputTransform) + [DafnyCallEvent(input, output)]
-
-    predicate ExecuteTransactionOutputTransformEnsuresPublicly(input: ExecuteTransactionOutputTransformInput , output: Result<ExecuteTransactionOutputTransformOutput, Error>)
-    // The public method to be called by library consumers
-    method ExecuteTransactionOutputTransform ( input: ExecuteTransactionOutputTransformInput )
-      returns (output: Result<ExecuteTransactionOutputTransformOutput, Error>)
-      requires
-        && ValidState()
-      modifies Modifies - {History} ,
-               History`ExecuteTransactionOutputTransform
-      // Dafny will skip type parameters when generating a default decreases clause.
-      decreases Modifies - {History}
-      ensures
-        && ValidState()
-      ensures ExecuteTransactionOutputTransformEnsuresPublicly(input, output)
-      ensures History.ExecuteTransactionOutputTransform == old(History.ExecuteTransactionOutputTransform) + [DafnyCallEvent(input, output)]
-
-    predicate ResolveAttributesEnsuresPublicly(input: ResolveAttributesInput , output: Result<ResolveAttributesOutput, Error>)
-    // The public method to be called by library consumers
-    method ResolveAttributes ( input: ResolveAttributesInput )
-      returns (output: Result<ResolveAttributesOutput, Error>)
-      requires
-        && ValidState()
-      modifies Modifies - {History} ,
-               History`ResolveAttributes
-      // Dafny will skip type parameters when generating a default decreases clause.
-      decreases Modifies - {History}
-      ensures
-        && ValidState()
-      ensures ResolveAttributesEnsuresPublicly(input, output)
-      ensures History.ResolveAttributes == old(History.ResolveAttributes) + [DafnyCallEvent(input, output)]
-
-  }
-  datatype ExecuteStatementInputTransformInput = | ExecuteStatementInputTransformInput (
-    nameonly sdkInput: ComAmazonawsDynamodbTypes.ExecuteStatementInput
-  )
-  datatype ExecuteStatementInputTransformOutput = | ExecuteStatementInputTransformOutput (
-    nameonly transformedInput: ComAmazonawsDynamodbTypes.ExecuteStatementInput
-  )
-  datatype ExecuteStatementOutputTransformInput = | ExecuteStatementOutputTransformInput (
-    nameonly sdkOutput: ComAmazonawsDynamodbTypes.ExecuteStatementOutput ,
-    nameonly originalInput: ComAmazonawsDynamodbTypes.ExecuteStatementInput
-  )
-  datatype ExecuteStatementOutputTransformOutput = | ExecuteStatementOutputTransformOutput (
-    nameonly transformedOutput: ComAmazonawsDynamodbTypes.ExecuteStatementOutput
-  )
-  datatype ExecuteTransactionInputTransformInput = | ExecuteTransactionInputTransformInput (
-    nameonly sdkInput: ComAmazonawsDynamodbTypes.ExecuteTransactionInput
-  )
-  datatype ExecuteTransactionInputTransformOutput = | ExecuteTransactionInputTransformOutput (
-    nameonly transformedInput: ComAmazonawsDynamodbTypes.ExecuteTransactionInput
-  )
-  datatype ExecuteTransactionOutputTransformInput = | ExecuteTransactionOutputTransformInput (
-    nameonly sdkOutput: ComAmazonawsDynamodbTypes.ExecuteTransactionOutput ,
-    nameonly originalInput: ComAmazonawsDynamodbTypes.ExecuteTransactionInput
-  )
-  datatype ExecuteTransactionOutputTransformOutput = | ExecuteTransactionOutputTransformOutput (
-    nameonly transformedOutput: ComAmazonawsDynamodbTypes.ExecuteTransactionOutput
-  )
-  datatype GetItemInputTransformInput = | GetItemInputTransformInput (
-    nameonly sdkInput: ComAmazonawsDynamodbTypes.GetItemInput
-  )
-  datatype GetItemInputTransformOutput = | GetItemInputTransformOutput (
-    nameonly transformedInput: ComAmazonawsDynamodbTypes.GetItemInput
-  )
-  datatype GetItemOutputTransformInput = | GetItemOutputTransformInput (
-    nameonly sdkOutput: ComAmazonawsDynamodbTypes.GetItemOutput ,
-    nameonly originalInput: ComAmazonawsDynamodbTypes.GetItemInput
-  )
-  datatype GetItemOutputTransformOutput = | GetItemOutputTransformOutput (
-    nameonly transformedOutput: ComAmazonawsDynamodbTypes.GetItemOutput
-  )
-  datatype PutItemInputTransformInput = | PutItemInputTransformInput (
-    nameonly sdkInput: ComAmazonawsDynamodbTypes.PutItemInput
-  )
-  datatype PutItemInputTransformOutput = | PutItemInputTransformOutput (
-    nameonly transformedInput: ComAmazonawsDynamodbTypes.PutItemInput
-  )
-  datatype PutItemOutputTransformInput = | PutItemOutputTransformInput (
-    nameonly sdkOutput: ComAmazonawsDynamodbTypes.PutItemOutput ,
-    nameonly originalInput: ComAmazonawsDynamodbTypes.PutItemInput
-  )
-  datatype PutItemOutputTransformOutput = | PutItemOutputTransformOutput (
-    nameonly transformedOutput: ComAmazonawsDynamodbTypes.PutItemOutput
-  )
-  datatype QueryInputTransformInput = | QueryInputTransformInput (
-    nameonly sdkInput: ComAmazonawsDynamodbTypes.QueryInput
-  )
-  datatype QueryInputTransformOutput = | QueryInputTransformOutput (
-    nameonly transformedInput: ComAmazonawsDynamodbTypes.QueryInput
-  )
-  datatype QueryOutputTransformInput = | QueryOutputTransformInput (
-    nameonly sdkOutput: ComAmazonawsDynamodbTypes.QueryOutput ,
-    nameonly originalInput: ComAmazonawsDynamodbTypes.QueryInput
-  )
-  datatype QueryOutputTransformOutput = | QueryOutputTransformOutput (
-    nameonly transformedOutput: ComAmazonawsDynamodbTypes.QueryOutput
-  )
-  datatype ResolveAttributesInput = | ResolveAttributesInput (
-    nameonly TableName: ComAmazonawsDynamodbTypes.TableName ,
-    nameonly Item: ComAmazonawsDynamodbTypes.AttributeMap ,
-    nameonly Version: Option<AwsCryptographyDbEncryptionSdkDynamoDbTypes.VersionNumber> := Option.None
-  )
-  datatype ResolveAttributesOutput = | ResolveAttributesOutput (
-    nameonly VirtualFields: StringMap ,
-    nameonly CompoundBeacons: StringMap
-  )
-  datatype ScanInputTransformInput = | ScanInputTransformInput (
-    nameonly sdkInput: ComAmazonawsDynamodbTypes.ScanInput
-  )
-  datatype ScanInputTransformOutput = | ScanInputTransformOutput (
-    nameonly transformedInput: ComAmazonawsDynamodbTypes.ScanInput
-  )
-  datatype ScanOutputTransformInput = | ScanOutputTransformInput (
-    nameonly sdkOutput: ComAmazonawsDynamodbTypes.ScanOutput ,
-    nameonly originalInput: ComAmazonawsDynamodbTypes.ScanInput
-  )
-  datatype ScanOutputTransformOutput = | ScanOutputTransformOutput (
-    nameonly transformedOutput: ComAmazonawsDynamodbTypes.ScanOutput
-  )
-  type StringMap = map<string, string>
-  datatype TransactGetItemsInputTransformInput = | TransactGetItemsInputTransformInput (
-    nameonly sdkInput: ComAmazonawsDynamodbTypes.TransactGetItemsInput
-  )
-  datatype TransactGetItemsInputTransformOutput = | TransactGetItemsInputTransformOutput (
-    nameonly transformedInput: ComAmazonawsDynamodbTypes.TransactGetItemsInput
-  )
-  datatype TransactGetItemsOutputTransformInput = | TransactGetItemsOutputTransformInput (
-    nameonly sdkOutput: ComAmazonawsDynamodbTypes.TransactGetItemsOutput ,
-    nameonly originalInput: ComAmazonawsDynamodbTypes.TransactGetItemsInput
-  )
-  datatype TransactGetItemsOutputTransformOutput = | TransactGetItemsOutputTransformOutput (
-    nameonly transformedOutput: ComAmazonawsDynamodbTypes.TransactGetItemsOutput
-  )
-  datatype TransactWriteItemsInputTransformInput = | TransactWriteItemsInputTransformInput (
-    nameonly sdkInput: ComAmazonawsDynamodbTypes.TransactWriteItemsInput
-  )
-  datatype TransactWriteItemsInputTransformOutput = | TransactWriteItemsInputTransformOutput (
-    nameonly transformedInput: ComAmazonawsDynamodbTypes.TransactWriteItemsInput
-  )
-  datatype TransactWriteItemsOutputTransformInput = | TransactWriteItemsOutputTransformInput (
-    nameonly sdkOutput: ComAmazonawsDynamodbTypes.TransactWriteItemsOutput ,
-    nameonly originalInput: ComAmazonawsDynamodbTypes.TransactWriteItemsInput
-  )
-  datatype TransactWriteItemsOutputTransformOutput = | TransactWriteItemsOutputTransformOutput (
-    nameonly transformedOutput: ComAmazonawsDynamodbTypes.TransactWriteItemsOutput
-  )
-  datatype UpdateItemInputTransformInput = | UpdateItemInputTransformInput (
-    nameonly sdkInput: ComAmazonawsDynamodbTypes.UpdateItemInput
-  )
-  datatype UpdateItemInputTransformOutput = | UpdateItemInputTransformOutput (
-    nameonly transformedInput: ComAmazonawsDynamodbTypes.UpdateItemInput
-  )
-  datatype UpdateItemOutputTransformInput = | UpdateItemOutputTransformInput (
-    nameonly sdkOutput: ComAmazonawsDynamodbTypes.UpdateItemOutput ,
-    nameonly originalInput: ComAmazonawsDynamodbTypes.UpdateItemInput
-  )
-  datatype UpdateItemOutputTransformOutput = | UpdateItemOutputTransformOutput (
-    nameonly transformedOutput: ComAmazonawsDynamodbTypes.UpdateItemOutput
-  )
-  datatype Error =
-      // Local Error structures are listed here
-    | DynamoDbEncryptionTransformsException (
-        nameonly message: string
-      )
-      // Any dependent models are listed here
-    | AwsCryptographyDbEncryptionSdkDynamoDb(AwsCryptographyDbEncryptionSdkDynamoDb: AwsCryptographyDbEncryptionSdkDynamoDbTypes.Error)
-    | AwsCryptographyDbEncryptionSdkDynamoDbItemEncryptor(AwsCryptographyDbEncryptionSdkDynamoDbItemEncryptor: AwsCryptographyDbEncryptionSdkDynamoDbItemEncryptorTypes.Error)
-    | AwsCryptographyDbEncryptionSdkStructuredEncryption(AwsCryptographyDbEncryptionSdkStructuredEncryption: AwsCryptographyDbEncryptionSdkStructuredEncryptionTypes.Error)
-    | AwsCryptographyMaterialProviders(AwsCryptographyMaterialProviders: AwsCryptographyMaterialProvidersTypes.Error)
-    | ComAmazonawsDynamodb(ComAmazonawsDynamodb: ComAmazonawsDynamodbTypes.Error)
-      // The Collection error is used to collect several errors together
-      // This is useful when composing OR logic.
-      // Consider the following method:
-      // 
-      // method FN<I, O>(n:I)
-      //   returns (res: Result<O, Types.Error>)
-      //   ensures A(I).Success? ==> res.Success?
-      //   ensures B(I).Success? ==> res.Success?
-      //   ensures A(I).Failure? && B(I).Failure? ==> res.Failure?
-      // 
-      // If either A || B is successful then FN is successful.
-      // And if A && B fail then FN will fail.
-      // But what information should FN transmit back to the caller?
-      // While it may be correct to hide these details from the caller,
-      // this can not be the globally correct option.
-      // Suppose that A and B can be blocked by different ACLs,
-      // and that their representation of I is only eventually consistent.
-      // How can the caller distinguish, at a minimum for logging,
-      // the difference between the four failure modes?
-    // || (!access(A(I)) && !access(B(I)))
-    // || (!exit(A(I)) && !exit(B(I)))
-    // || (!access(A(I)) && !exit(B(I)))
-    // || (!exit(A(I)) && !access(B(I)))
-    | CollectionOfErrors(list: seq<Error>, nameonly message: string)
-      // The Opaque error, used for native, extern, wrapped or unknown errors
-    | Opaque(obj: object)
-  type OpaqueError = e: Error | e.Opaque? witness *
-}
-abstract module AbstractAwsCryptographyDbEncryptionSdkDynamoDbTransformsService
-{
-  import opened Wrappers
-  import opened StandardLibrary.UInt
-  import opened UTF8
-  import opened Types = AwsCryptographyDbEncryptionSdkDynamoDbTransformsTypes
-  import Operations : AbstractAwsCryptographyDbEncryptionSdkDynamoDbTransformsOperations
-  function method DefaultDynamoDbTablesEncryptionConfig(): AwsCryptographyDbEncryptionSdkDynamoDbTypes.DynamoDbTablesEncryptionConfig
-  method DynamoDbEncryptionTransforms(config: AwsCryptographyDbEncryptionSdkDynamoDbTypes.DynamoDbTablesEncryptionConfig := DefaultDynamoDbTablesEncryptionConfig())
-    returns (res: Result<IDynamoDbEncryptionTransformsClient, Error>)
-    requires var tmps0 := set t0 | t0 in config.tableEncryptionConfigs.Values;
-             forall tmp0 :: tmp0 in tmps0 ==>
-                              tmp0.keyring.Some? ==>
-                                tmp0.keyring.value.ValidState()
-    requires var tmps1 := set t1 | t1 in config.tableEncryptionConfigs.Values;
-             forall tmp1 :: tmp1 in tmps1 ==>
-                              tmp1.cmm.Some? ==>
-                                tmp1.cmm.value.ValidState()
-    requires var tmps2 := set t2 | t2 in config.tableEncryptionConfigs.Values;
-             forall tmp2 :: tmp2 in tmps2 ==>
-                              tmp2.legacyOverride.Some? ==>
-                                tmp2.legacyOverride.value.encryptor.ValidState()
-    requires var tmps3 := set t3 | t3 in config.tableEncryptionConfigs.Values;
-             forall tmp3 :: tmp3 in tmps3 ==>
-                              tmp3.search.Some? ==>
-                                var tmps4 := set t4 | t4 in tmp3.search.value.versions;
-                                forall tmp4 :: tmp4 in tmps4 ==>
-                                                 tmp4.keyStore.ValidState()
-    modifies set tmps5 <- set t5 <- config.tableEncryptionConfigs.Values | true
-                                                                           && t5.keyring.Some?
-                            :: t5.keyring.value,
-               obj <- tmps5.Modifies | obj in tmps5.Modifies :: obj
-    modifies set tmps6 <- set t6 <- config.tableEncryptionConfigs.Values | true
-                                                                           && t6.cmm.Some?
-                            :: t6.cmm.value,
-               obj <- tmps6.Modifies | obj in tmps6.Modifies :: obj
-    modifies set tmps7 <- set t7 <- config.tableEncryptionConfigs.Values | true
-                                                                           && t7.legacyOverride.Some?
-                            :: t7.legacyOverride.value.encryptor,
-               obj <- tmps7.Modifies | obj in tmps7.Modifies :: obj
-    modifies set tmps8 <- set t8 <- config.tableEncryptionConfigs.Values | true
-                                                                           && t8.search.Some?
-                            , t9 <- t8.search.value.versions :: t9.keyStore,
-               obj <- tmps8.Modifies | obj in tmps8.Modifies :: obj
-    ensures res.Success? ==>
-              && fresh(res.value)
-              && fresh(res.value.Modifies
-                       - ( set tmps10 <- set t10 <- config.tableEncryptionConfigs.Values | true
-                                                                                           && t10.keyring.Some?
-                                           :: t10.keyring.value,
-                             obj <- tmps10.Modifies | obj in tmps10.Modifies :: obj
-                       ) - ( set tmps11 <- set t11 <- config.tableEncryptionConfigs.Values | true
-                                                                                             && t11.cmm.Some?
-                                             :: t11.cmm.value,
-                               obj <- tmps11.Modifies | obj in tmps11.Modifies :: obj
-                       ) - ( set tmps12 <- set t12 <- config.tableEncryptionConfigs.Values | true
-                                                                                             && t12.legacyOverride.Some?
-                                             :: t12.legacyOverride.value.encryptor,
-                               obj <- tmps12.Modifies | obj in tmps12.Modifies :: obj
-                       ) - ( set tmps13 <- set t13 <- config.tableEncryptionConfigs.Values | true
-                                                                                             && t13.search.Some?
-                                             , t14 <- t13.search.value.versions :: t14.keyStore,
-                               obj <- tmps13.Modifies | obj in tmps13.Modifies :: obj
-                       ) )
-              && fresh(res.value.History)
-              && res.value.ValidState()
-    ensures var tmps15 := set t15 | t15 in config.tableEncryptionConfigs.Values;
-            forall tmp15 :: tmp15 in tmps15 ==>
-                              tmp15.keyring.Some? ==>
-                                tmp15.keyring.value.ValidState()
-    ensures var tmps16 := set t16 | t16 in config.tableEncryptionConfigs.Values;
-            forall tmp16 :: tmp16 in tmps16 ==>
-                              tmp16.cmm.Some? ==>
-                                tmp16.cmm.value.ValidState()
-    ensures var tmps17 := set t17 | t17 in config.tableEncryptionConfigs.Values;
-            forall tmp17 :: tmp17 in tmps17 ==>
-                              tmp17.legacyOverride.Some? ==>
-                                tmp17.legacyOverride.value.encryptor.ValidState()
-    ensures var tmps18 := set t18 | t18 in config.tableEncryptionConfigs.Values;
-            forall tmp18 :: tmp18 in tmps18 ==>
-                              tmp18.search.Some? ==>
-                                var tmps19 := set t19 | t19 in tmp18.search.value.versions;
-                                forall tmp19 :: tmp19 in tmps19 ==>
-                                                  tmp19.keyStore.ValidState()
-
-  // Helper function for the benefit of native code to create a Success(client) without referring to Dafny internals
-  function method CreateSuccessOfClient(client: IDynamoDbEncryptionTransformsClient): Result<IDynamoDbEncryptionTransformsClient, Error> {
-    Success(client)
-  } // Helper function for the benefit of native code to create a Failure(error) without referring to Dafny internals
-  function method CreateFailureOfError(error: Error): Result<IDynamoDbEncryptionTransformsClient, Error> {
-    Failure(error)
-  }
-  class DynamoDbEncryptionTransformsClient extends IDynamoDbEncryptionTransformsClient
-  {
-    constructor(config: Operations.InternalConfig)
-      requires Operations.ValidInternalConfig?(config)
-      ensures
-        && ValidState()
-        && fresh(History)
-        && this.config == config
-    const config: Operations.InternalConfig
-    predicate ValidState()
-      ensures ValidState() ==>
-                && Operations.ValidInternalConfig?(config)
-                && History !in Operations.ModifiesInternalConfig(config)
-                && Modifies == Operations.ModifiesInternalConfig(config) + {History}
-    predicate PutItemInputTransformEnsuresPublicly(input: PutItemInputTransformInput , output: Result<PutItemInputTransformOutput, Error>)
-    {Operations.PutItemInputTransformEnsuresPublicly(input, output)}
-    // The public method to be called by library consumers
-    method PutItemInputTransform ( input: PutItemInputTransformInput )
-      returns (output: Result<PutItemInputTransformOutput, Error>)
-      requires
-        && ValidState()
-      modifies Modifies - {History} ,
-               History`PutItemInputTransform
-      // Dafny will skip type parameters when generating a default decreases clause.
-      decreases Modifies - {History}
-      ensures
-        && ValidState()
-      ensures PutItemInputTransformEnsuresPublicly(input, output)
-      ensures History.PutItemInputTransform == old(History.PutItemInputTransform) + [DafnyCallEvent(input, output)]
-    {
-      output := Operations.PutItemInputTransform(config, input);
-      History.PutItemInputTransform := History.PutItemInputTransform + [DafnyCallEvent(input, output)];
-    }
-
-    predicate PutItemOutputTransformEnsuresPublicly(input: PutItemOutputTransformInput , output: Result<PutItemOutputTransformOutput, Error>)
-    {Operations.PutItemOutputTransformEnsuresPublicly(input, output)}
-    // The public method to be called by library consumers
-    method PutItemOutputTransform ( input: PutItemOutputTransformInput )
-      returns (output: Result<PutItemOutputTransformOutput, Error>)
-      requires
-        && ValidState()
-      modifies Modifies - {History} ,
-               History`PutItemOutputTransform
-      // Dafny will skip type parameters when generating a default decreases clause.
-      decreases Modifies - {History}
-      ensures
-        && ValidState()
-      ensures PutItemOutputTransformEnsuresPublicly(input, output)
-      ensures History.PutItemOutputTransform == old(History.PutItemOutputTransform) + [DafnyCallEvent(input, output)]
-    {
-      output := Operations.PutItemOutputTransform(config, input);
-      History.PutItemOutputTransform := History.PutItemOutputTransform + [DafnyCallEvent(input, output)];
-    }
-
-    predicate GetItemInputTransformEnsuresPublicly(input: GetItemInputTransformInput , output: Result<GetItemInputTransformOutput, Error>)
-    {Operations.GetItemInputTransformEnsuresPublicly(input, output)}
-    // The public method to be called by library consumers
-    method GetItemInputTransform ( input: GetItemInputTransformInput )
-      returns (output: Result<GetItemInputTransformOutput, Error>)
-      requires
-        && ValidState()
-      modifies Modifies - {History} ,
-               History`GetItemInputTransform
-      // Dafny will skip type parameters when generating a default decreases clause.
-      decreases Modifies - {History}
-      ensures
-        && ValidState()
-      ensures GetItemInputTransformEnsuresPublicly(input, output)
-      ensures History.GetItemInputTransform == old(History.GetItemInputTransform) + [DafnyCallEvent(input, output)]
-    {
-      output := Operations.GetItemInputTransform(config, input);
-      History.GetItemInputTransform := History.GetItemInputTransform + [DafnyCallEvent(input, output)];
-    }
-
-    predicate GetItemOutputTransformEnsuresPublicly(input: GetItemOutputTransformInput , output: Result<GetItemOutputTransformOutput, Error>)
-    {Operations.GetItemOutputTransformEnsuresPublicly(input, output)}
-    // The public method to be called by library consumers
-    method GetItemOutputTransform ( input: GetItemOutputTransformInput )
-      returns (output: Result<GetItemOutputTransformOutput, Error>)
-      requires
-        && ValidState()
-      modifies Modifies - {History} ,
-               History`GetItemOutputTransform
-      // Dafny will skip type parameters when generating a default decreases clause.
-      decreases Modifies - {History}
-      ensures
-        && ValidState()
-      ensures GetItemOutputTransformEnsuresPublicly(input, output)
-      ensures History.GetItemOutputTransform == old(History.GetItemOutputTransform) + [DafnyCallEvent(input, output)]
-    {
-      output := Operations.GetItemOutputTransform(config, input);
-      History.GetItemOutputTransform := History.GetItemOutputTransform + [DafnyCallEvent(input, output)];
-    }
-
-    predicate BatchWriteItemInputTransformEnsuresPublicly(input: BatchWriteItemInputTransformInput , output: Result<BatchWriteItemInputTransformOutput, Error>)
-    {Operations.BatchWriteItemInputTransformEnsuresPublicly(input, output)}
-    // The public method to be called by library consumers
-    method BatchWriteItemInputTransform ( input: BatchWriteItemInputTransformInput )
-      returns (output: Result<BatchWriteItemInputTransformOutput, Error>)
-      requires
-        && ValidState()
-      modifies Modifies - {History} ,
-               History`BatchWriteItemInputTransform
-      // Dafny will skip type parameters when generating a default decreases clause.
-      decreases Modifies - {History}
-      ensures
-        && ValidState()
-      ensures BatchWriteItemInputTransformEnsuresPublicly(input, output)
-      ensures History.BatchWriteItemInputTransform == old(History.BatchWriteItemInputTransform) + [DafnyCallEvent(input, output)]
-    {
-      output := Operations.BatchWriteItemInputTransform(config, input);
-      History.BatchWriteItemInputTransform := History.BatchWriteItemInputTransform + [DafnyCallEvent(input, output)];
-    }
-
-    predicate BatchWriteItemOutputTransformEnsuresPublicly(input: BatchWriteItemOutputTransformInput , output: Result<BatchWriteItemOutputTransformOutput, Error>)
-    {Operations.BatchWriteItemOutputTransformEnsuresPublicly(input, output)}
-    // The public method to be called by library consumers
-    method BatchWriteItemOutputTransform ( input: BatchWriteItemOutputTransformInput )
-      returns (output: Result<BatchWriteItemOutputTransformOutput, Error>)
-      requires
-        && ValidState()
-      modifies Modifies - {History} ,
-               History`BatchWriteItemOutputTransform
-      // Dafny will skip type parameters when generating a default decreases clause.
-      decreases Modifies - {History}
-      ensures
-        && ValidState()
-      ensures BatchWriteItemOutputTransformEnsuresPublicly(input, output)
-      ensures History.BatchWriteItemOutputTransform == old(History.BatchWriteItemOutputTransform) + [DafnyCallEvent(input, output)]
-    {
-      output := Operations.BatchWriteItemOutputTransform(config, input);
-      History.BatchWriteItemOutputTransform := History.BatchWriteItemOutputTransform + [DafnyCallEvent(input, output)];
-    }
-
-    predicate BatchGetItemInputTransformEnsuresPublicly(input: BatchGetItemInputTransformInput , output: Result<BatchGetItemInputTransformOutput, Error>)
-    {Operations.BatchGetItemInputTransformEnsuresPublicly(input, output)}
-    // The public method to be called by library consumers
-    method BatchGetItemInputTransform ( input: BatchGetItemInputTransformInput )
-      returns (output: Result<BatchGetItemInputTransformOutput, Error>)
-      requires
-        && ValidState()
-      modifies Modifies - {History} ,
-               History`BatchGetItemInputTransform
-      // Dafny will skip type parameters when generating a default decreases clause.
-      decreases Modifies - {History}
-      ensures
-        && ValidState()
-      ensures BatchGetItemInputTransformEnsuresPublicly(input, output)
-      ensures History.BatchGetItemInputTransform == old(History.BatchGetItemInputTransform) + [DafnyCallEvent(input, output)]
-    {
-      output := Operations.BatchGetItemInputTransform(config, input);
-      History.BatchGetItemInputTransform := History.BatchGetItemInputTransform + [DafnyCallEvent(input, output)];
-    }
-
-    predicate BatchGetItemOutputTransformEnsuresPublicly(input: BatchGetItemOutputTransformInput , output: Result<BatchGetItemOutputTransformOutput, Error>)
-    {Operations.BatchGetItemOutputTransformEnsuresPublicly(input, output)}
-    // The public method to be called by library consumers
-    method BatchGetItemOutputTransform ( input: BatchGetItemOutputTransformInput )
-      returns (output: Result<BatchGetItemOutputTransformOutput, Error>)
-      requires
-        && ValidState()
-      modifies Modifies - {History} ,
-               History`BatchGetItemOutputTransform
-      // Dafny will skip type parameters when generating a default decreases clause.
-      decreases Modifies - {History}
-      ensures
-        && ValidState()
-      ensures BatchGetItemOutputTransformEnsuresPublicly(input, output)
-      ensures History.BatchGetItemOutputTransform == old(History.BatchGetItemOutputTransform) + [DafnyCallEvent(input, output)]
-    {
-      output := Operations.BatchGetItemOutputTransform(config, input);
-      History.BatchGetItemOutputTransform := History.BatchGetItemOutputTransform + [DafnyCallEvent(input, output)];
-    }
-
-    predicate ScanInputTransformEnsuresPublicly(input: ScanInputTransformInput , output: Result<ScanInputTransformOutput, Error>)
-    {Operations.ScanInputTransformEnsuresPublicly(input, output)}
-    // The public method to be called by library consumers
-    method ScanInputTransform ( input: ScanInputTransformInput )
-      returns (output: Result<ScanInputTransformOutput, Error>)
-      requires
-        && ValidState()
-      modifies Modifies - {History} ,
-               History`ScanInputTransform
-      // Dafny will skip type parameters when generating a default decreases clause.
-      decreases Modifies - {History}
-      ensures
-        && ValidState()
-      ensures ScanInputTransformEnsuresPublicly(input, output)
-      ensures History.ScanInputTransform == old(History.ScanInputTransform) + [DafnyCallEvent(input, output)]
-    {
-      output := Operations.ScanInputTransform(config, input);
-      History.ScanInputTransform := History.ScanInputTransform + [DafnyCallEvent(input, output)];
-    }
-
-    predicate ScanOutputTransformEnsuresPublicly(input: ScanOutputTransformInput , output: Result<ScanOutputTransformOutput, Error>)
-    {Operations.ScanOutputTransformEnsuresPublicly(input, output)}
-    // The public method to be called by library consumers
-    method ScanOutputTransform ( input: ScanOutputTransformInput )
-      returns (output: Result<ScanOutputTransformOutput, Error>)
-      requires
-        && ValidState()
-      modifies Modifies - {History} ,
-               History`ScanOutputTransform
-      // Dafny will skip type parameters when generating a default decreases clause.
-      decreases Modifies - {History}
-      ensures
-        && ValidState()
-      ensures ScanOutputTransformEnsuresPublicly(input, output)
-      ensures History.ScanOutputTransform == old(History.ScanOutputTransform) + [DafnyCallEvent(input, output)]
-    {
-      output := Operations.ScanOutputTransform(config, input);
-      History.ScanOutputTransform := History.ScanOutputTransform + [DafnyCallEvent(input, output)];
-    }
-
-    predicate QueryInputTransformEnsuresPublicly(input: QueryInputTransformInput , output: Result<QueryInputTransformOutput, Error>)
-    {Operations.QueryInputTransformEnsuresPublicly(input, output)}
-    // The public method to be called by library consumers
-    method QueryInputTransform ( input: QueryInputTransformInput )
-      returns (output: Result<QueryInputTransformOutput, Error>)
-      requires
-        && ValidState()
-      modifies Modifies - {History} ,
-               History`QueryInputTransform
-      // Dafny will skip type parameters when generating a default decreases clause.
-      decreases Modifies - {History}
-      ensures
-        && ValidState()
-      ensures QueryInputTransformEnsuresPublicly(input, output)
-      ensures History.QueryInputTransform == old(History.QueryInputTransform) + [DafnyCallEvent(input, output)]
-    {
-      output := Operations.QueryInputTransform(config, input);
-      History.QueryInputTransform := History.QueryInputTransform + [DafnyCallEvent(input, output)];
-    }
-
-    predicate QueryOutputTransformEnsuresPublicly(input: QueryOutputTransformInput , output: Result<QueryOutputTransformOutput, Error>)
-    {Operations.QueryOutputTransformEnsuresPublicly(input, output)}
-    // The public method to be called by library consumers
-    method QueryOutputTransform ( input: QueryOutputTransformInput )
-      returns (output: Result<QueryOutputTransformOutput, Error>)
-      requires
-        && ValidState()
-      modifies Modifies - {History} ,
-               History`QueryOutputTransform
-      // Dafny will skip type parameters when generating a default decreases clause.
-      decreases Modifies - {History}
-      ensures
-        && ValidState()
-      ensures QueryOutputTransformEnsuresPublicly(input, output)
-      ensures History.QueryOutputTransform == old(History.QueryOutputTransform) + [DafnyCallEvent(input, output)]
-    {
-      output := Operations.QueryOutputTransform(config, input);
-      History.QueryOutputTransform := History.QueryOutputTransform + [DafnyCallEvent(input, output)];
-    }
-
-    predicate TransactWriteItemsInputTransformEnsuresPublicly(input: TransactWriteItemsInputTransformInput , output: Result<TransactWriteItemsInputTransformOutput, Error>)
-    {Operations.TransactWriteItemsInputTransformEnsuresPublicly(input, output)}
-    // The public method to be called by library consumers
-    method TransactWriteItemsInputTransform ( input: TransactWriteItemsInputTransformInput )
-      returns (output: Result<TransactWriteItemsInputTransformOutput, Error>)
-      requires
-        && ValidState()
-      modifies Modifies - {History} ,
-               History`TransactWriteItemsInputTransform
-      // Dafny will skip type parameters when generating a default decreases clause.
-      decreases Modifies - {History}
-      ensures
-        && ValidState()
-      ensures TransactWriteItemsInputTransformEnsuresPublicly(input, output)
-      ensures History.TransactWriteItemsInputTransform == old(History.TransactWriteItemsInputTransform) + [DafnyCallEvent(input, output)]
-    {
-      output := Operations.TransactWriteItemsInputTransform(config, input);
-      History.TransactWriteItemsInputTransform := History.TransactWriteItemsInputTransform + [DafnyCallEvent(input, output)];
-    }
-
-    predicate TransactWriteItemsOutputTransformEnsuresPublicly(input: TransactWriteItemsOutputTransformInput , output: Result<TransactWriteItemsOutputTransformOutput, Error>)
-    {Operations.TransactWriteItemsOutputTransformEnsuresPublicly(input, output)}
-    // The public method to be called by library consumers
-    method TransactWriteItemsOutputTransform ( input: TransactWriteItemsOutputTransformInput )
-      returns (output: Result<TransactWriteItemsOutputTransformOutput, Error>)
-      requires
-        && ValidState()
-      modifies Modifies - {History} ,
-               History`TransactWriteItemsOutputTransform
-      // Dafny will skip type parameters when generating a default decreases clause.
-      decreases Modifies - {History}
-      ensures
-        && ValidState()
-      ensures TransactWriteItemsOutputTransformEnsuresPublicly(input, output)
-      ensures History.TransactWriteItemsOutputTransform == old(History.TransactWriteItemsOutputTransform) + [DafnyCallEvent(input, output)]
-    {
-      output := Operations.TransactWriteItemsOutputTransform(config, input);
-      History.TransactWriteItemsOutputTransform := History.TransactWriteItemsOutputTransform + [DafnyCallEvent(input, output)];
-    }
-
-    predicate UpdateItemInputTransformEnsuresPublicly(input: UpdateItemInputTransformInput , output: Result<UpdateItemInputTransformOutput, Error>)
-    {Operations.UpdateItemInputTransformEnsuresPublicly(input, output)}
-    // The public method to be called by library consumers
-    method UpdateItemInputTransform ( input: UpdateItemInputTransformInput )
-      returns (output: Result<UpdateItemInputTransformOutput, Error>)
-      requires
-        && ValidState()
-      modifies Modifies - {History} ,
-               History`UpdateItemInputTransform
-      // Dafny will skip type parameters when generating a default decreases clause.
-      decreases Modifies - {History}
-      ensures
-        && ValidState()
-      ensures UpdateItemInputTransformEnsuresPublicly(input, output)
-      ensures History.UpdateItemInputTransform == old(History.UpdateItemInputTransform) + [DafnyCallEvent(input, output)]
-    {
-      output := Operations.UpdateItemInputTransform(config, input);
-      History.UpdateItemInputTransform := History.UpdateItemInputTransform + [DafnyCallEvent(input, output)];
-    }
-
-    predicate UpdateItemOutputTransformEnsuresPublicly(input: UpdateItemOutputTransformInput , output: Result<UpdateItemOutputTransformOutput, Error>)
-    {Operations.UpdateItemOutputTransformEnsuresPublicly(input, output)}
-    // The public method to be called by library consumers
-    method UpdateItemOutputTransform ( input: UpdateItemOutputTransformInput )
-      returns (output: Result<UpdateItemOutputTransformOutput, Error>)
-      requires
-        && ValidState()
-      modifies Modifies - {History} ,
-               History`UpdateItemOutputTransform
-      // Dafny will skip type parameters when generating a default decreases clause.
-      decreases Modifies - {History}
-      ensures
-        && ValidState()
-      ensures UpdateItemOutputTransformEnsuresPublicly(input, output)
-      ensures History.UpdateItemOutputTransform == old(History.UpdateItemOutputTransform) + [DafnyCallEvent(input, output)]
-    {
-      output := Operations.UpdateItemOutputTransform(config, input);
-      History.UpdateItemOutputTransform := History.UpdateItemOutputTransform + [DafnyCallEvent(input, output)];
-    }
-
-    predicate DeleteItemInputTransformEnsuresPublicly(input: DeleteItemInputTransformInput , output: Result<DeleteItemInputTransformOutput, Error>)
-    {Operations.DeleteItemInputTransformEnsuresPublicly(input, output)}
-    // The public method to be called by library consumers
-    method DeleteItemInputTransform ( input: DeleteItemInputTransformInput )
-      returns (output: Result<DeleteItemInputTransformOutput, Error>)
-      requires
-        && ValidState()
-      modifies Modifies - {History} ,
-               History`DeleteItemInputTransform
-      // Dafny will skip type parameters when generating a default decreases clause.
-      decreases Modifies - {History}
-      ensures
-        && ValidState()
-      ensures DeleteItemInputTransformEnsuresPublicly(input, output)
-      ensures History.DeleteItemInputTransform == old(History.DeleteItemInputTransform) + [DafnyCallEvent(input, output)]
-    {
-      output := Operations.DeleteItemInputTransform(config, input);
-      History.DeleteItemInputTransform := History.DeleteItemInputTransform + [DafnyCallEvent(input, output)];
-    }
-
-    predicate DeleteItemOutputTransformEnsuresPublicly(input: DeleteItemOutputTransformInput , output: Result<DeleteItemOutputTransformOutput, Error>)
-    {Operations.DeleteItemOutputTransformEnsuresPublicly(input, output)}
-    // The public method to be called by library consumers
-    method DeleteItemOutputTransform ( input: DeleteItemOutputTransformInput )
-      returns (output: Result<DeleteItemOutputTransformOutput, Error>)
-      requires
-        && ValidState()
-      modifies Modifies - {History} ,
-               History`DeleteItemOutputTransform
-      // Dafny will skip type parameters when generating a default decreases clause.
-      decreases Modifies - {History}
-      ensures
-        && ValidState()
-      ensures DeleteItemOutputTransformEnsuresPublicly(input, output)
-      ensures History.DeleteItemOutputTransform == old(History.DeleteItemOutputTransform) + [DafnyCallEvent(input, output)]
-    {
-      output := Operations.DeleteItemOutputTransform(config, input);
-      History.DeleteItemOutputTransform := History.DeleteItemOutputTransform + [DafnyCallEvent(input, output)];
-    }
-
-    predicate TransactGetItemsInputTransformEnsuresPublicly(input: TransactGetItemsInputTransformInput , output: Result<TransactGetItemsInputTransformOutput, Error>)
-    {Operations.TransactGetItemsInputTransformEnsuresPublicly(input, output)}
-    // The public method to be called by library consumers
-    method TransactGetItemsInputTransform ( input: TransactGetItemsInputTransformInput )
-      returns (output: Result<TransactGetItemsInputTransformOutput, Error>)
-      requires
-        && ValidState()
-      modifies Modifies - {History} ,
-               History`TransactGetItemsInputTransform
-      // Dafny will skip type parameters when generating a default decreases clause.
-      decreases Modifies - {History}
-      ensures
-        && ValidState()
-      ensures TransactGetItemsInputTransformEnsuresPublicly(input, output)
-      ensures History.TransactGetItemsInputTransform == old(History.TransactGetItemsInputTransform) + [DafnyCallEvent(input, output)]
-    {
-      output := Operations.TransactGetItemsInputTransform(config, input);
-      History.TransactGetItemsInputTransform := History.TransactGetItemsInputTransform + [DafnyCallEvent(input, output)];
-    }
-
-    predicate TransactGetItemsOutputTransformEnsuresPublicly(input: TransactGetItemsOutputTransformInput , output: Result<TransactGetItemsOutputTransformOutput, Error>)
-    {Operations.TransactGetItemsOutputTransformEnsuresPublicly(input, output)}
-    // The public method to be called by library consumers
-    method TransactGetItemsOutputTransform ( input: TransactGetItemsOutputTransformInput )
-      returns (output: Result<TransactGetItemsOutputTransformOutput, Error>)
-      requires
-        && ValidState()
-      modifies Modifies - {History} ,
-               History`TransactGetItemsOutputTransform
-      // Dafny will skip type parameters when generating a default decreases clause.
-      decreases Modifies - {History}
-      ensures
-        && ValidState()
-      ensures TransactGetItemsOutputTransformEnsuresPublicly(input, output)
-      ensures History.TransactGetItemsOutputTransform == old(History.TransactGetItemsOutputTransform) + [DafnyCallEvent(input, output)]
-    {
-      output := Operations.TransactGetItemsOutputTransform(config, input);
-      History.TransactGetItemsOutputTransform := History.TransactGetItemsOutputTransform + [DafnyCallEvent(input, output)];
-    }
-
-    predicate ExecuteStatementInputTransformEnsuresPublicly(input: ExecuteStatementInputTransformInput , output: Result<ExecuteStatementInputTransformOutput, Error>)
-    {Operations.ExecuteStatementInputTransformEnsuresPublicly(input, output)}
-    // The public method to be called by library consumers
-    method ExecuteStatementInputTransform ( input: ExecuteStatementInputTransformInput )
-      returns (output: Result<ExecuteStatementInputTransformOutput, Error>)
-      requires
-        && ValidState()
-      modifies Modifies - {History} ,
-               History`ExecuteStatementInputTransform
-      // Dafny will skip type parameters when generating a default decreases clause.
-      decreases Modifies - {History}
-      ensures
-        && ValidState()
-      ensures ExecuteStatementInputTransformEnsuresPublicly(input, output)
-      ensures History.ExecuteStatementInputTransform == old(History.ExecuteStatementInputTransform) + [DafnyCallEvent(input, output)]
-    {
-      output := Operations.ExecuteStatementInputTransform(config, input);
-      History.ExecuteStatementInputTransform := History.ExecuteStatementInputTransform + [DafnyCallEvent(input, output)];
-    }
-
-    predicate ExecuteStatementOutputTransformEnsuresPublicly(input: ExecuteStatementOutputTransformInput , output: Result<ExecuteStatementOutputTransformOutput, Error>)
-    {Operations.ExecuteStatementOutputTransformEnsuresPublicly(input, output)}
-    // The public method to be called by library consumers
-    method ExecuteStatementOutputTransform ( input: ExecuteStatementOutputTransformInput )
-      returns (output: Result<ExecuteStatementOutputTransformOutput, Error>)
-      requires
-        && ValidState()
-      modifies Modifies - {History} ,
-               History`ExecuteStatementOutputTransform
-      // Dafny will skip type parameters when generating a default decreases clause.
-      decreases Modifies - {History}
-      ensures
-        && ValidState()
-      ensures ExecuteStatementOutputTransformEnsuresPublicly(input, output)
-      ensures History.ExecuteStatementOutputTransform == old(History.ExecuteStatementOutputTransform) + [DafnyCallEvent(input, output)]
-    {
-      output := Operations.ExecuteStatementOutputTransform(config, input);
-      History.ExecuteStatementOutputTransform := History.ExecuteStatementOutputTransform + [DafnyCallEvent(input, output)];
-    }
-
-    predicate BatchExecuteStatementInputTransformEnsuresPublicly(input: BatchExecuteStatementInputTransformInput , output: Result<BatchExecuteStatementInputTransformOutput, Error>)
-    {Operations.BatchExecuteStatementInputTransformEnsuresPublicly(input, output)}
-    // The public method to be called by library consumers
-    method BatchExecuteStatementInputTransform ( input: BatchExecuteStatementInputTransformInput )
-      returns (output: Result<BatchExecuteStatementInputTransformOutput, Error>)
-      requires
-        && ValidState()
-      modifies Modifies - {History} ,
-               History`BatchExecuteStatementInputTransform
-      // Dafny will skip type parameters when generating a default decreases clause.
-      decreases Modifies - {History}
-      ensures
-        && ValidState()
-      ensures BatchExecuteStatementInputTransformEnsuresPublicly(input, output)
-      ensures History.BatchExecuteStatementInputTransform == old(History.BatchExecuteStatementInputTransform) + [DafnyCallEvent(input, output)]
-    {
-      output := Operations.BatchExecuteStatementInputTransform(config, input);
-      History.BatchExecuteStatementInputTransform := History.BatchExecuteStatementInputTransform + [DafnyCallEvent(input, output)];
-    }
-
-    predicate BatchExecuteStatementOutputTransformEnsuresPublicly(input: BatchExecuteStatementOutputTransformInput , output: Result<BatchExecuteStatementOutputTransformOutput, Error>)
-    {Operations.BatchExecuteStatementOutputTransformEnsuresPublicly(input, output)}
-    // The public method to be called by library consumers
-    method BatchExecuteStatementOutputTransform ( input: BatchExecuteStatementOutputTransformInput )
-      returns (output: Result<BatchExecuteStatementOutputTransformOutput, Error>)
-      requires
-        && ValidState()
-      modifies Modifies - {History} ,
-               History`BatchExecuteStatementOutputTransform
-      // Dafny will skip type parameters when generating a default decreases clause.
-      decreases Modifies - {History}
-      ensures
-        && ValidState()
-      ensures BatchExecuteStatementOutputTransformEnsuresPublicly(input, output)
-      ensures History.BatchExecuteStatementOutputTransform == old(History.BatchExecuteStatementOutputTransform) + [DafnyCallEvent(input, output)]
-    {
-      output := Operations.BatchExecuteStatementOutputTransform(config, input);
-      History.BatchExecuteStatementOutputTransform := History.BatchExecuteStatementOutputTransform + [DafnyCallEvent(input, output)];
-    }
-
-    predicate ExecuteTransactionInputTransformEnsuresPublicly(input: ExecuteTransactionInputTransformInput , output: Result<ExecuteTransactionInputTransformOutput, Error>)
-    {Operations.ExecuteTransactionInputTransformEnsuresPublicly(input, output)}
-    // The public method to be called by library consumers
-    method ExecuteTransactionInputTransform ( input: ExecuteTransactionInputTransformInput )
-      returns (output: Result<ExecuteTransactionInputTransformOutput, Error>)
-      requires
-        && ValidState()
-      modifies Modifies - {History} ,
-               History`ExecuteTransactionInputTransform
-      // Dafny will skip type parameters when generating a default decreases clause.
-      decreases Modifies - {History}
-      ensures
-        && ValidState()
-      ensures ExecuteTransactionInputTransformEnsuresPublicly(input, output)
-      ensures History.ExecuteTransactionInputTransform == old(History.ExecuteTransactionInputTransform) + [DafnyCallEvent(input, output)]
-    {
-      output := Operations.ExecuteTransactionInputTransform(config, input);
-      History.ExecuteTransactionInputTransform := History.ExecuteTransactionInputTransform + [DafnyCallEvent(input, output)];
-    }
-
-    predicate ExecuteTransactionOutputTransformEnsuresPublicly(input: ExecuteTransactionOutputTransformInput , output: Result<ExecuteTransactionOutputTransformOutput, Error>)
-    {Operations.ExecuteTransactionOutputTransformEnsuresPublicly(input, output)}
-    // The public method to be called by library consumers
-    method ExecuteTransactionOutputTransform ( input: ExecuteTransactionOutputTransformInput )
-      returns (output: Result<ExecuteTransactionOutputTransformOutput, Error>)
-      requires
-        && ValidState()
-      modifies Modifies - {History} ,
-               History`ExecuteTransactionOutputTransform
-      // Dafny will skip type parameters when generating a default decreases clause.
-      decreases Modifies - {History}
-      ensures
-        && ValidState()
-      ensures ExecuteTransactionOutputTransformEnsuresPublicly(input, output)
-      ensures History.ExecuteTransactionOutputTransform == old(History.ExecuteTransactionOutputTransform) + [DafnyCallEvent(input, output)]
-    {
-      output := Operations.ExecuteTransactionOutputTransform(config, input);
-      History.ExecuteTransactionOutputTransform := History.ExecuteTransactionOutputTransform + [DafnyCallEvent(input, output)];
-    }
-
-    predicate ResolveAttributesEnsuresPublicly(input: ResolveAttributesInput , output: Result<ResolveAttributesOutput, Error>)
-    {Operations.ResolveAttributesEnsuresPublicly(input, output)}
-    // The public method to be called by library consumers
-    method ResolveAttributes ( input: ResolveAttributesInput )
-      returns (output: Result<ResolveAttributesOutput, Error>)
-      requires
-        && ValidState()
-      modifies Modifies - {History} ,
-               History`ResolveAttributes
-      // Dafny will skip type parameters when generating a default decreases clause.
-      decreases Modifies - {History}
-      ensures
-        && ValidState()
-      ensures ResolveAttributesEnsuresPublicly(input, output)
-      ensures History.ResolveAttributes == old(History.ResolveAttributes) + [DafnyCallEvent(input, output)]
-    {
-      output := Operations.ResolveAttributes(config, input);
-      History.ResolveAttributes := History.ResolveAttributes + [DafnyCallEvent(input, output)];
-    }
-
-  }
-}
-<<<<<<< HEAD
-abstract module AbstractAwsCryptographyDbEncryptionSdkDynamoDbTransformsOperations {
-  import opened Wrappers
-  import opened StandardLibrary.UInt
-  import opened UTF8
-  import opened Types = AwsCryptographyDbEncryptionSdkDynamoDbTransformsTypes
-  type InternalConfig
-  predicate ValidInternalConfig?(config: InternalConfig)
-  function ModifiesInternalConfig(config: InternalConfig): set<object>
-  predicate PutItemInputTransformEnsuresPublicly(input: PutItemInputTransformInput , output: Result<PutItemInputTransformOutput, Error>)
-  // The private method to be refined by the library developer
-
-
-  method PutItemInputTransform ( config: InternalConfig , input: PutItemInputTransformInput )
-    returns (output: Result<PutItemInputTransformOutput, Error>)
-    requires
-      && ValidInternalConfig?(config)
-    modifies ModifiesInternalConfig(config)
-    // Dafny will skip type parameters when generating a default decreases clause.
-    decreases ModifiesInternalConfig(config)
-    ensures
-      && ValidInternalConfig?(config)
-    ensures PutItemInputTransformEnsuresPublicly(input, output)
-
-
-  predicate PutItemOutputTransformEnsuresPublicly(input: PutItemOutputTransformInput , output: Result<PutItemOutputTransformOutput, Error>)
-  // The private method to be refined by the library developer
-
-
-  method PutItemOutputTransform ( config: InternalConfig , input: PutItemOutputTransformInput )
-    returns (output: Result<PutItemOutputTransformOutput, Error>)
-    requires
-      && ValidInternalConfig?(config)
-    modifies ModifiesInternalConfig(config)
-    // Dafny will skip type parameters when generating a default decreases clause.
-    decreases ModifiesInternalConfig(config)
-    ensures
-      && ValidInternalConfig?(config)
-    ensures PutItemOutputTransformEnsuresPublicly(input, output)
-
-
-  predicate GetItemInputTransformEnsuresPublicly(input: GetItemInputTransformInput , output: Result<GetItemInputTransformOutput, Error>)
-  // The private method to be refined by the library developer
-
-
-  method GetItemInputTransform ( config: InternalConfig , input: GetItemInputTransformInput )
-    returns (output: Result<GetItemInputTransformOutput, Error>)
-    requires
-      && ValidInternalConfig?(config)
-    modifies ModifiesInternalConfig(config)
-    // Dafny will skip type parameters when generating a default decreases clause.
-    decreases ModifiesInternalConfig(config)
-    ensures
-      && ValidInternalConfig?(config)
-    ensures GetItemInputTransformEnsuresPublicly(input, output)
-
-
-  predicate GetItemOutputTransformEnsuresPublicly(input: GetItemOutputTransformInput , output: Result<GetItemOutputTransformOutput, Error>)
-  // The private method to be refined by the library developer
-
-
-  method GetItemOutputTransform ( config: InternalConfig , input: GetItemOutputTransformInput )
-    returns (output: Result<GetItemOutputTransformOutput, Error>)
-    requires
-      && ValidInternalConfig?(config)
-    modifies ModifiesInternalConfig(config)
-    // Dafny will skip type parameters when generating a default decreases clause.
-    decreases ModifiesInternalConfig(config)
-    ensures
-      && ValidInternalConfig?(config)
-    ensures GetItemOutputTransformEnsuresPublicly(input, output)
-
-
-  predicate BatchWriteItemInputTransformEnsuresPublicly(input: BatchWriteItemInputTransformInput , output: Result<BatchWriteItemInputTransformOutput, Error>)
-  // The private method to be refined by the library developer
-
-
-  method BatchWriteItemInputTransform ( config: InternalConfig , input: BatchWriteItemInputTransformInput )
-    returns (output: Result<BatchWriteItemInputTransformOutput, Error>)
-    requires
-      && ValidInternalConfig?(config)
-    modifies ModifiesInternalConfig(config)
-    // Dafny will skip type parameters when generating a default decreases clause.
-    decreases ModifiesInternalConfig(config)
-    ensures
-      && ValidInternalConfig?(config)
-    ensures BatchWriteItemInputTransformEnsuresPublicly(input, output)
-
-
-  predicate BatchWriteItemOutputTransformEnsuresPublicly(input: BatchWriteItemOutputTransformInput , output: Result<BatchWriteItemOutputTransformOutput, Error>)
-  // The private method to be refined by the library developer
-
-
-  method BatchWriteItemOutputTransform ( config: InternalConfig , input: BatchWriteItemOutputTransformInput )
-    returns (output: Result<BatchWriteItemOutputTransformOutput, Error>)
-    requires
-      && ValidInternalConfig?(config)
-    modifies ModifiesInternalConfig(config)
-    // Dafny will skip type parameters when generating a default decreases clause.
-    decreases ModifiesInternalConfig(config)
-    ensures
-      && ValidInternalConfig?(config)
-    ensures BatchWriteItemOutputTransformEnsuresPublicly(input, output)
-=======
+ include "../../DynamoDbEncryption/src/Index.dfy"
+ include "../../DynamoDbItemEncryptor/src/Index.dfy"
+ include "../../StructuredEncryption/src/Index.dfy"
+ include "../../../../submodules/MaterialProviders/AwsCryptographicMaterialProviders/dafny/AwsCryptographicMaterialProviders/src/Index.dfy"
+ include "../../../../submodules/MaterialProviders/ComAmazonawsDynamodb/src/Index.dfy"
+ module {:extern "software.amazon.cryptography.dbencryptionsdk.dynamodb.transforms.internaldafny.types" } AwsCryptographyDbEncryptionSdkDynamoDbTransformsTypes
+ {
+ import opened Wrappers
+ import opened StandardLibrary.UInt
+ import opened UTF8
+ import AwsCryptographyDbEncryptionSdkDynamoDbTypes
+ import AwsCryptographyDbEncryptionSdkDynamoDbItemEncryptorTypes
+ import AwsCryptographyDbEncryptionSdkStructuredEncryptionTypes
+ import AwsCryptographyMaterialProvidersTypes
+ import ComAmazonawsDynamodbTypes
+ // Generic helpers for verification of mock/unit tests.
+ datatype DafnyCallEvent<I, O> = DafnyCallEvent(input: I, output: O)
+ 
+ // Begin Generated Types
+ 
+ datatype BatchExecuteStatementInputTransformInput = | BatchExecuteStatementInputTransformInput (
+ nameonly sdkInput: ComAmazonawsDynamodbTypes.BatchExecuteStatementInput
+ )
+ datatype BatchExecuteStatementInputTransformOutput = | BatchExecuteStatementInputTransformOutput (
+ nameonly transformedInput: ComAmazonawsDynamodbTypes.BatchExecuteStatementInput
+ )
+ datatype BatchExecuteStatementOutputTransformInput = | BatchExecuteStatementOutputTransformInput (
+ nameonly sdkOutput: ComAmazonawsDynamodbTypes.BatchExecuteStatementOutput ,
+ nameonly originalInput: ComAmazonawsDynamodbTypes.BatchExecuteStatementInput
+ )
+ datatype BatchExecuteStatementOutputTransformOutput = | BatchExecuteStatementOutputTransformOutput (
+ nameonly transformedOutput: ComAmazonawsDynamodbTypes.BatchExecuteStatementOutput
+ )
+ datatype BatchGetItemInputTransformInput = | BatchGetItemInputTransformInput (
+ nameonly sdkInput: ComAmazonawsDynamodbTypes.BatchGetItemInput
+ )
+ datatype BatchGetItemInputTransformOutput = | BatchGetItemInputTransformOutput (
+ nameonly transformedInput: ComAmazonawsDynamodbTypes.BatchGetItemInput
+ )
+ datatype BatchGetItemOutputTransformInput = | BatchGetItemOutputTransformInput (
+ nameonly sdkOutput: ComAmazonawsDynamodbTypes.BatchGetItemOutput ,
+ nameonly originalInput: ComAmazonawsDynamodbTypes.BatchGetItemInput
+ )
+ datatype BatchGetItemOutputTransformOutput = | BatchGetItemOutputTransformOutput (
+ nameonly transformedOutput: ComAmazonawsDynamodbTypes.BatchGetItemOutput
+ )
+ datatype BatchWriteItemInputTransformInput = | BatchWriteItemInputTransformInput (
+ nameonly sdkInput: ComAmazonawsDynamodbTypes.BatchWriteItemInput
+ )
+ datatype BatchWriteItemInputTransformOutput = | BatchWriteItemInputTransformOutput (
+ nameonly transformedInput: ComAmazonawsDynamodbTypes.BatchWriteItemInput
+ )
+ datatype BatchWriteItemOutputTransformInput = | BatchWriteItemOutputTransformInput (
+ nameonly sdkOutput: ComAmazonawsDynamodbTypes.BatchWriteItemOutput ,
+ nameonly originalInput: ComAmazonawsDynamodbTypes.BatchWriteItemInput
+ )
+ datatype BatchWriteItemOutputTransformOutput = | BatchWriteItemOutputTransformOutput (
+ nameonly transformedOutput: ComAmazonawsDynamodbTypes.BatchWriteItemOutput
+ )
+ datatype DeleteItemInputTransformInput = | DeleteItemInputTransformInput (
+ nameonly sdkInput: ComAmazonawsDynamodbTypes.DeleteItemInput
+ )
+ datatype DeleteItemInputTransformOutput = | DeleteItemInputTransformOutput (
+ nameonly transformedInput: ComAmazonawsDynamodbTypes.DeleteItemInput
+ )
+ datatype DeleteItemOutputTransformInput = | DeleteItemOutputTransformInput (
+ nameonly sdkOutput: ComAmazonawsDynamodbTypes.DeleteItemOutput ,
+ nameonly originalInput: ComAmazonawsDynamodbTypes.DeleteItemInput
+ )
+ datatype DeleteItemOutputTransformOutput = | DeleteItemOutputTransformOutput (
+ nameonly transformedOutput: ComAmazonawsDynamodbTypes.DeleteItemOutput
+ )
+ class IDynamoDbEncryptionTransformsClientCallHistory {
+ ghost constructor() {
+ PutItemInputTransform := [];
+ PutItemOutputTransform := [];
+ GetItemInputTransform := [];
+ GetItemOutputTransform := [];
+ BatchWriteItemInputTransform := [];
+ BatchWriteItemOutputTransform := [];
+ BatchGetItemInputTransform := [];
+ BatchGetItemOutputTransform := [];
+ ScanInputTransform := [];
+ ScanOutputTransform := [];
+ QueryInputTransform := [];
+ QueryOutputTransform := [];
+ TransactWriteItemsInputTransform := [];
+ TransactWriteItemsOutputTransform := [];
+ UpdateItemInputTransform := [];
+ UpdateItemOutputTransform := [];
+ DeleteItemInputTransform := [];
+ DeleteItemOutputTransform := [];
+ TransactGetItemsInputTransform := [];
+ TransactGetItemsOutputTransform := [];
+ ExecuteStatementInputTransform := [];
+ ExecuteStatementOutputTransform := [];
+ BatchExecuteStatementInputTransform := [];
+ BatchExecuteStatementOutputTransform := [];
+ ExecuteTransactionInputTransform := [];
+ ExecuteTransactionOutputTransform := [];
+ ResolveAttributes := [];
+}
+ ghost var PutItemInputTransform: seq<DafnyCallEvent<PutItemInputTransformInput, Result<PutItemInputTransformOutput, Error>>>
+ ghost var PutItemOutputTransform: seq<DafnyCallEvent<PutItemOutputTransformInput, Result<PutItemOutputTransformOutput, Error>>>
+ ghost var GetItemInputTransform: seq<DafnyCallEvent<GetItemInputTransformInput, Result<GetItemInputTransformOutput, Error>>>
+ ghost var GetItemOutputTransform: seq<DafnyCallEvent<GetItemOutputTransformInput, Result<GetItemOutputTransformOutput, Error>>>
+ ghost var BatchWriteItemInputTransform: seq<DafnyCallEvent<BatchWriteItemInputTransformInput, Result<BatchWriteItemInputTransformOutput, Error>>>
+ ghost var BatchWriteItemOutputTransform: seq<DafnyCallEvent<BatchWriteItemOutputTransformInput, Result<BatchWriteItemOutputTransformOutput, Error>>>
+ ghost var BatchGetItemInputTransform: seq<DafnyCallEvent<BatchGetItemInputTransformInput, Result<BatchGetItemInputTransformOutput, Error>>>
+ ghost var BatchGetItemOutputTransform: seq<DafnyCallEvent<BatchGetItemOutputTransformInput, Result<BatchGetItemOutputTransformOutput, Error>>>
+ ghost var ScanInputTransform: seq<DafnyCallEvent<ScanInputTransformInput, Result<ScanInputTransformOutput, Error>>>
+ ghost var ScanOutputTransform: seq<DafnyCallEvent<ScanOutputTransformInput, Result<ScanOutputTransformOutput, Error>>>
+ ghost var QueryInputTransform: seq<DafnyCallEvent<QueryInputTransformInput, Result<QueryInputTransformOutput, Error>>>
+ ghost var QueryOutputTransform: seq<DafnyCallEvent<QueryOutputTransformInput, Result<QueryOutputTransformOutput, Error>>>
+ ghost var TransactWriteItemsInputTransform: seq<DafnyCallEvent<TransactWriteItemsInputTransformInput, Result<TransactWriteItemsInputTransformOutput, Error>>>
+ ghost var TransactWriteItemsOutputTransform: seq<DafnyCallEvent<TransactWriteItemsOutputTransformInput, Result<TransactWriteItemsOutputTransformOutput, Error>>>
+ ghost var UpdateItemInputTransform: seq<DafnyCallEvent<UpdateItemInputTransformInput, Result<UpdateItemInputTransformOutput, Error>>>
+ ghost var UpdateItemOutputTransform: seq<DafnyCallEvent<UpdateItemOutputTransformInput, Result<UpdateItemOutputTransformOutput, Error>>>
+ ghost var DeleteItemInputTransform: seq<DafnyCallEvent<DeleteItemInputTransformInput, Result<DeleteItemInputTransformOutput, Error>>>
+ ghost var DeleteItemOutputTransform: seq<DafnyCallEvent<DeleteItemOutputTransformInput, Result<DeleteItemOutputTransformOutput, Error>>>
+ ghost var TransactGetItemsInputTransform: seq<DafnyCallEvent<TransactGetItemsInputTransformInput, Result<TransactGetItemsInputTransformOutput, Error>>>
+ ghost var TransactGetItemsOutputTransform: seq<DafnyCallEvent<TransactGetItemsOutputTransformInput, Result<TransactGetItemsOutputTransformOutput, Error>>>
+ ghost var ExecuteStatementInputTransform: seq<DafnyCallEvent<ExecuteStatementInputTransformInput, Result<ExecuteStatementInputTransformOutput, Error>>>
+ ghost var ExecuteStatementOutputTransform: seq<DafnyCallEvent<ExecuteStatementOutputTransformInput, Result<ExecuteStatementOutputTransformOutput, Error>>>
+ ghost var BatchExecuteStatementInputTransform: seq<DafnyCallEvent<BatchExecuteStatementInputTransformInput, Result<BatchExecuteStatementInputTransformOutput, Error>>>
+ ghost var BatchExecuteStatementOutputTransform: seq<DafnyCallEvent<BatchExecuteStatementOutputTransformInput, Result<BatchExecuteStatementOutputTransformOutput, Error>>>
+ ghost var ExecuteTransactionInputTransform: seq<DafnyCallEvent<ExecuteTransactionInputTransformInput, Result<ExecuteTransactionInputTransformOutput, Error>>>
+ ghost var ExecuteTransactionOutputTransform: seq<DafnyCallEvent<ExecuteTransactionOutputTransformInput, Result<ExecuteTransactionOutputTransformOutput, Error>>>
+ ghost var ResolveAttributes: seq<DafnyCallEvent<ResolveAttributesInput, Result<ResolveAttributesOutput, Error>>>
+}
  trait {:termination false} IDynamoDbEncryptionTransformsClient
  {
  // Helper to define any additional modifies/reads clauses.
@@ -2874,341 +1523,340 @@
  ensures
  && ValidInternalConfig?(config)
  ensures BatchWriteItemOutputTransformEnsuresPublicly(input, output)
->>>>>>> 56f1cd14
-
-
-  predicate BatchGetItemInputTransformEnsuresPublicly(input: BatchGetItemInputTransformInput , output: Result<BatchGetItemInputTransformOutput, Error>)
-  // The private method to be refined by the library developer
-
-
-  method BatchGetItemInputTransform ( config: InternalConfig , input: BatchGetItemInputTransformInput )
-    returns (output: Result<BatchGetItemInputTransformOutput, Error>)
-    requires
-      && ValidInternalConfig?(config)
-    modifies ModifiesInternalConfig(config)
-    // Dafny will skip type parameters when generating a default decreases clause.
-    decreases ModifiesInternalConfig(config)
-    ensures
-      && ValidInternalConfig?(config)
-    ensures BatchGetItemInputTransformEnsuresPublicly(input, output)
-
-
-  predicate BatchGetItemOutputTransformEnsuresPublicly(input: BatchGetItemOutputTransformInput , output: Result<BatchGetItemOutputTransformOutput, Error>)
-  // The private method to be refined by the library developer
-
-
-  method BatchGetItemOutputTransform ( config: InternalConfig , input: BatchGetItemOutputTransformInput )
-    returns (output: Result<BatchGetItemOutputTransformOutput, Error>)
-    requires
-      && ValidInternalConfig?(config)
-    modifies ModifiesInternalConfig(config)
-    // Dafny will skip type parameters when generating a default decreases clause.
-    decreases ModifiesInternalConfig(config)
-    ensures
-      && ValidInternalConfig?(config)
-    ensures BatchGetItemOutputTransformEnsuresPublicly(input, output)
-
-
-  predicate ScanInputTransformEnsuresPublicly(input: ScanInputTransformInput , output: Result<ScanInputTransformOutput, Error>)
-  // The private method to be refined by the library developer
-
-
-  method ScanInputTransform ( config: InternalConfig , input: ScanInputTransformInput )
-    returns (output: Result<ScanInputTransformOutput, Error>)
-    requires
-      && ValidInternalConfig?(config)
-    modifies ModifiesInternalConfig(config)
-    // Dafny will skip type parameters when generating a default decreases clause.
-    decreases ModifiesInternalConfig(config)
-    ensures
-      && ValidInternalConfig?(config)
-    ensures ScanInputTransformEnsuresPublicly(input, output)
-
-
-  predicate ScanOutputTransformEnsuresPublicly(input: ScanOutputTransformInput , output: Result<ScanOutputTransformOutput, Error>)
-  // The private method to be refined by the library developer
-
-
-  method ScanOutputTransform ( config: InternalConfig , input: ScanOutputTransformInput )
-    returns (output: Result<ScanOutputTransformOutput, Error>)
-    requires
-      && ValidInternalConfig?(config)
-    modifies ModifiesInternalConfig(config)
-    // Dafny will skip type parameters when generating a default decreases clause.
-    decreases ModifiesInternalConfig(config)
-    ensures
-      && ValidInternalConfig?(config)
-    ensures ScanOutputTransformEnsuresPublicly(input, output)
-
-
-  predicate QueryInputTransformEnsuresPublicly(input: QueryInputTransformInput , output: Result<QueryInputTransformOutput, Error>)
-  // The private method to be refined by the library developer
-
-
-  method QueryInputTransform ( config: InternalConfig , input: QueryInputTransformInput )
-    returns (output: Result<QueryInputTransformOutput, Error>)
-    requires
-      && ValidInternalConfig?(config)
-    modifies ModifiesInternalConfig(config)
-    // Dafny will skip type parameters when generating a default decreases clause.
-    decreases ModifiesInternalConfig(config)
-    ensures
-      && ValidInternalConfig?(config)
-    ensures QueryInputTransformEnsuresPublicly(input, output)
-
-
-  predicate QueryOutputTransformEnsuresPublicly(input: QueryOutputTransformInput , output: Result<QueryOutputTransformOutput, Error>)
-  // The private method to be refined by the library developer
-
-
-  method QueryOutputTransform ( config: InternalConfig , input: QueryOutputTransformInput )
-    returns (output: Result<QueryOutputTransformOutput, Error>)
-    requires
-      && ValidInternalConfig?(config)
-    modifies ModifiesInternalConfig(config)
-    // Dafny will skip type parameters when generating a default decreases clause.
-    decreases ModifiesInternalConfig(config)
-    ensures
-      && ValidInternalConfig?(config)
-    ensures QueryOutputTransformEnsuresPublicly(input, output)
-
-
-  predicate TransactWriteItemsInputTransformEnsuresPublicly(input: TransactWriteItemsInputTransformInput , output: Result<TransactWriteItemsInputTransformOutput, Error>)
-  // The private method to be refined by the library developer
-
-
-  method TransactWriteItemsInputTransform ( config: InternalConfig , input: TransactWriteItemsInputTransformInput )
-    returns (output: Result<TransactWriteItemsInputTransformOutput, Error>)
-    requires
-      && ValidInternalConfig?(config)
-    modifies ModifiesInternalConfig(config)
-    // Dafny will skip type parameters when generating a default decreases clause.
-    decreases ModifiesInternalConfig(config)
-    ensures
-      && ValidInternalConfig?(config)
-    ensures TransactWriteItemsInputTransformEnsuresPublicly(input, output)
-
-
-  predicate TransactWriteItemsOutputTransformEnsuresPublicly(input: TransactWriteItemsOutputTransformInput , output: Result<TransactWriteItemsOutputTransformOutput, Error>)
-  // The private method to be refined by the library developer
-
-
-  method TransactWriteItemsOutputTransform ( config: InternalConfig , input: TransactWriteItemsOutputTransformInput )
-    returns (output: Result<TransactWriteItemsOutputTransformOutput, Error>)
-    requires
-      && ValidInternalConfig?(config)
-    modifies ModifiesInternalConfig(config)
-    // Dafny will skip type parameters when generating a default decreases clause.
-    decreases ModifiesInternalConfig(config)
-    ensures
-      && ValidInternalConfig?(config)
-    ensures TransactWriteItemsOutputTransformEnsuresPublicly(input, output)
-
-
-  predicate UpdateItemInputTransformEnsuresPublicly(input: UpdateItemInputTransformInput , output: Result<UpdateItemInputTransformOutput, Error>)
-  // The private method to be refined by the library developer
-
-
-  method UpdateItemInputTransform ( config: InternalConfig , input: UpdateItemInputTransformInput )
-    returns (output: Result<UpdateItemInputTransformOutput, Error>)
-    requires
-      && ValidInternalConfig?(config)
-    modifies ModifiesInternalConfig(config)
-    // Dafny will skip type parameters when generating a default decreases clause.
-    decreases ModifiesInternalConfig(config)
-    ensures
-      && ValidInternalConfig?(config)
-    ensures UpdateItemInputTransformEnsuresPublicly(input, output)
-
-
-  predicate UpdateItemOutputTransformEnsuresPublicly(input: UpdateItemOutputTransformInput , output: Result<UpdateItemOutputTransformOutput, Error>)
-  // The private method to be refined by the library developer
-
-
-  method UpdateItemOutputTransform ( config: InternalConfig , input: UpdateItemOutputTransformInput )
-    returns (output: Result<UpdateItemOutputTransformOutput, Error>)
-    requires
-      && ValidInternalConfig?(config)
-    modifies ModifiesInternalConfig(config)
-    // Dafny will skip type parameters when generating a default decreases clause.
-    decreases ModifiesInternalConfig(config)
-    ensures
-      && ValidInternalConfig?(config)
-    ensures UpdateItemOutputTransformEnsuresPublicly(input, output)
-
-
-  predicate DeleteItemInputTransformEnsuresPublicly(input: DeleteItemInputTransformInput , output: Result<DeleteItemInputTransformOutput, Error>)
-  // The private method to be refined by the library developer
-
-
-  method DeleteItemInputTransform ( config: InternalConfig , input: DeleteItemInputTransformInput )
-    returns (output: Result<DeleteItemInputTransformOutput, Error>)
-    requires
-      && ValidInternalConfig?(config)
-    modifies ModifiesInternalConfig(config)
-    // Dafny will skip type parameters when generating a default decreases clause.
-    decreases ModifiesInternalConfig(config)
-    ensures
-      && ValidInternalConfig?(config)
-    ensures DeleteItemInputTransformEnsuresPublicly(input, output)
-
-
-  predicate DeleteItemOutputTransformEnsuresPublicly(input: DeleteItemOutputTransformInput , output: Result<DeleteItemOutputTransformOutput, Error>)
-  // The private method to be refined by the library developer
-
-
-  method DeleteItemOutputTransform ( config: InternalConfig , input: DeleteItemOutputTransformInput )
-    returns (output: Result<DeleteItemOutputTransformOutput, Error>)
-    requires
-      && ValidInternalConfig?(config)
-    modifies ModifiesInternalConfig(config)
-    // Dafny will skip type parameters when generating a default decreases clause.
-    decreases ModifiesInternalConfig(config)
-    ensures
-      && ValidInternalConfig?(config)
-    ensures DeleteItemOutputTransformEnsuresPublicly(input, output)
-
-
-  predicate TransactGetItemsInputTransformEnsuresPublicly(input: TransactGetItemsInputTransformInput , output: Result<TransactGetItemsInputTransformOutput, Error>)
-  // The private method to be refined by the library developer
-
-
-  method TransactGetItemsInputTransform ( config: InternalConfig , input: TransactGetItemsInputTransformInput )
-    returns (output: Result<TransactGetItemsInputTransformOutput, Error>)
-    requires
-      && ValidInternalConfig?(config)
-    modifies ModifiesInternalConfig(config)
-    // Dafny will skip type parameters when generating a default decreases clause.
-    decreases ModifiesInternalConfig(config)
-    ensures
-      && ValidInternalConfig?(config)
-    ensures TransactGetItemsInputTransformEnsuresPublicly(input, output)
-
-
-  predicate TransactGetItemsOutputTransformEnsuresPublicly(input: TransactGetItemsOutputTransformInput , output: Result<TransactGetItemsOutputTransformOutput, Error>)
-  // The private method to be refined by the library developer
-
-
-  method TransactGetItemsOutputTransform ( config: InternalConfig , input: TransactGetItemsOutputTransformInput )
-    returns (output: Result<TransactGetItemsOutputTransformOutput, Error>)
-    requires
-      && ValidInternalConfig?(config)
-    modifies ModifiesInternalConfig(config)
-    // Dafny will skip type parameters when generating a default decreases clause.
-    decreases ModifiesInternalConfig(config)
-    ensures
-      && ValidInternalConfig?(config)
-    ensures TransactGetItemsOutputTransformEnsuresPublicly(input, output)
-
-
-  predicate ExecuteStatementInputTransformEnsuresPublicly(input: ExecuteStatementInputTransformInput , output: Result<ExecuteStatementInputTransformOutput, Error>)
-  // The private method to be refined by the library developer
-
-
-  method ExecuteStatementInputTransform ( config: InternalConfig , input: ExecuteStatementInputTransformInput )
-    returns (output: Result<ExecuteStatementInputTransformOutput, Error>)
-    requires
-      && ValidInternalConfig?(config)
-    modifies ModifiesInternalConfig(config)
-    // Dafny will skip type parameters when generating a default decreases clause.
-    decreases ModifiesInternalConfig(config)
-    ensures
-      && ValidInternalConfig?(config)
-    ensures ExecuteStatementInputTransformEnsuresPublicly(input, output)
-
-
-  predicate ExecuteStatementOutputTransformEnsuresPublicly(input: ExecuteStatementOutputTransformInput , output: Result<ExecuteStatementOutputTransformOutput, Error>)
-  // The private method to be refined by the library developer
-
-
-  method ExecuteStatementOutputTransform ( config: InternalConfig , input: ExecuteStatementOutputTransformInput )
-    returns (output: Result<ExecuteStatementOutputTransformOutput, Error>)
-    requires
-      && ValidInternalConfig?(config)
-    modifies ModifiesInternalConfig(config)
-    // Dafny will skip type parameters when generating a default decreases clause.
-    decreases ModifiesInternalConfig(config)
-    ensures
-      && ValidInternalConfig?(config)
-    ensures ExecuteStatementOutputTransformEnsuresPublicly(input, output)
-
-
-  predicate BatchExecuteStatementInputTransformEnsuresPublicly(input: BatchExecuteStatementInputTransformInput , output: Result<BatchExecuteStatementInputTransformOutput, Error>)
-  // The private method to be refined by the library developer
-
-
-  method BatchExecuteStatementInputTransform ( config: InternalConfig , input: BatchExecuteStatementInputTransformInput )
-    returns (output: Result<BatchExecuteStatementInputTransformOutput, Error>)
-    requires
-      && ValidInternalConfig?(config)
-    modifies ModifiesInternalConfig(config)
-    // Dafny will skip type parameters when generating a default decreases clause.
-    decreases ModifiesInternalConfig(config)
-    ensures
-      && ValidInternalConfig?(config)
-    ensures BatchExecuteStatementInputTransformEnsuresPublicly(input, output)
-
-
-  predicate BatchExecuteStatementOutputTransformEnsuresPublicly(input: BatchExecuteStatementOutputTransformInput , output: Result<BatchExecuteStatementOutputTransformOutput, Error>)
-  // The private method to be refined by the library developer
-
-
-  method BatchExecuteStatementOutputTransform ( config: InternalConfig , input: BatchExecuteStatementOutputTransformInput )
-    returns (output: Result<BatchExecuteStatementOutputTransformOutput, Error>)
-    requires
-      && ValidInternalConfig?(config)
-    modifies ModifiesInternalConfig(config)
-    // Dafny will skip type parameters when generating a default decreases clause.
-    decreases ModifiesInternalConfig(config)
-    ensures
-      && ValidInternalConfig?(config)
-    ensures BatchExecuteStatementOutputTransformEnsuresPublicly(input, output)
-
-
-  predicate ExecuteTransactionInputTransformEnsuresPublicly(input: ExecuteTransactionInputTransformInput , output: Result<ExecuteTransactionInputTransformOutput, Error>)
-  // The private method to be refined by the library developer
-
-
-  method ExecuteTransactionInputTransform ( config: InternalConfig , input: ExecuteTransactionInputTransformInput )
-    returns (output: Result<ExecuteTransactionInputTransformOutput, Error>)
-    requires
-      && ValidInternalConfig?(config)
-    modifies ModifiesInternalConfig(config)
-    // Dafny will skip type parameters when generating a default decreases clause.
-    decreases ModifiesInternalConfig(config)
-    ensures
-      && ValidInternalConfig?(config)
-    ensures ExecuteTransactionInputTransformEnsuresPublicly(input, output)
-
-
-  predicate ExecuteTransactionOutputTransformEnsuresPublicly(input: ExecuteTransactionOutputTransformInput , output: Result<ExecuteTransactionOutputTransformOutput, Error>)
-  // The private method to be refined by the library developer
-
-
-  method ExecuteTransactionOutputTransform ( config: InternalConfig , input: ExecuteTransactionOutputTransformInput )
-    returns (output: Result<ExecuteTransactionOutputTransformOutput, Error>)
-    requires
-      && ValidInternalConfig?(config)
-    modifies ModifiesInternalConfig(config)
-    // Dafny will skip type parameters when generating a default decreases clause.
-    decreases ModifiesInternalConfig(config)
-    ensures
-      && ValidInternalConfig?(config)
-    ensures ExecuteTransactionOutputTransformEnsuresPublicly(input, output)
-
-
-  predicate ResolveAttributesEnsuresPublicly(input: ResolveAttributesInput , output: Result<ResolveAttributesOutput, Error>)
-  // The private method to be refined by the library developer
-
-
-  method ResolveAttributes ( config: InternalConfig , input: ResolveAttributesInput )
-    returns (output: Result<ResolveAttributesOutput, Error>)
-    requires
-      && ValidInternalConfig?(config)
-    modifies ModifiesInternalConfig(config)
-    // Dafny will skip type parameters when generating a default decreases clause.
-    decreases ModifiesInternalConfig(config)
-    ensures
-      && ValidInternalConfig?(config)
-    ensures ResolveAttributesEnsuresPublicly(input, output)
+
+
+ predicate BatchGetItemInputTransformEnsuresPublicly(input: BatchGetItemInputTransformInput , output: Result<BatchGetItemInputTransformOutput, Error>)
+ // The private method to be refined by the library developer
+
+
+ method BatchGetItemInputTransform ( config: InternalConfig , input: BatchGetItemInputTransformInput )
+ returns (output: Result<BatchGetItemInputTransformOutput, Error>)
+ requires
+ && ValidInternalConfig?(config)
+ modifies ModifiesInternalConfig(config)
+ // Dafny will skip type parameters when generating a default decreases clause.
+ decreases ModifiesInternalConfig(config)
+ ensures
+ && ValidInternalConfig?(config)
+ ensures BatchGetItemInputTransformEnsuresPublicly(input, output)
+
+
+ predicate BatchGetItemOutputTransformEnsuresPublicly(input: BatchGetItemOutputTransformInput , output: Result<BatchGetItemOutputTransformOutput, Error>)
+ // The private method to be refined by the library developer
+
+
+ method BatchGetItemOutputTransform ( config: InternalConfig , input: BatchGetItemOutputTransformInput )
+ returns (output: Result<BatchGetItemOutputTransformOutput, Error>)
+ requires
+ && ValidInternalConfig?(config)
+ modifies ModifiesInternalConfig(config)
+ // Dafny will skip type parameters when generating a default decreases clause.
+ decreases ModifiesInternalConfig(config)
+ ensures
+ && ValidInternalConfig?(config)
+ ensures BatchGetItemOutputTransformEnsuresPublicly(input, output)
+
+
+ predicate ScanInputTransformEnsuresPublicly(input: ScanInputTransformInput , output: Result<ScanInputTransformOutput, Error>)
+ // The private method to be refined by the library developer
+
+
+ method ScanInputTransform ( config: InternalConfig , input: ScanInputTransformInput )
+ returns (output: Result<ScanInputTransformOutput, Error>)
+ requires
+ && ValidInternalConfig?(config)
+ modifies ModifiesInternalConfig(config)
+ // Dafny will skip type parameters when generating a default decreases clause.
+ decreases ModifiesInternalConfig(config)
+ ensures
+ && ValidInternalConfig?(config)
+ ensures ScanInputTransformEnsuresPublicly(input, output)
+
+
+ predicate ScanOutputTransformEnsuresPublicly(input: ScanOutputTransformInput , output: Result<ScanOutputTransformOutput, Error>)
+ // The private method to be refined by the library developer
+
+
+ method ScanOutputTransform ( config: InternalConfig , input: ScanOutputTransformInput )
+ returns (output: Result<ScanOutputTransformOutput, Error>)
+ requires
+ && ValidInternalConfig?(config)
+ modifies ModifiesInternalConfig(config)
+ // Dafny will skip type parameters when generating a default decreases clause.
+ decreases ModifiesInternalConfig(config)
+ ensures
+ && ValidInternalConfig?(config)
+ ensures ScanOutputTransformEnsuresPublicly(input, output)
+
+
+ predicate QueryInputTransformEnsuresPublicly(input: QueryInputTransformInput , output: Result<QueryInputTransformOutput, Error>)
+ // The private method to be refined by the library developer
+
+
+ method QueryInputTransform ( config: InternalConfig , input: QueryInputTransformInput )
+ returns (output: Result<QueryInputTransformOutput, Error>)
+ requires
+ && ValidInternalConfig?(config)
+ modifies ModifiesInternalConfig(config)
+ // Dafny will skip type parameters when generating a default decreases clause.
+ decreases ModifiesInternalConfig(config)
+ ensures
+ && ValidInternalConfig?(config)
+ ensures QueryInputTransformEnsuresPublicly(input, output)
+
+
+ predicate QueryOutputTransformEnsuresPublicly(input: QueryOutputTransformInput , output: Result<QueryOutputTransformOutput, Error>)
+ // The private method to be refined by the library developer
+
+
+ method QueryOutputTransform ( config: InternalConfig , input: QueryOutputTransformInput )
+ returns (output: Result<QueryOutputTransformOutput, Error>)
+ requires
+ && ValidInternalConfig?(config)
+ modifies ModifiesInternalConfig(config)
+ // Dafny will skip type parameters when generating a default decreases clause.
+ decreases ModifiesInternalConfig(config)
+ ensures
+ && ValidInternalConfig?(config)
+ ensures QueryOutputTransformEnsuresPublicly(input, output)
+
+
+ predicate TransactWriteItemsInputTransformEnsuresPublicly(input: TransactWriteItemsInputTransformInput , output: Result<TransactWriteItemsInputTransformOutput, Error>)
+ // The private method to be refined by the library developer
+
+
+ method TransactWriteItemsInputTransform ( config: InternalConfig , input: TransactWriteItemsInputTransformInput )
+ returns (output: Result<TransactWriteItemsInputTransformOutput, Error>)
+ requires
+ && ValidInternalConfig?(config)
+ modifies ModifiesInternalConfig(config)
+ // Dafny will skip type parameters when generating a default decreases clause.
+ decreases ModifiesInternalConfig(config)
+ ensures
+ && ValidInternalConfig?(config)
+ ensures TransactWriteItemsInputTransformEnsuresPublicly(input, output)
+
+
+ predicate TransactWriteItemsOutputTransformEnsuresPublicly(input: TransactWriteItemsOutputTransformInput , output: Result<TransactWriteItemsOutputTransformOutput, Error>)
+ // The private method to be refined by the library developer
+
+
+ method TransactWriteItemsOutputTransform ( config: InternalConfig , input: TransactWriteItemsOutputTransformInput )
+ returns (output: Result<TransactWriteItemsOutputTransformOutput, Error>)
+ requires
+ && ValidInternalConfig?(config)
+ modifies ModifiesInternalConfig(config)
+ // Dafny will skip type parameters when generating a default decreases clause.
+ decreases ModifiesInternalConfig(config)
+ ensures
+ && ValidInternalConfig?(config)
+ ensures TransactWriteItemsOutputTransformEnsuresPublicly(input, output)
+
+
+ predicate UpdateItemInputTransformEnsuresPublicly(input: UpdateItemInputTransformInput , output: Result<UpdateItemInputTransformOutput, Error>)
+ // The private method to be refined by the library developer
+
+
+ method UpdateItemInputTransform ( config: InternalConfig , input: UpdateItemInputTransformInput )
+ returns (output: Result<UpdateItemInputTransformOutput, Error>)
+ requires
+ && ValidInternalConfig?(config)
+ modifies ModifiesInternalConfig(config)
+ // Dafny will skip type parameters when generating a default decreases clause.
+ decreases ModifiesInternalConfig(config)
+ ensures
+ && ValidInternalConfig?(config)
+ ensures UpdateItemInputTransformEnsuresPublicly(input, output)
+
+
+ predicate UpdateItemOutputTransformEnsuresPublicly(input: UpdateItemOutputTransformInput , output: Result<UpdateItemOutputTransformOutput, Error>)
+ // The private method to be refined by the library developer
+
+
+ method UpdateItemOutputTransform ( config: InternalConfig , input: UpdateItemOutputTransformInput )
+ returns (output: Result<UpdateItemOutputTransformOutput, Error>)
+ requires
+ && ValidInternalConfig?(config)
+ modifies ModifiesInternalConfig(config)
+ // Dafny will skip type parameters when generating a default decreases clause.
+ decreases ModifiesInternalConfig(config)
+ ensures
+ && ValidInternalConfig?(config)
+ ensures UpdateItemOutputTransformEnsuresPublicly(input, output)
+
+
+ predicate DeleteItemInputTransformEnsuresPublicly(input: DeleteItemInputTransformInput , output: Result<DeleteItemInputTransformOutput, Error>)
+ // The private method to be refined by the library developer
+
+
+ method DeleteItemInputTransform ( config: InternalConfig , input: DeleteItemInputTransformInput )
+ returns (output: Result<DeleteItemInputTransformOutput, Error>)
+ requires
+ && ValidInternalConfig?(config)
+ modifies ModifiesInternalConfig(config)
+ // Dafny will skip type parameters when generating a default decreases clause.
+ decreases ModifiesInternalConfig(config)
+ ensures
+ && ValidInternalConfig?(config)
+ ensures DeleteItemInputTransformEnsuresPublicly(input, output)
+
+
+ predicate DeleteItemOutputTransformEnsuresPublicly(input: DeleteItemOutputTransformInput , output: Result<DeleteItemOutputTransformOutput, Error>)
+ // The private method to be refined by the library developer
+
+
+ method DeleteItemOutputTransform ( config: InternalConfig , input: DeleteItemOutputTransformInput )
+ returns (output: Result<DeleteItemOutputTransformOutput, Error>)
+ requires
+ && ValidInternalConfig?(config)
+ modifies ModifiesInternalConfig(config)
+ // Dafny will skip type parameters when generating a default decreases clause.
+ decreases ModifiesInternalConfig(config)
+ ensures
+ && ValidInternalConfig?(config)
+ ensures DeleteItemOutputTransformEnsuresPublicly(input, output)
+
+
+ predicate TransactGetItemsInputTransformEnsuresPublicly(input: TransactGetItemsInputTransformInput , output: Result<TransactGetItemsInputTransformOutput, Error>)
+ // The private method to be refined by the library developer
+
+
+ method TransactGetItemsInputTransform ( config: InternalConfig , input: TransactGetItemsInputTransformInput )
+ returns (output: Result<TransactGetItemsInputTransformOutput, Error>)
+ requires
+ && ValidInternalConfig?(config)
+ modifies ModifiesInternalConfig(config)
+ // Dafny will skip type parameters when generating a default decreases clause.
+ decreases ModifiesInternalConfig(config)
+ ensures
+ && ValidInternalConfig?(config)
+ ensures TransactGetItemsInputTransformEnsuresPublicly(input, output)
+
+
+ predicate TransactGetItemsOutputTransformEnsuresPublicly(input: TransactGetItemsOutputTransformInput , output: Result<TransactGetItemsOutputTransformOutput, Error>)
+ // The private method to be refined by the library developer
+
+
+ method TransactGetItemsOutputTransform ( config: InternalConfig , input: TransactGetItemsOutputTransformInput )
+ returns (output: Result<TransactGetItemsOutputTransformOutput, Error>)
+ requires
+ && ValidInternalConfig?(config)
+ modifies ModifiesInternalConfig(config)
+ // Dafny will skip type parameters when generating a default decreases clause.
+ decreases ModifiesInternalConfig(config)
+ ensures
+ && ValidInternalConfig?(config)
+ ensures TransactGetItemsOutputTransformEnsuresPublicly(input, output)
+
+
+ predicate ExecuteStatementInputTransformEnsuresPublicly(input: ExecuteStatementInputTransformInput , output: Result<ExecuteStatementInputTransformOutput, Error>)
+ // The private method to be refined by the library developer
+
+
+ method ExecuteStatementInputTransform ( config: InternalConfig , input: ExecuteStatementInputTransformInput )
+ returns (output: Result<ExecuteStatementInputTransformOutput, Error>)
+ requires
+ && ValidInternalConfig?(config)
+ modifies ModifiesInternalConfig(config)
+ // Dafny will skip type parameters when generating a default decreases clause.
+ decreases ModifiesInternalConfig(config)
+ ensures
+ && ValidInternalConfig?(config)
+ ensures ExecuteStatementInputTransformEnsuresPublicly(input, output)
+
+
+ predicate ExecuteStatementOutputTransformEnsuresPublicly(input: ExecuteStatementOutputTransformInput , output: Result<ExecuteStatementOutputTransformOutput, Error>)
+ // The private method to be refined by the library developer
+
+
+ method ExecuteStatementOutputTransform ( config: InternalConfig , input: ExecuteStatementOutputTransformInput )
+ returns (output: Result<ExecuteStatementOutputTransformOutput, Error>)
+ requires
+ && ValidInternalConfig?(config)
+ modifies ModifiesInternalConfig(config)
+ // Dafny will skip type parameters when generating a default decreases clause.
+ decreases ModifiesInternalConfig(config)
+ ensures
+ && ValidInternalConfig?(config)
+ ensures ExecuteStatementOutputTransformEnsuresPublicly(input, output)
+
+
+ predicate BatchExecuteStatementInputTransformEnsuresPublicly(input: BatchExecuteStatementInputTransformInput , output: Result<BatchExecuteStatementInputTransformOutput, Error>)
+ // The private method to be refined by the library developer
+
+
+ method BatchExecuteStatementInputTransform ( config: InternalConfig , input: BatchExecuteStatementInputTransformInput )
+ returns (output: Result<BatchExecuteStatementInputTransformOutput, Error>)
+ requires
+ && ValidInternalConfig?(config)
+ modifies ModifiesInternalConfig(config)
+ // Dafny will skip type parameters when generating a default decreases clause.
+ decreases ModifiesInternalConfig(config)
+ ensures
+ && ValidInternalConfig?(config)
+ ensures BatchExecuteStatementInputTransformEnsuresPublicly(input, output)
+
+
+ predicate BatchExecuteStatementOutputTransformEnsuresPublicly(input: BatchExecuteStatementOutputTransformInput , output: Result<BatchExecuteStatementOutputTransformOutput, Error>)
+ // The private method to be refined by the library developer
+
+
+ method BatchExecuteStatementOutputTransform ( config: InternalConfig , input: BatchExecuteStatementOutputTransformInput )
+ returns (output: Result<BatchExecuteStatementOutputTransformOutput, Error>)
+ requires
+ && ValidInternalConfig?(config)
+ modifies ModifiesInternalConfig(config)
+ // Dafny will skip type parameters when generating a default decreases clause.
+ decreases ModifiesInternalConfig(config)
+ ensures
+ && ValidInternalConfig?(config)
+ ensures BatchExecuteStatementOutputTransformEnsuresPublicly(input, output)
+
+
+ predicate ExecuteTransactionInputTransformEnsuresPublicly(input: ExecuteTransactionInputTransformInput , output: Result<ExecuteTransactionInputTransformOutput, Error>)
+ // The private method to be refined by the library developer
+
+
+ method ExecuteTransactionInputTransform ( config: InternalConfig , input: ExecuteTransactionInputTransformInput )
+ returns (output: Result<ExecuteTransactionInputTransformOutput, Error>)
+ requires
+ && ValidInternalConfig?(config)
+ modifies ModifiesInternalConfig(config)
+ // Dafny will skip type parameters when generating a default decreases clause.
+ decreases ModifiesInternalConfig(config)
+ ensures
+ && ValidInternalConfig?(config)
+ ensures ExecuteTransactionInputTransformEnsuresPublicly(input, output)
+
+
+ predicate ExecuteTransactionOutputTransformEnsuresPublicly(input: ExecuteTransactionOutputTransformInput , output: Result<ExecuteTransactionOutputTransformOutput, Error>)
+ // The private method to be refined by the library developer
+
+
+ method ExecuteTransactionOutputTransform ( config: InternalConfig , input: ExecuteTransactionOutputTransformInput )
+ returns (output: Result<ExecuteTransactionOutputTransformOutput, Error>)
+ requires
+ && ValidInternalConfig?(config)
+ modifies ModifiesInternalConfig(config)
+ // Dafny will skip type parameters when generating a default decreases clause.
+ decreases ModifiesInternalConfig(config)
+ ensures
+ && ValidInternalConfig?(config)
+ ensures ExecuteTransactionOutputTransformEnsuresPublicly(input, output)
+
+
+ predicate ResolveAttributesEnsuresPublicly(input: ResolveAttributesInput , output: Result<ResolveAttributesOutput, Error>)
+ // The private method to be refined by the library developer
+
+
+ method ResolveAttributes ( config: InternalConfig , input: ResolveAttributesInput )
+ returns (output: Result<ResolveAttributesOutput, Error>)
+ requires
+ && ValidInternalConfig?(config)
+ modifies ModifiesInternalConfig(config)
+ // Dafny will skip type parameters when generating a default decreases clause.
+ decreases ModifiesInternalConfig(config)
+ ensures
+ && ValidInternalConfig?(config)
+ ensures ResolveAttributesEnsuresPublicly(input, output)
 }