--- conflicted
+++ resolved
@@ -13,11 +13,7 @@
 module AwsCryptographyDbEncryptionSdkStructuredEncryptionOperations refines AbstractAwsCryptographyDbEncryptionSdkStructuredEncryptionOperations {
   import opened StructuredEncryptionUtil
   import opened AwsCryptographyDbEncryptionSdkStructuredEncryptionTypes
-<<<<<<< HEAD
   import opened StandardLibrary.MemoryMath
-=======
-  import opened MemoryMath
->>>>>>> ec22b7d3
 
   import Base64
   import CMP = AwsCryptographyMaterialProvidersTypes
@@ -145,12 +141,8 @@
   } by method {
     reveal SumValueSize();
     var sum : uint64 := 0;
-<<<<<<< HEAD
     SequenceIsSafeBecauseItIsInMemory(fields);
     for i : uint64 := |fields| as uint64 downto 0
-=======
-    for i := |fields| downto 0
->>>>>>> ec22b7d3
       invariant sum == SumValueSize(fields[i..])
     {
       if fields[i].action == ENCRYPT_AND_SIGN {
