// Copyright Amazon.com Inc. or its affiliates. All Rights Reserved.
// SPDX-License-Identifier: Apache-2.0
// Do not modify this file. This file is machine generated, and any changes to it will be overwritten.
include "../../../../submodules/MaterialProviders/StandardLibrary/src/Index.dfy"
<<<<<<< HEAD
include "../../../../submodules/MaterialProviders/AwsCryptographicMaterialProviders/dafny/AwsCryptographicMaterialProviders/src/Index.dfy"
include "../../../../submodules/MaterialProviders/AwsCryptographyPrimitives/src/Index.dfy"
module {:extern "software.amazon.cryptography.dbencryptionsdk.structuredencryption.internaldafny.types" } AwsCryptographyDbEncryptionSdkStructuredEncryptionTypes
{
  import opened Wrappers
  import opened StandardLibrary.UInt
  import opened UTF8
  import AwsCryptographyMaterialProvidersTypes
  import AwsCryptographyPrimitivesTypes
    // Generic helpers for verification of mock/unit tests.
  datatype DafnyCallEvent<I, O> = DafnyCallEvent(input: I, output: O)

  // Begin Generated Types

  datatype AuthenticateAction =
    | SIGN
    | DO_NOT_SIGN
  datatype AuthenticateSchema = | AuthenticateSchema (
    nameonly content: AuthenticateSchemaContent ,
    nameonly attributes: Option<AuthenticateSchemaAttributes> := Option.None
  )
  type AuthenticateSchemaAttributes = map<string, AuthenticateAction>
  datatype AuthenticateSchemaContent =
    | Action(Action: AuthenticateAction)
    | SchemaMap(SchemaMap: AuthenticateSchemaMap)
    | SchemaList(SchemaList: AuthenticateSchemaList)
  type AuthenticateSchemaList = seq<AuthenticateSchema>
  type AuthenticateSchemaMap = map<string, AuthenticateSchema>
  datatype CryptoAction =
    | ENCRYPT_AND_SIGN
    | SIGN_ONLY
    | DO_NOTHING
  datatype CryptoSchema = | CryptoSchema (
    nameonly content: CryptoSchemaContent ,
    nameonly attributes: Option<CryptoSchemaAttributes> := Option.None
  )
  type CryptoSchemaAttributes = map<string, AuthenticateAction>
  datatype CryptoSchemaContent =
    | Action(Action: CryptoAction)
    | SchemaMap(SchemaMap: CryptoSchemaMap)
    | SchemaList(SchemaList: CryptoSchemaList)
  type CryptoSchemaList = seq<CryptoSchema>
  type CryptoSchemaMap = map<string, CryptoSchema>
  datatype DecryptStructureInput = | DecryptStructureInput (
    nameonly tableName: string ,
    nameonly encryptedStructure: StructuredData ,
    nameonly authenticateSchema: AuthenticateSchema ,
    nameonly cmm: AwsCryptographyMaterialProvidersTypes.ICryptographicMaterialsManager ,
    nameonly encryptionContext: Option<AwsCryptographyMaterialProvidersTypes.EncryptionContext> := Option.None
  )
  datatype DecryptStructureOutput = | DecryptStructureOutput (
    nameonly plaintextStructure: StructuredData ,
    nameonly parsedHeader: ParsedHeader
  )
  datatype EncryptStructureInput = | EncryptStructureInput (
    nameonly tableName: string ,
    nameonly plaintextStructure: StructuredData ,
    nameonly cryptoSchema: CryptoSchema ,
    nameonly cmm: AwsCryptographyMaterialProvidersTypes.ICryptographicMaterialsManager ,
    nameonly algorithmSuiteId: Option<AwsCryptographyMaterialProvidersTypes.DBEAlgorithmSuiteId> := Option.None ,
    nameonly encryptionContext: Option<AwsCryptographyMaterialProvidersTypes.EncryptionContext> := Option.None
  )
  datatype EncryptStructureOutput = | EncryptStructureOutput (
    nameonly encryptedStructure: StructuredData ,
    nameonly parsedHeader: ParsedHeader
  )
  datatype ParsedHeader = | ParsedHeader (
    nameonly cryptoSchema: CryptoSchema ,
    nameonly algorithmSuiteId: AwsCryptographyMaterialProvidersTypes.DBEAlgorithmSuiteId ,
    nameonly encryptedDataKeys: AwsCryptographyMaterialProvidersTypes.EncryptedDataKeyList ,
    nameonly storedEncryptionContext: AwsCryptographyMaterialProvidersTypes.EncryptionContext
  )
  datatype StructuredData = | StructuredData (
    nameonly content: StructuredDataContent ,
    nameonly attributes: Option<StructuredDataAttributes> := Option.None
  )
  type StructuredDataAttributes = map<string, StructuredDataTerminal>
  datatype StructuredDataContent =
    | Terminal(Terminal: StructuredDataTerminal)
    | DataList(DataList: StructuredDataList)
    | DataMap(DataMap: StructuredDataMap)
  type StructuredDataList = seq<StructuredData>
  type StructuredDataMap = map<string, StructuredData>
  datatype StructuredDataTerminal = | StructuredDataTerminal (
    nameonly value: TerminalValue ,
    nameonly typeId: TerminalTypeId
  )
  class IStructuredEncryptionClientCallHistory {
    ghost constructor() {
      EncryptStructure := [];
      DecryptStructure := [];
    }
    ghost var EncryptStructure: seq<DafnyCallEvent<EncryptStructureInput, Result<EncryptStructureOutput, Error>>>
    ghost var DecryptStructure: seq<DafnyCallEvent<DecryptStructureInput, Result<DecryptStructureOutput, Error>>>
  }
  trait {:termination false} IStructuredEncryptionClient
  {
    // Helper to define any additional modifies/reads clauses.
    // If your operations need to mutate state,
    // add it in your constructor function:
    // Modifies := {your, fields, here, History};
    // If you do not need to mutate anything:
    // Modifies := {History};

    ghost const Modifies: set<object>
    // For an unassigned field defined in a trait,
    // Dafny can only assign a value in the constructor.
    // This means that for Dafny to reason about this value,
    // it needs some way to know (an invariant),
    // about the state of the object.
    // This builds on the Valid/Repr paradigm
    // To make this kind requires safe to add
    // to methods called from unverified code,
    // the predicate MUST NOT take any arguments.
    // This means that the correctness of this requires
    // MUST only be evaluated by the class itself.
    // If you require any additional mutation,
    // then you MUST ensure everything you need in ValidState.
    // You MUST also ensure ValidState in your constructor.
    predicate ValidState()
      ensures ValidState() ==> History in Modifies
    ghost const History: IStructuredEncryptionClientCallHistory
    predicate EncryptStructureEnsuresPublicly(input: EncryptStructureInput , output: Result<EncryptStructureOutput, Error>)
    // The public method to be called by library consumers
    method EncryptStructure ( input: EncryptStructureInput )
      returns (output: Result<EncryptStructureOutput, Error>)
      requires
        && ValidState()
        && input.cmm.ValidState()
        && input.cmm.Modifies !! {History}
      modifies Modifies - {History} ,
               input.cmm.Modifies ,
               History`EncryptStructure
      // Dafny will skip type parameters when generating a default decreases clause.
      decreases Modifies - {History} ,
                input.cmm.Modifies
      ensures
        && ValidState()
      ensures EncryptStructureEnsuresPublicly(input, output)
      ensures History.EncryptStructure == old(History.EncryptStructure) + [DafnyCallEvent(input, output)]

    predicate DecryptStructureEnsuresPublicly(input: DecryptStructureInput , output: Result<DecryptStructureOutput, Error>)
    // The public method to be called by library consumers
    method DecryptStructure ( input: DecryptStructureInput )
      returns (output: Result<DecryptStructureOutput, Error>)
      requires
        && ValidState()
        && input.cmm.ValidState()
        && input.cmm.Modifies !! {History}
      modifies Modifies - {History} ,
               input.cmm.Modifies ,
               History`DecryptStructure
      // Dafny will skip type parameters when generating a default decreases clause.
      decreases Modifies - {History} ,
                input.cmm.Modifies
      ensures
        && ValidState()
      ensures DecryptStructureEnsuresPublicly(input, output)
      ensures History.DecryptStructure == old(History.DecryptStructure) + [DafnyCallEvent(input, output)]

  }
  datatype StructuredEncryptionConfig = | StructuredEncryptionConfig (

                                        )
  type TerminalTypeId = x: seq<uint8> | IsValid_TerminalTypeId(x) witness *
  predicate method IsValid_TerminalTypeId(x: seq<uint8>) {
    ( 2 <= |x| <= 2 )
  }
  type TerminalValue = seq<uint8>
  type Version = x: int32 | IsValid_Version(x) witness *
  predicate method IsValid_Version(x: int32) {
    ( 1 <= x <= 1 )
  }
  datatype Error =
      // Local Error structures are listed here
    | StructuredEncryptionException (
        nameonly message: string
      )
      // Any dependent models are listed here
    | AwsCryptographyMaterialProviders(AwsCryptographyMaterialProviders: AwsCryptographyMaterialProvidersTypes.Error)
    | AwsCryptographyPrimitives(AwsCryptographyPrimitives: AwsCryptographyPrimitivesTypes.Error)
      // The Collection error is used to collect several errors together
      // This is useful when composing OR logic.
      // Consider the following method:
      // 
      // method FN<I, O>(n:I)
      //   returns (res: Result<O, Types.Error>)
      //   ensures A(I).Success? ==> res.Success?
      //   ensures B(I).Success? ==> res.Success?
      //   ensures A(I).Failure? && B(I).Failure? ==> res.Failure?
      // 
      // If either A || B is successful then FN is successful.
      // And if A && B fail then FN will fail.
      // But what information should FN transmit back to the caller?
      // While it may be correct to hide these details from the caller,
      // this can not be the globally correct option.
      // Suppose that A and B can be blocked by different ACLs,
      // and that their representation of I is only eventually consistent.
      // How can the caller distinguish, at a minimum for logging,
      // the difference between the four failure modes?
    // || (!access(A(I)) && !access(B(I)))
    // || (!exit(A(I)) && !exit(B(I)))
    // || (!access(A(I)) && !exit(B(I)))
    // || (!exit(A(I)) && !access(B(I)))
    | CollectionOfErrors(list: seq<Error>, nameonly message: string)
      // The Opaque error, used for native, extern, wrapped or unknown errors
    | Opaque(obj: object)
  type OpaqueError = e: Error | e.Opaque? witness *
=======
 include "../../../../submodules/MaterialProviders/AwsCryptographicMaterialProviders/dafny/AwsCryptographicMaterialProviders/src/Index.dfy"
 include "../../../../submodules/MaterialProviders/AwsCryptographyPrimitives/src/Index.dfy"
 module {:extern "software.amazon.cryptography.dbencryptionsdk.structuredencryption.internaldafny.types" } AwsCryptographyDbEncryptionSdkStructuredEncryptionTypes
 {
 import opened Wrappers
 import opened StandardLibrary.UInt
 import opened UTF8
 import AwsCryptographyMaterialProvidersTypes
 import AwsCryptographyPrimitivesTypes
 // Generic helpers for verification of mock/unit tests.
 datatype DafnyCallEvent<I, O> = DafnyCallEvent(input: I, output: O)
 
 // Begin Generated Types
 
 datatype AuthenticateAction =
	| SIGN
	| DO_NOT_SIGN
 datatype AuthenticateSchema = | AuthenticateSchema (
 nameonly content: AuthenticateSchemaContent ,
 nameonly attributes: Option<AuthenticateSchemaAttributes> := Option.None
 )
 type AuthenticateSchemaAttributes = map<string, AuthenticateAction>
 datatype AuthenticateSchemaContent =
 | Action(Action: AuthenticateAction)
 | SchemaMap(SchemaMap: AuthenticateSchemaMap)
 | SchemaList(SchemaList: AuthenticateSchemaList)
 type AuthenticateSchemaList = seq<AuthenticateSchema>
 type AuthenticateSchemaMap = map<string, AuthenticateSchema>
 datatype CryptoAction =
	| ENCRYPT_AND_SIGN
	| SIGN_AND_INCLUDE_IN_ENCRYPTION_CONTEXT
	| SIGN_ONLY
	| DO_NOTHING
 datatype CryptoSchema = | CryptoSchema (
 nameonly content: CryptoSchemaContent ,
 nameonly attributes: Option<CryptoSchemaAttributes> := Option.None
 )
 type CryptoSchemaAttributes = map<string, AuthenticateAction>
 datatype CryptoSchemaContent =
 | Action(Action: CryptoAction)
 | SchemaMap(SchemaMap: CryptoSchemaMap)
 | SchemaList(SchemaList: CryptoSchemaList)
 type CryptoSchemaList = seq<CryptoSchema>
 type CryptoSchemaMap = map<string, CryptoSchema>
 datatype DecryptStructureInput = | DecryptStructureInput (
 nameonly tableName: string ,
 nameonly encryptedStructure: StructuredData ,
 nameonly authenticateSchema: AuthenticateSchema ,
 nameonly cmm: AwsCryptographyMaterialProvidersTypes.ICryptographicMaterialsManager ,
 nameonly encryptionContext: Option<AwsCryptographyMaterialProvidersTypes.EncryptionContext> := Option.None
 )
 datatype DecryptStructureOutput = | DecryptStructureOutput (
 nameonly plaintextStructure: StructuredData ,
 nameonly parsedHeader: ParsedHeader
 )
 datatype EncryptStructureInput = | EncryptStructureInput (
 nameonly tableName: string ,
 nameonly plaintextStructure: StructuredData ,
 nameonly cryptoSchema: CryptoSchema ,
 nameonly cmm: AwsCryptographyMaterialProvidersTypes.ICryptographicMaterialsManager ,
 nameonly algorithmSuiteId: Option<AwsCryptographyMaterialProvidersTypes.DBEAlgorithmSuiteId> := Option.None ,
 nameonly encryptionContext: Option<AwsCryptographyMaterialProvidersTypes.EncryptionContext> := Option.None
 )
 datatype EncryptStructureOutput = | EncryptStructureOutput (
 nameonly encryptedStructure: StructuredData ,
 nameonly parsedHeader: ParsedHeader
 )
 datatype ParsedHeader = | ParsedHeader (
 nameonly cryptoSchema: CryptoSchema ,
 nameonly algorithmSuiteId: AwsCryptographyMaterialProvidersTypes.DBEAlgorithmSuiteId ,
 nameonly encryptedDataKeys: AwsCryptographyMaterialProvidersTypes.EncryptedDataKeyList ,
 nameonly storedEncryptionContext: AwsCryptographyMaterialProvidersTypes.EncryptionContext ,
 nameonly encryptionContext: AwsCryptographyMaterialProvidersTypes.EncryptionContext
 )
 datatype StructuredData = | StructuredData (
 nameonly content: StructuredDataContent ,
 nameonly attributes: Option<StructuredDataAttributes> := Option.None
 )
 type StructuredDataAttributes = map<string, StructuredDataTerminal>
 datatype StructuredDataContent =
 | Terminal(Terminal: StructuredDataTerminal)
 | DataList(DataList: StructuredDataList)
 | DataMap(DataMap: StructuredDataMap)
 type StructuredDataList = seq<StructuredData>
 type StructuredDataMap = map<string, StructuredData>
 datatype StructuredDataTerminal = | StructuredDataTerminal (
 nameonly value: TerminalValue ,
 nameonly typeId: TerminalTypeId
 )
 class IStructuredEncryptionClientCallHistory {
 ghost constructor() {
 EncryptStructure := [];
 DecryptStructure := [];
}
 ghost var EncryptStructure: seq<DafnyCallEvent<EncryptStructureInput, Result<EncryptStructureOutput, Error>>>
 ghost var DecryptStructure: seq<DafnyCallEvent<DecryptStructureInput, Result<DecryptStructureOutput, Error>>>
}
 trait {:termination false} IStructuredEncryptionClient
 {
 // Helper to define any additional modifies/reads clauses.
 // If your operations need to mutate state,
 // add it in your constructor function:
 // Modifies := {your, fields, here, History};
 // If you do not need to mutate anything:
// Modifies := {History};

 ghost const Modifies: set<object>
 // For an unassigned field defined in a trait,
 // Dafny can only assign a value in the constructor.
 // This means that for Dafny to reason about this value,
 // it needs some way to know (an invariant),
 // about the state of the object.
 // This builds on the Valid/Repr paradigm
 // To make this kind requires safe to add
 // to methods called from unverified code,
 // the predicate MUST NOT take any arguments.
 // This means that the correctness of this requires
 // MUST only be evaluated by the class itself.
 // If you require any additional mutation,
 // then you MUST ensure everything you need in ValidState.
 // You MUST also ensure ValidState in your constructor.
 predicate ValidState()
 ensures ValidState() ==> History in Modifies
  ghost const History: IStructuredEncryptionClientCallHistory
 predicate EncryptStructureEnsuresPublicly(input: EncryptStructureInput , output: Result<EncryptStructureOutput, Error>)
 // The public method to be called by library consumers
 method EncryptStructure ( input: EncryptStructureInput )
 returns (output: Result<EncryptStructureOutput, Error>)
 requires
 && ValidState()
 && input.cmm.ValidState()
 && input.cmm.Modifies !! {History}
 modifies Modifies - {History} ,
 input.cmm.Modifies ,
 History`EncryptStructure
 // Dafny will skip type parameters when generating a default decreases clause.
 decreases Modifies - {History} ,
 input.cmm.Modifies
 ensures
 && ValidState()
 ensures EncryptStructureEnsuresPublicly(input, output)
 ensures History.EncryptStructure == old(History.EncryptStructure) + [DafnyCallEvent(input, output)]
 
 predicate DecryptStructureEnsuresPublicly(input: DecryptStructureInput , output: Result<DecryptStructureOutput, Error>)
 // The public method to be called by library consumers
 method DecryptStructure ( input: DecryptStructureInput )
 returns (output: Result<DecryptStructureOutput, Error>)
 requires
 && ValidState()
 && input.cmm.ValidState()
 && input.cmm.Modifies !! {History}
 modifies Modifies - {History} ,
 input.cmm.Modifies ,
 History`DecryptStructure
 // Dafny will skip type parameters when generating a default decreases clause.
 decreases Modifies - {History} ,
 input.cmm.Modifies
 ensures
 && ValidState()
 ensures DecryptStructureEnsuresPublicly(input, output)
 ensures History.DecryptStructure == old(History.DecryptStructure) + [DafnyCallEvent(input, output)]
 
}
 datatype StructuredEncryptionConfig = | StructuredEncryptionConfig (
 
 )
 type TerminalTypeId = x: seq<uint8> | IsValid_TerminalTypeId(x) witness *
 predicate method IsValid_TerminalTypeId(x: seq<uint8>) {
 ( 2 <= |x| <= 2 )
}
 type TerminalValue = seq<uint8>
 type Version = x: int32 | IsValid_Version(x) witness *
 predicate method IsValid_Version(x: int32) {
 ( 1 <= x <= 1 )
}
 datatype Error =
 // Local Error structures are listed here
 | StructuredEncryptionException (
 nameonly message: string
 )
 // Any dependent models are listed here
 | AwsCryptographyMaterialProviders(AwsCryptographyMaterialProviders: AwsCryptographyMaterialProvidersTypes.Error)
 | AwsCryptographyPrimitives(AwsCryptographyPrimitives: AwsCryptographyPrimitivesTypes.Error)
 // The Collection error is used to collect several errors together
 // This is useful when composing OR logic.
 // Consider the following method:
 // 
 // method FN<I, O>(n:I)
 //   returns (res: Result<O, Types.Error>)
 //   ensures A(I).Success? ==> res.Success?
 //   ensures B(I).Success? ==> res.Success?
 //   ensures A(I).Failure? && B(I).Failure? ==> res.Failure?
 // 
 // If either A || B is successful then FN is successful.
 // And if A && B fail then FN will fail.
 // But what information should FN transmit back to the caller?
 // While it may be correct to hide these details from the caller,
 // this can not be the globally correct option.
 // Suppose that A and B can be blocked by different ACLs,
 // and that their representation of I is only eventually consistent.
 // How can the caller distinguish, at a minimum for logging,
 // the difference between the four failure modes?
 // || (!access(A(I)) && !access(B(I)))
 // || (!exit(A(I)) && !exit(B(I)))
 // || (!access(A(I)) && !exit(B(I)))
 // || (!exit(A(I)) && !access(B(I)))
 | CollectionOfErrors(list: seq<Error>, nameonly message: string)
 // The Opaque error, used for native, extern, wrapped or unknown errors
 | Opaque(obj: object)
 type OpaqueError = e: Error | e.Opaque? witness *
}
 abstract module AbstractAwsCryptographyDbEncryptionSdkStructuredEncryptionService
 {
 import opened Wrappers
 import opened StandardLibrary.UInt
 import opened UTF8
 import opened Types = AwsCryptographyDbEncryptionSdkStructuredEncryptionTypes
 import Operations : AbstractAwsCryptographyDbEncryptionSdkStructuredEncryptionOperations
 function method DefaultStructuredEncryptionConfig(): StructuredEncryptionConfig
 method StructuredEncryption(config: StructuredEncryptionConfig := DefaultStructuredEncryptionConfig())
 returns (res: Result<IStructuredEncryptionClient, Error>)
 ensures res.Success? ==> 
 && fresh(res.value)
 && fresh(res.value.Modifies)
 && fresh(res.value.History)
 && res.value.ValidState()

 // Helper function for the benefit of native code to create a Success(client) without referring to Dafny internals
 function method CreateSuccessOfClient(client: IStructuredEncryptionClient): Result<IStructuredEncryptionClient, Error> {
   Success(client)
 } // Helper function for the benefit of native code to create a Failure(error) without referring to Dafny internals
 function method CreateFailureOfError(error: Error): Result<IStructuredEncryptionClient, Error> {
   Failure(error)
 }
 class StructuredEncryptionClient extends IStructuredEncryptionClient
 {
 constructor(config: Operations.InternalConfig)
 requires Operations.ValidInternalConfig?(config)
 ensures
 && ValidState()
 && fresh(History)
 && this.config == config
 const config: Operations.InternalConfig
 predicate ValidState()
 ensures ValidState() ==>
 && Operations.ValidInternalConfig?(config)
 && History !in Operations.ModifiesInternalConfig(config)
 && Modifies == Operations.ModifiesInternalConfig(config) + {History}
 predicate EncryptStructureEnsuresPublicly(input: EncryptStructureInput , output: Result<EncryptStructureOutput, Error>)
 {Operations.EncryptStructureEnsuresPublicly(input, output)}
 // The public method to be called by library consumers
 method EncryptStructure ( input: EncryptStructureInput )
 returns (output: Result<EncryptStructureOutput, Error>)
 requires
 && ValidState()
 && input.cmm.ValidState()
 && input.cmm.Modifies !! {History}
 modifies Modifies - {History} ,
 input.cmm.Modifies ,
 History`EncryptStructure
 // Dafny will skip type parameters when generating a default decreases clause.
 decreases Modifies - {History} ,
 input.cmm.Modifies
 ensures
 && ValidState()
 ensures EncryptStructureEnsuresPublicly(input, output)
 ensures History.EncryptStructure == old(History.EncryptStructure) + [DafnyCallEvent(input, output)]
 {
 output := Operations.EncryptStructure(config, input);
 History.EncryptStructure := History.EncryptStructure + [DafnyCallEvent(input, output)];
}
 
 predicate DecryptStructureEnsuresPublicly(input: DecryptStructureInput , output: Result<DecryptStructureOutput, Error>)
 {Operations.DecryptStructureEnsuresPublicly(input, output)}
 // The public method to be called by library consumers
 method DecryptStructure ( input: DecryptStructureInput )
 returns (output: Result<DecryptStructureOutput, Error>)
 requires
 && ValidState()
 && input.cmm.ValidState()
 && input.cmm.Modifies !! {History}
 modifies Modifies - {History} ,
 input.cmm.Modifies ,
 History`DecryptStructure
 // Dafny will skip type parameters when generating a default decreases clause.
 decreases Modifies - {History} ,
 input.cmm.Modifies
 ensures
 && ValidState()
 ensures DecryptStructureEnsuresPublicly(input, output)
 ensures History.DecryptStructure == old(History.DecryptStructure) + [DafnyCallEvent(input, output)]
 {
 output := Operations.DecryptStructure(config, input);
 History.DecryptStructure := History.DecryptStructure + [DafnyCallEvent(input, output)];
}
 
>>>>>>> 56f1cd14
}
abstract module AbstractAwsCryptographyDbEncryptionSdkStructuredEncryptionService
{
  import opened Wrappers
  import opened StandardLibrary.UInt
  import opened UTF8
  import opened Types = AwsCryptographyDbEncryptionSdkStructuredEncryptionTypes
  import Operations : AbstractAwsCryptographyDbEncryptionSdkStructuredEncryptionOperations
  function method DefaultStructuredEncryptionConfig(): StructuredEncryptionConfig
  method StructuredEncryption(config: StructuredEncryptionConfig := DefaultStructuredEncryptionConfig())
    returns (res: Result<IStructuredEncryptionClient, Error>)
    ensures res.Success? ==>
              && fresh(res.value)
              && fresh(res.value.Modifies)
              && fresh(res.value.History)
              && res.value.ValidState()

  // Helper function for the benefit of native code to create a Success(client) without referring to Dafny internals
  function method CreateSuccessOfClient(client: IStructuredEncryptionClient): Result<IStructuredEncryptionClient, Error> {
    Success(client)
  } // Helper function for the benefit of native code to create a Failure(error) without referring to Dafny internals
  function method CreateFailureOfError(error: Error): Result<IStructuredEncryptionClient, Error> {
    Failure(error)
  }
  class StructuredEncryptionClient extends IStructuredEncryptionClient
  {
    constructor(config: Operations.InternalConfig)
      requires Operations.ValidInternalConfig?(config)
      ensures
        && ValidState()
        && fresh(History)
        && this.config == config
    const config: Operations.InternalConfig
    predicate ValidState()
      ensures ValidState() ==>
                && Operations.ValidInternalConfig?(config)
                && History !in Operations.ModifiesInternalConfig(config)
                && Modifies == Operations.ModifiesInternalConfig(config) + {History}
    predicate EncryptStructureEnsuresPublicly(input: EncryptStructureInput , output: Result<EncryptStructureOutput, Error>)
    {Operations.EncryptStructureEnsuresPublicly(input, output)}
    // The public method to be called by library consumers
    method EncryptStructure ( input: EncryptStructureInput )
      returns (output: Result<EncryptStructureOutput, Error>)
      requires
        && ValidState()
        && input.cmm.ValidState()
        && input.cmm.Modifies !! {History}
      modifies Modifies - {History} ,
               input.cmm.Modifies ,
               History`EncryptStructure
      // Dafny will skip type parameters when generating a default decreases clause.
      decreases Modifies - {History} ,
                input.cmm.Modifies
      ensures
        && ValidState()
      ensures EncryptStructureEnsuresPublicly(input, output)
      ensures History.EncryptStructure == old(History.EncryptStructure) + [DafnyCallEvent(input, output)]
    {
      output := Operations.EncryptStructure(config, input);
      History.EncryptStructure := History.EncryptStructure + [DafnyCallEvent(input, output)];
    }

    predicate DecryptStructureEnsuresPublicly(input: DecryptStructureInput , output: Result<DecryptStructureOutput, Error>)
    {Operations.DecryptStructureEnsuresPublicly(input, output)}
    // The public method to be called by library consumers
    method DecryptStructure ( input: DecryptStructureInput )
      returns (output: Result<DecryptStructureOutput, Error>)
      requires
        && ValidState()
        && input.cmm.ValidState()
        && input.cmm.Modifies !! {History}
      modifies Modifies - {History} ,
               input.cmm.Modifies ,
               History`DecryptStructure
      // Dafny will skip type parameters when generating a default decreases clause.
      decreases Modifies - {History} ,
                input.cmm.Modifies
      ensures
        && ValidState()
      ensures DecryptStructureEnsuresPublicly(input, output)
      ensures History.DecryptStructure == old(History.DecryptStructure) + [DafnyCallEvent(input, output)]
    {
      output := Operations.DecryptStructure(config, input);
      History.DecryptStructure := History.DecryptStructure + [DafnyCallEvent(input, output)];
    }

  }
}
abstract module AbstractAwsCryptographyDbEncryptionSdkStructuredEncryptionOperations {
  import opened Wrappers
  import opened StandardLibrary.UInt
  import opened UTF8
  import opened Types = AwsCryptographyDbEncryptionSdkStructuredEncryptionTypes
  type InternalConfig
  predicate ValidInternalConfig?(config: InternalConfig)
  function ModifiesInternalConfig(config: InternalConfig): set<object>
  predicate EncryptStructureEnsuresPublicly(input: EncryptStructureInput , output: Result<EncryptStructureOutput, Error>)
  // The private method to be refined by the library developer


  method EncryptStructure ( config: InternalConfig , input: EncryptStructureInput )
    returns (output: Result<EncryptStructureOutput, Error>)
    requires
      && ValidInternalConfig?(config)
      && input.cmm.ValidState()
    modifies ModifiesInternalConfig(config) ,
             input.cmm.Modifies
    // Dafny will skip type parameters when generating a default decreases clause.
    decreases ModifiesInternalConfig(config) ,
              input.cmm.Modifies
    ensures
      && ValidInternalConfig?(config)
    ensures EncryptStructureEnsuresPublicly(input, output)


  predicate DecryptStructureEnsuresPublicly(input: DecryptStructureInput , output: Result<DecryptStructureOutput, Error>)
  // The private method to be refined by the library developer


  method DecryptStructure ( config: InternalConfig , input: DecryptStructureInput )
    returns (output: Result<DecryptStructureOutput, Error>)
    requires
      && ValidInternalConfig?(config)
      && input.cmm.ValidState()
    modifies ModifiesInternalConfig(config) ,
             input.cmm.Modifies
    // Dafny will skip type parameters when generating a default decreases clause.
    decreases ModifiesInternalConfig(config) ,
              input.cmm.Modifies
    ensures
      && ValidInternalConfig?(config)
    ensures DecryptStructureEnsuresPublicly(input, output)
}<|MERGE_RESOLUTION|>--- conflicted
+++ resolved
@@ -2,216 +2,6 @@
 // SPDX-License-Identifier: Apache-2.0
 // Do not modify this file. This file is machine generated, and any changes to it will be overwritten.
 include "../../../../submodules/MaterialProviders/StandardLibrary/src/Index.dfy"
-<<<<<<< HEAD
-include "../../../../submodules/MaterialProviders/AwsCryptographicMaterialProviders/dafny/AwsCryptographicMaterialProviders/src/Index.dfy"
-include "../../../../submodules/MaterialProviders/AwsCryptographyPrimitives/src/Index.dfy"
-module {:extern "software.amazon.cryptography.dbencryptionsdk.structuredencryption.internaldafny.types" } AwsCryptographyDbEncryptionSdkStructuredEncryptionTypes
-{
-  import opened Wrappers
-  import opened StandardLibrary.UInt
-  import opened UTF8
-  import AwsCryptographyMaterialProvidersTypes
-  import AwsCryptographyPrimitivesTypes
-    // Generic helpers for verification of mock/unit tests.
-  datatype DafnyCallEvent<I, O> = DafnyCallEvent(input: I, output: O)
-
-  // Begin Generated Types
-
-  datatype AuthenticateAction =
-    | SIGN
-    | DO_NOT_SIGN
-  datatype AuthenticateSchema = | AuthenticateSchema (
-    nameonly content: AuthenticateSchemaContent ,
-    nameonly attributes: Option<AuthenticateSchemaAttributes> := Option.None
-  )
-  type AuthenticateSchemaAttributes = map<string, AuthenticateAction>
-  datatype AuthenticateSchemaContent =
-    | Action(Action: AuthenticateAction)
-    | SchemaMap(SchemaMap: AuthenticateSchemaMap)
-    | SchemaList(SchemaList: AuthenticateSchemaList)
-  type AuthenticateSchemaList = seq<AuthenticateSchema>
-  type AuthenticateSchemaMap = map<string, AuthenticateSchema>
-  datatype CryptoAction =
-    | ENCRYPT_AND_SIGN
-    | SIGN_ONLY
-    | DO_NOTHING
-  datatype CryptoSchema = | CryptoSchema (
-    nameonly content: CryptoSchemaContent ,
-    nameonly attributes: Option<CryptoSchemaAttributes> := Option.None
-  )
-  type CryptoSchemaAttributes = map<string, AuthenticateAction>
-  datatype CryptoSchemaContent =
-    | Action(Action: CryptoAction)
-    | SchemaMap(SchemaMap: CryptoSchemaMap)
-    | SchemaList(SchemaList: CryptoSchemaList)
-  type CryptoSchemaList = seq<CryptoSchema>
-  type CryptoSchemaMap = map<string, CryptoSchema>
-  datatype DecryptStructureInput = | DecryptStructureInput (
-    nameonly tableName: string ,
-    nameonly encryptedStructure: StructuredData ,
-    nameonly authenticateSchema: AuthenticateSchema ,
-    nameonly cmm: AwsCryptographyMaterialProvidersTypes.ICryptographicMaterialsManager ,
-    nameonly encryptionContext: Option<AwsCryptographyMaterialProvidersTypes.EncryptionContext> := Option.None
-  )
-  datatype DecryptStructureOutput = | DecryptStructureOutput (
-    nameonly plaintextStructure: StructuredData ,
-    nameonly parsedHeader: ParsedHeader
-  )
-  datatype EncryptStructureInput = | EncryptStructureInput (
-    nameonly tableName: string ,
-    nameonly plaintextStructure: StructuredData ,
-    nameonly cryptoSchema: CryptoSchema ,
-    nameonly cmm: AwsCryptographyMaterialProvidersTypes.ICryptographicMaterialsManager ,
-    nameonly algorithmSuiteId: Option<AwsCryptographyMaterialProvidersTypes.DBEAlgorithmSuiteId> := Option.None ,
-    nameonly encryptionContext: Option<AwsCryptographyMaterialProvidersTypes.EncryptionContext> := Option.None
-  )
-  datatype EncryptStructureOutput = | EncryptStructureOutput (
-    nameonly encryptedStructure: StructuredData ,
-    nameonly parsedHeader: ParsedHeader
-  )
-  datatype ParsedHeader = | ParsedHeader (
-    nameonly cryptoSchema: CryptoSchema ,
-    nameonly algorithmSuiteId: AwsCryptographyMaterialProvidersTypes.DBEAlgorithmSuiteId ,
-    nameonly encryptedDataKeys: AwsCryptographyMaterialProvidersTypes.EncryptedDataKeyList ,
-    nameonly storedEncryptionContext: AwsCryptographyMaterialProvidersTypes.EncryptionContext
-  )
-  datatype StructuredData = | StructuredData (
-    nameonly content: StructuredDataContent ,
-    nameonly attributes: Option<StructuredDataAttributes> := Option.None
-  )
-  type StructuredDataAttributes = map<string, StructuredDataTerminal>
-  datatype StructuredDataContent =
-    | Terminal(Terminal: StructuredDataTerminal)
-    | DataList(DataList: StructuredDataList)
-    | DataMap(DataMap: StructuredDataMap)
-  type StructuredDataList = seq<StructuredData>
-  type StructuredDataMap = map<string, StructuredData>
-  datatype StructuredDataTerminal = | StructuredDataTerminal (
-    nameonly value: TerminalValue ,
-    nameonly typeId: TerminalTypeId
-  )
-  class IStructuredEncryptionClientCallHistory {
-    ghost constructor() {
-      EncryptStructure := [];
-      DecryptStructure := [];
-    }
-    ghost var EncryptStructure: seq<DafnyCallEvent<EncryptStructureInput, Result<EncryptStructureOutput, Error>>>
-    ghost var DecryptStructure: seq<DafnyCallEvent<DecryptStructureInput, Result<DecryptStructureOutput, Error>>>
-  }
-  trait {:termination false} IStructuredEncryptionClient
-  {
-    // Helper to define any additional modifies/reads clauses.
-    // If your operations need to mutate state,
-    // add it in your constructor function:
-    // Modifies := {your, fields, here, History};
-    // If you do not need to mutate anything:
-    // Modifies := {History};
-
-    ghost const Modifies: set<object>
-    // For an unassigned field defined in a trait,
-    // Dafny can only assign a value in the constructor.
-    // This means that for Dafny to reason about this value,
-    // it needs some way to know (an invariant),
-    // about the state of the object.
-    // This builds on the Valid/Repr paradigm
-    // To make this kind requires safe to add
-    // to methods called from unverified code,
-    // the predicate MUST NOT take any arguments.
-    // This means that the correctness of this requires
-    // MUST only be evaluated by the class itself.
-    // If you require any additional mutation,
-    // then you MUST ensure everything you need in ValidState.
-    // You MUST also ensure ValidState in your constructor.
-    predicate ValidState()
-      ensures ValidState() ==> History in Modifies
-    ghost const History: IStructuredEncryptionClientCallHistory
-    predicate EncryptStructureEnsuresPublicly(input: EncryptStructureInput , output: Result<EncryptStructureOutput, Error>)
-    // The public method to be called by library consumers
-    method EncryptStructure ( input: EncryptStructureInput )
-      returns (output: Result<EncryptStructureOutput, Error>)
-      requires
-        && ValidState()
-        && input.cmm.ValidState()
-        && input.cmm.Modifies !! {History}
-      modifies Modifies - {History} ,
-               input.cmm.Modifies ,
-               History`EncryptStructure
-      // Dafny will skip type parameters when generating a default decreases clause.
-      decreases Modifies - {History} ,
-                input.cmm.Modifies
-      ensures
-        && ValidState()
-      ensures EncryptStructureEnsuresPublicly(input, output)
-      ensures History.EncryptStructure == old(History.EncryptStructure) + [DafnyCallEvent(input, output)]
-
-    predicate DecryptStructureEnsuresPublicly(input: DecryptStructureInput , output: Result<DecryptStructureOutput, Error>)
-    // The public method to be called by library consumers
-    method DecryptStructure ( input: DecryptStructureInput )
-      returns (output: Result<DecryptStructureOutput, Error>)
-      requires
-        && ValidState()
-        && input.cmm.ValidState()
-        && input.cmm.Modifies !! {History}
-      modifies Modifies - {History} ,
-               input.cmm.Modifies ,
-               History`DecryptStructure
-      // Dafny will skip type parameters when generating a default decreases clause.
-      decreases Modifies - {History} ,
-                input.cmm.Modifies
-      ensures
-        && ValidState()
-      ensures DecryptStructureEnsuresPublicly(input, output)
-      ensures History.DecryptStructure == old(History.DecryptStructure) + [DafnyCallEvent(input, output)]
-
-  }
-  datatype StructuredEncryptionConfig = | StructuredEncryptionConfig (
-
-                                        )
-  type TerminalTypeId = x: seq<uint8> | IsValid_TerminalTypeId(x) witness *
-  predicate method IsValid_TerminalTypeId(x: seq<uint8>) {
-    ( 2 <= |x| <= 2 )
-  }
-  type TerminalValue = seq<uint8>
-  type Version = x: int32 | IsValid_Version(x) witness *
-  predicate method IsValid_Version(x: int32) {
-    ( 1 <= x <= 1 )
-  }
-  datatype Error =
-      // Local Error structures are listed here
-    | StructuredEncryptionException (
-        nameonly message: string
-      )
-      // Any dependent models are listed here
-    | AwsCryptographyMaterialProviders(AwsCryptographyMaterialProviders: AwsCryptographyMaterialProvidersTypes.Error)
-    | AwsCryptographyPrimitives(AwsCryptographyPrimitives: AwsCryptographyPrimitivesTypes.Error)
-      // The Collection error is used to collect several errors together
-      // This is useful when composing OR logic.
-      // Consider the following method:
-      // 
-      // method FN<I, O>(n:I)
-      //   returns (res: Result<O, Types.Error>)
-      //   ensures A(I).Success? ==> res.Success?
-      //   ensures B(I).Success? ==> res.Success?
-      //   ensures A(I).Failure? && B(I).Failure? ==> res.Failure?
-      // 
-      // If either A || B is successful then FN is successful.
-      // And if A && B fail then FN will fail.
-      // But what information should FN transmit back to the caller?
-      // While it may be correct to hide these details from the caller,
-      // this can not be the globally correct option.
-      // Suppose that A and B can be blocked by different ACLs,
-      // and that their representation of I is only eventually consistent.
-      // How can the caller distinguish, at a minimum for logging,
-      // the difference between the four failure modes?
-    // || (!access(A(I)) && !access(B(I)))
-    // || (!exit(A(I)) && !exit(B(I)))
-    // || (!access(A(I)) && !exit(B(I)))
-    // || (!exit(A(I)) && !access(B(I)))
-    | CollectionOfErrors(list: seq<Error>, nameonly message: string)
-      // The Opaque error, used for native, extern, wrapped or unknown errors
-    | Opaque(obj: object)
-  type OpaqueError = e: Error | e.Opaque? witness *
-=======
  include "../../../../submodules/MaterialProviders/AwsCryptographicMaterialProviders/dafny/AwsCryptographicMaterialProviders/src/Index.dfy"
  include "../../../../submodules/MaterialProviders/AwsCryptographyPrimitives/src/Index.dfy"
  module {:extern "software.amazon.cryptography.dbencryptionsdk.structuredencryption.internaldafny.types" } AwsCryptographyDbEncryptionSdkStructuredEncryptionTypes
@@ -508,137 +298,50 @@
  History.DecryptStructure := History.DecryptStructure + [DafnyCallEvent(input, output)];
 }
  
->>>>>>> 56f1cd14
-}
-abstract module AbstractAwsCryptographyDbEncryptionSdkStructuredEncryptionService
-{
-  import opened Wrappers
-  import opened StandardLibrary.UInt
-  import opened UTF8
-  import opened Types = AwsCryptographyDbEncryptionSdkStructuredEncryptionTypes
-  import Operations : AbstractAwsCryptographyDbEncryptionSdkStructuredEncryptionOperations
-  function method DefaultStructuredEncryptionConfig(): StructuredEncryptionConfig
-  method StructuredEncryption(config: StructuredEncryptionConfig := DefaultStructuredEncryptionConfig())
-    returns (res: Result<IStructuredEncryptionClient, Error>)
-    ensures res.Success? ==>
-              && fresh(res.value)
-              && fresh(res.value.Modifies)
-              && fresh(res.value.History)
-              && res.value.ValidState()
-
-  // Helper function for the benefit of native code to create a Success(client) without referring to Dafny internals
-  function method CreateSuccessOfClient(client: IStructuredEncryptionClient): Result<IStructuredEncryptionClient, Error> {
-    Success(client)
-  } // Helper function for the benefit of native code to create a Failure(error) without referring to Dafny internals
-  function method CreateFailureOfError(error: Error): Result<IStructuredEncryptionClient, Error> {
-    Failure(error)
-  }
-  class StructuredEncryptionClient extends IStructuredEncryptionClient
-  {
-    constructor(config: Operations.InternalConfig)
-      requires Operations.ValidInternalConfig?(config)
-      ensures
-        && ValidState()
-        && fresh(History)
-        && this.config == config
-    const config: Operations.InternalConfig
-    predicate ValidState()
-      ensures ValidState() ==>
-                && Operations.ValidInternalConfig?(config)
-                && History !in Operations.ModifiesInternalConfig(config)
-                && Modifies == Operations.ModifiesInternalConfig(config) + {History}
-    predicate EncryptStructureEnsuresPublicly(input: EncryptStructureInput , output: Result<EncryptStructureOutput, Error>)
-    {Operations.EncryptStructureEnsuresPublicly(input, output)}
-    // The public method to be called by library consumers
-    method EncryptStructure ( input: EncryptStructureInput )
-      returns (output: Result<EncryptStructureOutput, Error>)
-      requires
-        && ValidState()
-        && input.cmm.ValidState()
-        && input.cmm.Modifies !! {History}
-      modifies Modifies - {History} ,
-               input.cmm.Modifies ,
-               History`EncryptStructure
-      // Dafny will skip type parameters when generating a default decreases clause.
-      decreases Modifies - {History} ,
-                input.cmm.Modifies
-      ensures
-        && ValidState()
-      ensures EncryptStructureEnsuresPublicly(input, output)
-      ensures History.EncryptStructure == old(History.EncryptStructure) + [DafnyCallEvent(input, output)]
-    {
-      output := Operations.EncryptStructure(config, input);
-      History.EncryptStructure := History.EncryptStructure + [DafnyCallEvent(input, output)];
-    }
-
-    predicate DecryptStructureEnsuresPublicly(input: DecryptStructureInput , output: Result<DecryptStructureOutput, Error>)
-    {Operations.DecryptStructureEnsuresPublicly(input, output)}
-    // The public method to be called by library consumers
-    method DecryptStructure ( input: DecryptStructureInput )
-      returns (output: Result<DecryptStructureOutput, Error>)
-      requires
-        && ValidState()
-        && input.cmm.ValidState()
-        && input.cmm.Modifies !! {History}
-      modifies Modifies - {History} ,
-               input.cmm.Modifies ,
-               History`DecryptStructure
-      // Dafny will skip type parameters when generating a default decreases clause.
-      decreases Modifies - {History} ,
-                input.cmm.Modifies
-      ensures
-        && ValidState()
-      ensures DecryptStructureEnsuresPublicly(input, output)
-      ensures History.DecryptStructure == old(History.DecryptStructure) + [DafnyCallEvent(input, output)]
-    {
-      output := Operations.DecryptStructure(config, input);
-      History.DecryptStructure := History.DecryptStructure + [DafnyCallEvent(input, output)];
-    }
-
-  }
-}
-abstract module AbstractAwsCryptographyDbEncryptionSdkStructuredEncryptionOperations {
-  import opened Wrappers
-  import opened StandardLibrary.UInt
-  import opened UTF8
-  import opened Types = AwsCryptographyDbEncryptionSdkStructuredEncryptionTypes
-  type InternalConfig
-  predicate ValidInternalConfig?(config: InternalConfig)
-  function ModifiesInternalConfig(config: InternalConfig): set<object>
-  predicate EncryptStructureEnsuresPublicly(input: EncryptStructureInput , output: Result<EncryptStructureOutput, Error>)
-  // The private method to be refined by the library developer
-
-
-  method EncryptStructure ( config: InternalConfig , input: EncryptStructureInput )
-    returns (output: Result<EncryptStructureOutput, Error>)
-    requires
-      && ValidInternalConfig?(config)
-      && input.cmm.ValidState()
-    modifies ModifiesInternalConfig(config) ,
-             input.cmm.Modifies
-    // Dafny will skip type parameters when generating a default decreases clause.
-    decreases ModifiesInternalConfig(config) ,
-              input.cmm.Modifies
-    ensures
-      && ValidInternalConfig?(config)
-    ensures EncryptStructureEnsuresPublicly(input, output)
-
-
-  predicate DecryptStructureEnsuresPublicly(input: DecryptStructureInput , output: Result<DecryptStructureOutput, Error>)
-  // The private method to be refined by the library developer
-
-
-  method DecryptStructure ( config: InternalConfig , input: DecryptStructureInput )
-    returns (output: Result<DecryptStructureOutput, Error>)
-    requires
-      && ValidInternalConfig?(config)
-      && input.cmm.ValidState()
-    modifies ModifiesInternalConfig(config) ,
-             input.cmm.Modifies
-    // Dafny will skip type parameters when generating a default decreases clause.
-    decreases ModifiesInternalConfig(config) ,
-              input.cmm.Modifies
-    ensures
-      && ValidInternalConfig?(config)
-    ensures DecryptStructureEnsuresPublicly(input, output)
+}
+}
+ abstract module AbstractAwsCryptographyDbEncryptionSdkStructuredEncryptionOperations {
+ import opened Wrappers
+ import opened StandardLibrary.UInt
+ import opened UTF8
+ import opened Types = AwsCryptographyDbEncryptionSdkStructuredEncryptionTypes
+ type InternalConfig
+ predicate ValidInternalConfig?(config: InternalConfig)
+ function ModifiesInternalConfig(config: InternalConfig): set<object>
+ predicate EncryptStructureEnsuresPublicly(input: EncryptStructureInput , output: Result<EncryptStructureOutput, Error>)
+ // The private method to be refined by the library developer
+
+
+ method EncryptStructure ( config: InternalConfig , input: EncryptStructureInput )
+ returns (output: Result<EncryptStructureOutput, Error>)
+ requires
+ && ValidInternalConfig?(config)
+ && input.cmm.ValidState()
+ modifies ModifiesInternalConfig(config) ,
+ input.cmm.Modifies
+ // Dafny will skip type parameters when generating a default decreases clause.
+ decreases ModifiesInternalConfig(config) ,
+ input.cmm.Modifies
+ ensures
+ && ValidInternalConfig?(config)
+ ensures EncryptStructureEnsuresPublicly(input, output)
+
+
+ predicate DecryptStructureEnsuresPublicly(input: DecryptStructureInput , output: Result<DecryptStructureOutput, Error>)
+ // The private method to be refined by the library developer
+
+
+ method DecryptStructure ( config: InternalConfig , input: DecryptStructureInput )
+ returns (output: Result<DecryptStructureOutput, Error>)
+ requires
+ && ValidInternalConfig?(config)
+ && input.cmm.ValidState()
+ modifies ModifiesInternalConfig(config) ,
+ input.cmm.Modifies
+ // Dafny will skip type parameters when generating a default decreases clause.
+ decreases ModifiesInternalConfig(config) ,
+ input.cmm.Modifies
+ ensures
+ && ValidInternalConfig?(config)
+ ensures DecryptStructureEnsuresPublicly(input, output)
 }