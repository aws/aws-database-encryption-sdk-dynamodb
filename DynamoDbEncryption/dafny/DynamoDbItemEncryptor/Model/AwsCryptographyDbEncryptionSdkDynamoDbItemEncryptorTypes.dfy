--- conflicted
+++ resolved
@@ -2,165 +2,6 @@
 // SPDX-License-Identifier: Apache-2.0
 // Do not modify this file. This file is machine generated, and any changes to it will be overwritten.
 include "../../../../submodules/MaterialProviders/StandardLibrary/src/Index.dfy"
-<<<<<<< HEAD
-include "../../DynamoDbEncryption/src/Index.dfy"
-include "../../StructuredEncryption/src/Index.dfy"
-include "../../../../submodules/MaterialProviders/AwsCryptographicMaterialProviders/dafny/AwsCryptographicMaterialProviders/src/Index.dfy"
-include "../../../../submodules/MaterialProviders/AwsCryptographyPrimitives/src/Index.dfy"
-include "../../../../submodules/MaterialProviders/ComAmazonawsDynamodb/src/Index.dfy"
-module {:extern "software.amazon.cryptography.dbencryptionsdk.dynamodb.itemencryptor.internaldafny.types" } AwsCryptographyDbEncryptionSdkDynamoDbItemEncryptorTypes
-{
-  import opened Wrappers
-  import opened StandardLibrary.UInt
-  import opened UTF8
-  import AwsCryptographyDbEncryptionSdkDynamoDbTypes
-  import AwsCryptographyDbEncryptionSdkStructuredEncryptionTypes
-  import AwsCryptographyMaterialProvidersTypes
-  import AwsCryptographyPrimitivesTypes
-  import ComAmazonawsDynamodbTypes
-    // Generic helpers for verification of mock/unit tests.
-  datatype DafnyCallEvent<I, O> = DafnyCallEvent(input: I, output: O)
-
-  // Begin Generated Types
-
-  datatype DecryptItemInput = | DecryptItemInput (
-    nameonly encryptedItem: ComAmazonawsDynamodbTypes.AttributeMap
-  )
-  datatype DecryptItemOutput = | DecryptItemOutput (
-    nameonly plaintextItem: ComAmazonawsDynamodbTypes.AttributeMap ,
-    nameonly parsedHeader: Option<ParsedHeader> := Option.None
-  )
-  class IDynamoDbItemEncryptorClientCallHistory {
-    ghost constructor() {
-      EncryptItem := [];
-      DecryptItem := [];
-    }
-    ghost var EncryptItem: seq<DafnyCallEvent<EncryptItemInput, Result<EncryptItemOutput, Error>>>
-    ghost var DecryptItem: seq<DafnyCallEvent<DecryptItemInput, Result<DecryptItemOutput, Error>>>
-  }
-  trait {:termination false} IDynamoDbItemEncryptorClient
-  {
-    // Helper to define any additional modifies/reads clauses.
-    // If your operations need to mutate state,
-    // add it in your constructor function:
-    // Modifies := {your, fields, here, History};
-    // If you do not need to mutate anything:
-    // Modifies := {History};
-
-    ghost const Modifies: set<object>
-    // For an unassigned field defined in a trait,
-    // Dafny can only assign a value in the constructor.
-    // This means that for Dafny to reason about this value,
-    // it needs some way to know (an invariant),
-    // about the state of the object.
-    // This builds on the Valid/Repr paradigm
-    // To make this kind requires safe to add
-    // to methods called from unverified code,
-    // the predicate MUST NOT take any arguments.
-    // This means that the correctness of this requires
-    // MUST only be evaluated by the class itself.
-    // If you require any additional mutation,
-    // then you MUST ensure everything you need in ValidState.
-    // You MUST also ensure ValidState in your constructor.
-    predicate ValidState()
-      ensures ValidState() ==> History in Modifies
-    ghost const History: IDynamoDbItemEncryptorClientCallHistory
-    predicate EncryptItemEnsuresPublicly(input: EncryptItemInput , output: Result<EncryptItemOutput, Error>)
-    // The public method to be called by library consumers
-    method EncryptItem ( input: EncryptItemInput )
-      returns (output: Result<EncryptItemOutput, Error>)
-      requires
-        && ValidState()
-      modifies Modifies - {History} ,
-               History`EncryptItem
-      // Dafny will skip type parameters when generating a default decreases clause.
-      decreases Modifies - {History}
-      ensures
-        && ValidState()
-      ensures EncryptItemEnsuresPublicly(input, output)
-      ensures History.EncryptItem == old(History.EncryptItem) + [DafnyCallEvent(input, output)]
-
-    predicate DecryptItemEnsuresPublicly(input: DecryptItemInput , output: Result<DecryptItemOutput, Error>)
-    // The public method to be called by library consumers
-    method DecryptItem ( input: DecryptItemInput )
-      returns (output: Result<DecryptItemOutput, Error>)
-      requires
-        && ValidState()
-      modifies Modifies - {History} ,
-               History`DecryptItem
-      // Dafny will skip type parameters when generating a default decreases clause.
-      decreases Modifies - {History}
-      ensures
-        && ValidState()
-      ensures DecryptItemEnsuresPublicly(input, output)
-      ensures History.DecryptItem == old(History.DecryptItem) + [DafnyCallEvent(input, output)]
-
-  }
-  datatype DynamoDbItemEncryptorConfig = | DynamoDbItemEncryptorConfig (
-    nameonly logicalTableName: string ,
-    nameonly partitionKeyName: ComAmazonawsDynamodbTypes.KeySchemaAttributeName ,
-    nameonly sortKeyName: Option<ComAmazonawsDynamodbTypes.KeySchemaAttributeName> := Option.None ,
-    nameonly attributeActionsOnEncrypt: AwsCryptographyDbEncryptionSdkDynamoDbTypes.AttributeActions ,
-    nameonly allowedUnsignedAttributes: Option<ComAmazonawsDynamodbTypes.AttributeNameList> := Option.None ,
-    nameonly allowedUnsignedAttributePrefix: Option<string> := Option.None ,
-    nameonly algorithmSuiteId: Option<AwsCryptographyMaterialProvidersTypes.DBEAlgorithmSuiteId> := Option.None ,
-    nameonly keyring: Option<AwsCryptographyMaterialProvidersTypes.IKeyring> := Option.None ,
-    nameonly cmm: Option<AwsCryptographyMaterialProvidersTypes.ICryptographicMaterialsManager> := Option.None ,
-    nameonly legacyOverride: Option<AwsCryptographyDbEncryptionSdkDynamoDbTypes.LegacyOverride> := Option.None ,
-    nameonly plaintextOverride: Option<AwsCryptographyDbEncryptionSdkDynamoDbTypes.PlaintextOverride> := Option.None
-  )
-  datatype EncryptItemInput = | EncryptItemInput (
-    nameonly plaintextItem: ComAmazonawsDynamodbTypes.AttributeMap
-  )
-  datatype EncryptItemOutput = | EncryptItemOutput (
-    nameonly encryptedItem: ComAmazonawsDynamodbTypes.AttributeMap ,
-    nameonly parsedHeader: Option<ParsedHeader> := Option.None
-  )
-  datatype ParsedHeader = | ParsedHeader (
-    nameonly attributeActionsOnEncrypt: AwsCryptographyDbEncryptionSdkDynamoDbTypes.AttributeActions ,
-    nameonly algorithmSuiteId: AwsCryptographyMaterialProvidersTypes.DBEAlgorithmSuiteId ,
-    nameonly encryptedDataKeys: AwsCryptographyMaterialProvidersTypes.EncryptedDataKeyList ,
-    nameonly storedEncryptionContext: AwsCryptographyMaterialProvidersTypes.EncryptionContext
-  )
-  datatype Error =
-      // Local Error structures are listed here
-    | DynamoDbItemEncryptorException (
-        nameonly message: string
-      )
-      // Any dependent models are listed here
-    | AwsCryptographyDbEncryptionSdkDynamoDb(AwsCryptographyDbEncryptionSdkDynamoDb: AwsCryptographyDbEncryptionSdkDynamoDbTypes.Error)
-    | AwsCryptographyDbEncryptionSdkStructuredEncryption(AwsCryptographyDbEncryptionSdkStructuredEncryption: AwsCryptographyDbEncryptionSdkStructuredEncryptionTypes.Error)
-    | AwsCryptographyMaterialProviders(AwsCryptographyMaterialProviders: AwsCryptographyMaterialProvidersTypes.Error)
-    | AwsCryptographyPrimitives(AwsCryptographyPrimitives: AwsCryptographyPrimitivesTypes.Error)
-    | ComAmazonawsDynamodb(ComAmazonawsDynamodb: ComAmazonawsDynamodbTypes.Error)
-      // The Collection error is used to collect several errors together
-      // This is useful when composing OR logic.
-      // Consider the following method:
-      // 
-      // method FN<I, O>(n:I)
-      //   returns (res: Result<O, Types.Error>)
-      //   ensures A(I).Success? ==> res.Success?
-      //   ensures B(I).Success? ==> res.Success?
-      //   ensures A(I).Failure? && B(I).Failure? ==> res.Failure?
-      // 
-      // If either A || B is successful then FN is successful.
-      // And if A && B fail then FN will fail.
-      // But what information should FN transmit back to the caller?
-      // While it may be correct to hide these details from the caller,
-      // this can not be the globally correct option.
-      // Suppose that A and B can be blocked by different ACLs,
-      // and that their representation of I is only eventually consistent.
-      // How can the caller distinguish, at a minimum for logging,
-      // the difference between the four failure modes?
-    // || (!access(A(I)) && !access(B(I)))
-    // || (!exit(A(I)) && !exit(B(I)))
-    // || (!access(A(I)) && !exit(B(I)))
-    // || (!exit(A(I)) && !access(B(I)))
-    | CollectionOfErrors(list: seq<Error>, nameonly message: string)
-      // The Opaque error, used for native, extern, wrapped or unknown errors
-    | Opaque(obj: object)
-  type OpaqueError = e: Error | e.Opaque? witness *
-=======
  include "../../DynamoDbEncryption/src/Index.dfy"
  include "../../StructuredEncryption/src/Index.dfy"
  include "../../../../submodules/MaterialProviders/AwsCryptographicMaterialProviders/dafny/AwsCryptographicMaterialProviders/src/Index.dfy"
@@ -429,154 +270,44 @@
  History.DecryptItem := History.DecryptItem + [DafnyCallEvent(input, output)];
 }
  
->>>>>>> 56f1cd14
-}
-abstract module AbstractAwsCryptographyDbEncryptionSdkDynamoDbItemEncryptorService
-{
-  import opened Wrappers
-  import opened StandardLibrary.UInt
-  import opened UTF8
-  import opened Types = AwsCryptographyDbEncryptionSdkDynamoDbItemEncryptorTypes
-  import Operations : AbstractAwsCryptographyDbEncryptionSdkDynamoDbItemEncryptorOperations
-  function method DefaultDynamoDbItemEncryptorConfig(): DynamoDbItemEncryptorConfig
-  method DynamoDbItemEncryptor(config: DynamoDbItemEncryptorConfig := DefaultDynamoDbItemEncryptorConfig())
-    returns (res: Result<IDynamoDbItemEncryptorClient, Error>)
-    requires config.keyring.Some? ==>
-               config.keyring.value.ValidState()
-    requires config.cmm.Some? ==>
-               config.cmm.value.ValidState()
-    requires config.legacyOverride.Some? ==>
-               config.legacyOverride.value.encryptor.ValidState()
-    modifies if config.keyring.Some? then
-               config.keyring.value.Modifies
-             else {}
-    modifies if config.cmm.Some? then
-               config.cmm.value.Modifies
-             else {}
-    modifies if config.legacyOverride.Some? then
-               config.legacyOverride.value.encryptor.Modifies
-             else {}
-    ensures res.Success? ==>
-              && fresh(res.value)
-              && fresh(res.value.Modifies
-                       - ( if config.keyring.Some? then
-                             config.keyring.value.Modifies
-                           else {}
-                       ) - ( if config.cmm.Some? then
-                               config.cmm.value.Modifies
-                             else {}
-                       ) - ( if config.legacyOverride.Some? then
-                               config.legacyOverride.value.encryptor.Modifies
-                             else {}
-                       ) )
-              && fresh(res.value.History)
-              && res.value.ValidState()
-    ensures config.keyring.Some? ==>
-              config.keyring.value.ValidState()
-    ensures config.cmm.Some? ==>
-              config.cmm.value.ValidState()
-    ensures config.legacyOverride.Some? ==>
-              config.legacyOverride.value.encryptor.ValidState()
-
-  // Helper function for the benefit of native code to create a Success(client) without referring to Dafny internals
-  function method CreateSuccessOfClient(client: IDynamoDbItemEncryptorClient): Result<IDynamoDbItemEncryptorClient, Error> {
-    Success(client)
-  } // Helper function for the benefit of native code to create a Failure(error) without referring to Dafny internals
-  function method CreateFailureOfError(error: Error): Result<IDynamoDbItemEncryptorClient, Error> {
-    Failure(error)
-  }
-  class DynamoDbItemEncryptorClient extends IDynamoDbItemEncryptorClient
-  {
-    constructor(config: Operations.InternalConfig)
-      requires Operations.ValidInternalConfig?(config)
-      ensures
-        && ValidState()
-        && fresh(History)
-        && this.config == config
-    const config: Operations.InternalConfig
-    predicate ValidState()
-      ensures ValidState() ==>
-                && Operations.ValidInternalConfig?(config)
-                && History !in Operations.ModifiesInternalConfig(config)
-                && Modifies == Operations.ModifiesInternalConfig(config) + {History}
-    predicate EncryptItemEnsuresPublicly(input: EncryptItemInput , output: Result<EncryptItemOutput, Error>)
-    {Operations.EncryptItemEnsuresPublicly(input, output)}
-    // The public method to be called by library consumers
-    method EncryptItem ( input: EncryptItemInput )
-      returns (output: Result<EncryptItemOutput, Error>)
-      requires
-        && ValidState()
-      modifies Modifies - {History} ,
-               History`EncryptItem
-      // Dafny will skip type parameters when generating a default decreases clause.
-      decreases Modifies - {History}
-      ensures
-        && ValidState()
-      ensures EncryptItemEnsuresPublicly(input, output)
-      ensures History.EncryptItem == old(History.EncryptItem) + [DafnyCallEvent(input, output)]
-    {
-      output := Operations.EncryptItem(config, input);
-      History.EncryptItem := History.EncryptItem + [DafnyCallEvent(input, output)];
-    }
-
-    predicate DecryptItemEnsuresPublicly(input: DecryptItemInput , output: Result<DecryptItemOutput, Error>)
-    {Operations.DecryptItemEnsuresPublicly(input, output)}
-    // The public method to be called by library consumers
-    method DecryptItem ( input: DecryptItemInput )
-      returns (output: Result<DecryptItemOutput, Error>)
-      requires
-        && ValidState()
-      modifies Modifies - {History} ,
-               History`DecryptItem
-      // Dafny will skip type parameters when generating a default decreases clause.
-      decreases Modifies - {History}
-      ensures
-        && ValidState()
-      ensures DecryptItemEnsuresPublicly(input, output)
-      ensures History.DecryptItem == old(History.DecryptItem) + [DafnyCallEvent(input, output)]
-    {
-      output := Operations.DecryptItem(config, input);
-      History.DecryptItem := History.DecryptItem + [DafnyCallEvent(input, output)];
-    }
-
-  }
-}
-abstract module AbstractAwsCryptographyDbEncryptionSdkDynamoDbItemEncryptorOperations {
-  import opened Wrappers
-  import opened StandardLibrary.UInt
-  import opened UTF8
-  import opened Types = AwsCryptographyDbEncryptionSdkDynamoDbItemEncryptorTypes
-  type InternalConfig
-  predicate ValidInternalConfig?(config: InternalConfig)
-  function ModifiesInternalConfig(config: InternalConfig): set<object>
-  predicate EncryptItemEnsuresPublicly(input: EncryptItemInput , output: Result<EncryptItemOutput, Error>)
-  // The private method to be refined by the library developer
-
-
-  method EncryptItem ( config: InternalConfig , input: EncryptItemInput )
-    returns (output: Result<EncryptItemOutput, Error>)
-    requires
-      && ValidInternalConfig?(config)
-    modifies ModifiesInternalConfig(config)
-    // Dafny will skip type parameters when generating a default decreases clause.
-    decreases ModifiesInternalConfig(config)
-    ensures
-      && ValidInternalConfig?(config)
-    ensures EncryptItemEnsuresPublicly(input, output)
-
-
-  predicate DecryptItemEnsuresPublicly(input: DecryptItemInput , output: Result<DecryptItemOutput, Error>)
-  // The private method to be refined by the library developer
-
-
-  method DecryptItem ( config: InternalConfig , input: DecryptItemInput )
-    returns (output: Result<DecryptItemOutput, Error>)
-    requires
-      && ValidInternalConfig?(config)
-    modifies ModifiesInternalConfig(config)
-    // Dafny will skip type parameters when generating a default decreases clause.
-    decreases ModifiesInternalConfig(config)
-    ensures
-      && ValidInternalConfig?(config)
-    ensures DecryptItemEnsuresPublicly(input, output)
+}
+}
+ abstract module AbstractAwsCryptographyDbEncryptionSdkDynamoDbItemEncryptorOperations {
+ import opened Wrappers
+ import opened StandardLibrary.UInt
+ import opened UTF8
+ import opened Types = AwsCryptographyDbEncryptionSdkDynamoDbItemEncryptorTypes
+ type InternalConfig
+ predicate ValidInternalConfig?(config: InternalConfig)
+ function ModifiesInternalConfig(config: InternalConfig): set<object>
+ predicate EncryptItemEnsuresPublicly(input: EncryptItemInput , output: Result<EncryptItemOutput, Error>)
+ // The private method to be refined by the library developer
+
+
+ method EncryptItem ( config: InternalConfig , input: EncryptItemInput )
+ returns (output: Result<EncryptItemOutput, Error>)
+ requires
+ && ValidInternalConfig?(config)
+ modifies ModifiesInternalConfig(config)
+ // Dafny will skip type parameters when generating a default decreases clause.
+ decreases ModifiesInternalConfig(config)
+ ensures
+ && ValidInternalConfig?(config)
+ ensures EncryptItemEnsuresPublicly(input, output)
+
+
+ predicate DecryptItemEnsuresPublicly(input: DecryptItemInput , output: Result<DecryptItemOutput, Error>)
+ // The private method to be refined by the library developer
+
+
+ method DecryptItem ( config: InternalConfig , input: DecryptItemInput )
+ returns (output: Result<DecryptItemOutput, Error>)
+ requires
+ && ValidInternalConfig?(config)
+ modifies ModifiesInternalConfig(config)
+ // Dafny will skip type parameters when generating a default decreases clause.
+ decreases ModifiesInternalConfig(config)
+ ensures
+ && ValidInternalConfig?(config)
+ ensures DecryptItemEnsuresPublicly(input, output)
 }