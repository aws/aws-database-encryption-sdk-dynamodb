// Copyright Amazon.com Inc. or its affiliates. All Rights Reserved.
// SPDX-License-Identifier: Apache-2.0
namespace aws.cryptography.dynamoDbEncryption.itemEncryptor

use aws.polymorph#localService

use com.amazonaws.dynamodb#DynamoDB_20120810
use com.amazonaws.dynamodb#AttributeMap
use com.amazonaws.dynamodb#AttributeNameList
use com.amazonaws.dynamodb#TableName
use com.amazonaws.dynamodb#KeySchemaAttributeName
use aws.cryptography.materialProviders#KeyringReference
use aws.cryptography.materialProviders#CryptographicMaterialsManagerReference
use aws.cryptography.materialProviders#DBEAlgorithmSuiteId
use aws.cryptography.materialProviders#EncryptedDataKeyList
use aws.cryptography.materialProviders#EncryptionContext
use aws.cryptography.dynamoDbEncryption#AttributeActions
use aws.cryptography.dynamoDbEncryption#LegacyConfig
<<<<<<< HEAD
use aws.cryptography.structuredEncryption#Version
=======
use aws.cryptography.dynamoDbEncryption#PlaintextPolicy
>>>>>>> 4e691003

@localService(
  sdkId: "DynamoDbItemEncryptor",
  config: DynamoDbItemEncryptorConfig,
)
service DynamoDbItemEncryptor {
    version: "2022-08-26",
    operations: [EncryptItem, DecryptItem],
    errors: [DynamoDbItemEncryptorException],
}

//= specification/dynamodb-encryption-client/ddb-item-encryptor.md#initialization
//= type=implication
//# On initialization of the DynamoDB Item Encryptor,
//# the caller MUST provide all REQUIRED fields specified in
//# [dynamodb encryption table config](./ddb-encryption-table-config.md).

//= specification/dynamodb-encryption-client/ddb-item-encryptor.md#initialization
//= type=implication
//# and the caller MAY provide any OPTIONAL field specified in
//# [dynamodb encryption table config](./ddb-encryption-table-config.md).

structure DynamoDbItemEncryptorConfig {
    //= specification/dynamodb-encryption-client/ddb-table-encryption-config.md#structure
    //= type=implication
    //# The following are REQUIRED for DynamoDb Table Encryption Configuration:
    //# - [DynamoDB Table Name](#dynamodb-table-name)
    //# - [DynamoDB Partition Key Name](#dynamodb-partition-key-name)
    //# - [Attribute Actions](#attribute-actions)
    //# - A [CMM](#cmm) or [Keyring](#keyring)

    //= specification/dynamodb-encryption-client/ddb-table-encryption-config.md#structure
    //= type=implication
    //# The following are OPTIONAL for DynamoDb Table Encryption Configuration:
    //# - [DynamoDB Sort Key Name](#dynamodb-sort-key-name)
    //# - [Unauthenticated Attributes](#unauthenticated-attributes)
    //# - [Unauthenticated Attribute Name Prefix](#unauthenticated-attribute-prefix)
    //# - [Algorithm Suite](#algorithm-suite)
    //# - [Legacy Config](#legacy-config)
    //# - [Plaintext Policy](#plaintext-policy)

    //= specification/dynamodb-encryption-client/ddb-table-encryption-config.md#dynamodb-table-name
    //= type=implication
    //# This Table Name MUST be a valid DynamoDB Table Name.
    @required
    tableName: TableName,

    //= specification/dynamodb-encryption-client/ddb-table-encryption-config.md#dynamodb-partition-key-name
    //= type=implication
    //# This Partition Key Name MUST be a valid DynamoDB Key Schema Attribute Name
    @required
    partitionKeyName: KeySchemaAttributeName,

    //= specification/dynamodb-encryption-client/ddb-table-encryption-config.md#dynamodb-sort-key-name
    //= type=implication
    //# This Sort Key Name MUST be a valid DynamoDB Key Schema Attribute Name
    sortKeyName: KeySchemaAttributeName,

    @required
    attributeActions: AttributeActions,

    //= specification/dynamodb-encryption-client/ddb-table-encryption-config.md#unauthenticated-attributes
    //= type=implication
    //# Unauthenticated Attributes MUST be a set of Attribute Names.
    allowedUnauthenticatedAttributes: AttributeNameList,

    //= specification/dynamodb-encryption-client/ddb-table-encryption-config.md#unauthenticated-attribute-prefix
    //= type=implication
    //# Unauthenticated Attribute Prefix MUST be a string.
    allowedUnauthenticatedAttributePrefix: String,

    //= specification/dynamodb-encryption-client/ddb-table-encryption-config.md#algorithm-suite
    //= type=implication
    //# This algorithm suite MUST be a [Structured Encryption Library Supported algorithm suite](../../submodules/MaterialProviders/aws-encryption-sdk-specification/framework/algorithm-suites.md).
    algorithmSuiteId: DBEAlgorithmSuiteId,

    // Requires a Keyring XOR a CMM
    keyring: KeyringReference,
    cmm: CryptographicMaterialsManagerReference,

    legacyConfig: LegacyConfig,

    plaintextPolicy: PlaintextPolicy,
}

structure ParsedHeader {
    @required
    attributeActions: AttributeActions,
    @required
    algorithmSuiteId: DBEAlgorithmSuiteId,
    @required
    encryptedDataKeys: EncryptedDataKeyList,
    @required
    storedEncryptionContext: EncryptionContext
}

//= specification/dynamodb-encryption-client/ddb-item-encryptor.md#encryptitem
//= type=implication
//# The DynamoDB Item Encryptor MUST provide a function that adheres to [EncryptItem](./encrypt-item.md).
operation EncryptItem {
    input: EncryptItemInput,
    output: EncryptItemOutput,
}

//= specification/dynamodb-encryption-client/ddb-item-encryptor.md#decryptitem
//= type=implication
//# The DynamoDB Item Encryptor MUST provide a function that adheres to [DecryptItem](./decrypt-item.md).
operation DecryptItem {
    input: DecryptItemInput,
    output: DecryptItemOutput,
}

//= specification/dynamodb-encryption-client/encrypt-item.md#input
//= type=implication
//# The following inputs to this behavior are REQUIRED:
//# - DynamoDB Item
structure EncryptItemInput {
    @required
    plaintextItem: AttributeMap,
}

structure EncryptItemOutput {
    @required
    encryptedItem: AttributeMap,
}

//= specification/dynamodb-encryption-client/decrypt-item.md#input
//= type=implication
//# The following inputs to this behavior are REQUIRED:
//# - DynamoDB Item
structure DecryptItemInput {
    @required
    encryptedItem: AttributeMap,
}

structure DecryptItemOutput {
    @required
    plaintextItem: AttributeMap,

    // MAY be None if in plaintext/legacy mode
    parsedHeader: ParsedHeader,
}


@aws.polymorph#reference(service: aws.cryptography.primitives#AwsCryptographicPrimitives)
structure AtomicPrimitivesReference {}

/////////////
// Errors

@error("client")
structure DynamoDbItemEncryptorException {
  @required
  message: String,
}<|MERGE_RESOLUTION|>--- conflicted
+++ resolved
@@ -16,11 +16,8 @@
 use aws.cryptography.materialProviders#EncryptionContext
 use aws.cryptography.dynamoDbEncryption#AttributeActions
 use aws.cryptography.dynamoDbEncryption#LegacyConfig
-<<<<<<< HEAD
 use aws.cryptography.structuredEncryption#Version
-=======
 use aws.cryptography.dynamoDbEncryption#PlaintextPolicy
->>>>>>> 4e691003
 
 @localService(
   sdkId: "DynamoDbItemEncryptor",
@@ -106,6 +103,15 @@
     plaintextPolicy: PlaintextPolicy,
 }
 
+//= specification/dynamodb-encryption-client/decrypt-item.md#parsed-header
+//= type=implication
+//# This structure MUST contain the following values,
+//# representing the deserialized form of the header of the input encrypted structure:
+//#   - [Algorithm Suite ID](./header.md#format-flavor): The Algorithm Suite ID associated with the Format Flavor on the header.
+//#   - [Attribute Actions](./ddb-table-encryption-config.md#attribute-actions): The Crypto Schema for each signed attribute,
+//#     calculated using the Crypto Legend in the header, the signature scope used for decryption, and the data in the structure,
+//#     converted into Attribute Actions.
+//#   - [Encrypted Data Keys](./header.md#encrypted-data-keys): The Encrypted Data Keys stored in the header.
 structure ParsedHeader {
     @required
     attributeActions: AttributeActions,
@@ -157,6 +163,10 @@
 }
 
 structure DecryptItemOutput {
+    //= specification/dynamodb-encryption-client/decrypt-item.md#output
+    //= type=implication
+    //# This operation MUST output the following:
+    //#   - [DynamoDb Item](#dynamodb-item-1)
     @required
     plaintextItem: AttributeMap,
 
