// Copyright Amazon.com Inc. or its affiliates. All Rights Reserved.
// SPDX-License-Identifier: Apache-2.0

include "AwsCryptographyDbEncryptionSdkDynamoDbItemEncryptorOperations.dfy"
include "Util.dfy"

module
  {:extern "software.amazon.cryptography.dbencryptionsdk.dynamodb.itemencryptor.internaldafny" }
  DynamoDbItemEncryptor refines AbstractAwsCryptographyDbEncryptionSdkDynamoDbItemEncryptorService
{
  import opened DynamoDbItemEncryptorUtil
  import StructuredEncryption
  import StructuredEncryptionHeader
  import CSE = AwsCryptographyDbEncryptionSdkStructuredEncryptionTypes
  import DDBE = AwsCryptographyDbEncryptionSdkDynamoDbTypes
  import MaterialProviders
  import Operations = AwsCryptographyDbEncryptionSdkDynamoDbItemEncryptorOperations
  import SE =  StructuredEncryptionUtil
  import InternalLegacyOverride
  import SortedSets
  import DDB = ComAmazonawsDynamodbTypes

  // There is no sensible default, so construct something simple but invalid at runtime.
  function method DefaultDynamoDbItemEncryptorConfig(): DynamoDbItemEncryptorConfig
  {
    DynamoDbItemEncryptorConfig(
      logicalTableName := "foo",
      partitionKeyName := "bar",
      sortKeyName := None(),
      attributeActionsOnEncrypt := map[],
      allowedUnsignedAttributes := None(),
      allowedUnsignedAttributePrefix := None(),
      keyring := None(),
      cmm := None(),
      algorithmSuiteId := None(),
      legacyOverride := None(),
      plaintextOverride := None()
    )
  }

  predicate method UnreservedPrefix(attr : string)
  {
    && !(ReservedPrefix <= attr)
    && !(SE.ReservedCryptoContextPrefixString <= attr)
  }

  method {:vcs_split_on_every_assert} DynamoDbItemEncryptor(config: DynamoDbItemEncryptorConfig)
    returns (res: Result<IDynamoDbItemEncryptorClient, Error>)
    ensures res.Success? ==>
      && res.value is DynamoDbItemEncryptorClient
<<<<<<< HEAD
      && var client := res.value as DynamoDbItemEncryptorClient;
      && client.config.logicalTableName == config.logicalTableName
      && client.config.partitionKeyName == config.partitionKeyName
      && client.config.sortKeyName == config.sortKeyName
      && client.config.attributeActionsOnEncrypt == config.attributeActionsOnEncrypt
      && client.config.allowedUnsignedAttributes == config.allowedUnsignedAttributes
      && client.config.allowedUnsignedAttributePrefix == config.allowedUnsignedAttributePrefix
      && client.config.algorithmSuiteId == config.algorithmSuiteId
=======
      && var rconfig := (res.value as DynamoDbItemEncryptorClient).config;
      && rconfig.logicalTableName == config.logicalTableName
      && rconfig.partitionKeyName == config.partitionKeyName
      && rconfig.sortKeyName == config.sortKeyName
      && rconfig.attributeActionsOnEncrypt == config.attributeActionsOnEncrypt
      && rconfig.allowedUnsignedAttributes == config.allowedUnsignedAttributes
      && rconfig.allowedUnsignedAttributePrefix == config.allowedUnsignedAttributePrefix
      && rconfig.algorithmSuiteId == config.algorithmSuiteId
>>>>>>> 56f1cd14

      //= specification/dynamodb-encryption-client/ddb-table-encryption-config.md#attribute-actions
      //= type=implication
      //# The [Key Action](#key-action)
      //# MUST be configured to the partition attribute and, if present, sort attribute.
      && rconfig.version == Operations.VersionFromActions(config.attributeActionsOnEncrypt)
      && config.partitionKeyName in config.attributeActionsOnEncrypt
      && config.attributeActionsOnEncrypt[config.partitionKeyName] == Operations.KeyActionFromVersion(rconfig.version)
      && (config.sortKeyName.Some? ==>
          && config.sortKeyName.value in config.attributeActionsOnEncrypt
          && config.attributeActionsOnEncrypt[config.sortKeyName.value] == Operations.KeyActionFromVersion(rconfig.version))

    //= specification/dynamodb-encryption-client/ddb-table-encryption-config.md#plaintext-policy
    //# If not specified, encryption and decryption MUST behave according to `FORBID_PLAINTEXT_WRITE_FORBID_PLAINTEXT_READ`.
    ensures
        && res.Success?
        && config.plaintextOverride.None?
      ==>
<<<<<<< HEAD
        && var client := res.value as DynamoDbItemEncryptorClient;
        && client.config.plaintextOverride.FORBID_PLAINTEXT_WRITE_FORBID_PLAINTEXT_READ?
=======
        && var config := (res.value as DynamoDbItemEncryptorClient).config;
        && config.plaintextOverride.FORBID_PLAINTEXT_WRITE_FORBID_PLAINTEXT_READ?
>>>>>>> 56f1cd14
  {
    :- Need(config.keyring.None? || config.cmm.None?, DynamoDbItemEncryptorException(
      message := "Cannot provide both a keyring and a CMM"
    ));
    :- Need(config.keyring.Some? || config.cmm.Some?, DynamoDbItemEncryptorException(
      message := "Must provide either a keyring or a CMM"
    ));
    var version := Operations.VersionFromActions(config.attributeActionsOnEncrypt);
    var keyAction := Operations.KeyActionFromVersion(version);
    var keyActionStr := Operations.KeyActionStringFromVersion(version);
    :- Need(
        && config.partitionKeyName in config.attributeActionsOnEncrypt
        && config.attributeActionsOnEncrypt[config.partitionKeyName] == keyAction,
      DynamoDbItemEncryptorException(
        message := "Partition key attribute action MUST be " + keyActionStr
      ));
    :- Need(
      (config.sortKeyName.Some? ==>
        && config.sortKeyName.value in config.attributeActionsOnEncrypt
        && config.attributeActionsOnEncrypt[config.sortKeyName.value] == keyAction),
      DynamoDbItemEncryptorException(
        message := "Sort key attribute action MUST be " + keyActionStr
      ));

    // We happen to order these values, but this ordering MUST NOT be relied upon.
    var attributeNames : seq<DDB.AttributeName> := SortedSets.ComputeSetToOrderedSequence2(config.attributeActionsOnEncrypt.Keys, CharLess);
    for i := 0 to |attributeNames|
      invariant forall j | 0 <= j < i ::
      && UnreservedPrefix(attributeNames[j])
      && (Operations.ForwardCompatibleAttributeAction(
               attributeNames[j],
               config.attributeActionsOnEncrypt[attributeNames[j]],
               config.allowedUnsignedAttributes,
               config.allowedUnsignedAttributePrefix))
    {
      var attributeName := attributeNames[i];
      var action := config.attributeActionsOnEncrypt[attributeName];
      if !(Operations.ForwardCompatibleAttributeAction(
          attributeName,
          action,
          config.allowedUnsignedAttributes,
          config.allowedUnsignedAttributePrefix
        ))
      {
        return Failure(DynamoDbItemEncryptorException(
          message := Operations.ExplainNotForwardCompatible(attributeName, action, config.allowedUnsignedAttributes, config.allowedUnsignedAttributePrefix)
        ));
      }
      if !UnreservedPrefix(attributeName) {
        return Failure(DynamoDbItemEncryptorException(
          message := "Attribute: " + attributeName + " is reserved, and may not be configured."
        ));
      }
      assert UnreservedPrefix(attributeName);
      assert UnreservedPrefix(attributeNames[i]);
    }

    assert (forall attribute <- attributeNames :: UnreservedPrefix(attribute));
    assert (forall attribute <- config.attributeActionsOnEncrypt.Keys :: UnreservedPrefix(attribute));
    assert (forall attribute <- config.attributeActionsOnEncrypt.Keys :: !(ReservedPrefix <= attribute));

    // Create the structured encryption client
    var structuredEncryptionRes := StructuredEncryption.StructuredEncryption();
    var structuredEncryptionX : CSE.IStructuredEncryptionClient :- structuredEncryptionRes
      .MapFailure(e => AwsCryptographyDbEncryptionSdkDynamoDb(DDBE.AwsCryptographyDbEncryptionSdkStructuredEncryption(e)));
    assert structuredEncryptionX is StructuredEncryption.StructuredEncryptionClient;
    var structuredEncryption := structuredEncryptionX as StructuredEncryption.StructuredEncryptionClient;

    var cmm;
    if (config.cmm.Some?) {
      cmm := config.cmm.value;
    } else {
      //= specification/dynamodb-encryption-client/ddb-table-encryption-config.md#cmm
      //= type=implication
      //# If not supplied during initialization,
      //# the CMM considered "configured" to this
      //# Item Encryptor MUST be a
      //# [default CMM](https://github.com/awslabs/aws-encryption-sdk-specification/blob/master/framework/default-cmm.md)
      //# constructed using the [supplied keyring](#keyring) as input.
      var keyring := config.keyring.value;
      var matProv :- expect MaterialProviders.MaterialProviders();
      var maybeCmm := matProv.CreateDefaultCryptographicMaterialsManager(
        AwsCryptographyMaterialProvidersTypes.CreateDefaultCryptographicMaterialsManagerInput(
          keyring := keyring
        )
      );
      cmm :- maybeCmm.MapFailure(e => AwsCryptographyMaterialProviders(e));
    }

    var maybeCmpClient := MaterialProviders.MaterialProviders();
    var internalLegacyOverride :- InternalLegacyOverride.InternalLegacyOverride.Build(config);
    var cmpClientX: AwsCryptographyMaterialProvidersTypes.IAwsCryptographicMaterialProvidersClient :- maybeCmpClient.MapFailure(e => AwsCryptographyMaterialProviders(e));
    assert cmpClientX is MaterialProviders.MaterialProvidersClient;
    var cmpClient := cmpClientX as MaterialProviders.MaterialProvidersClient;

    //= specification/dynamodb-encryption-client/ddb-table-encryption-config.md#structure
    //# A [Legacy Config](#legacy-config)
    //# and a [Plaintext Policy](#plaintext-policy)
    //# both specified on the same config is invalid,
    //# and MUST result in an error.
    // :- Need(internalLegacyOverride.None? || config.plaintextOverride.None?, DynamoDbItemEncryptorException(
    //   message := "Cannot configure both a plaintext policy and a legacy config."
    // ));
    if !(internalLegacyOverride.None? || config.plaintextOverride.None?) {
      return Failure(DynamoDbItemEncryptorException(
        message := "Cannot configure both a plaintext policy and a legacy config."
      ));
    }

    var plaintextOverride := if config.plaintextOverride.Some? then
      config.plaintextOverride.value
    else
      DDBE.PlaintextOverride.FORBID_PLAINTEXT_WRITE_FORBID_PLAINTEXT_READ;      

    var internalConfig := Operations.Config(
      version := version,
      cmpClient := cmpClient,
      logicalTableName := config.logicalTableName,
      partitionKeyName := config.partitionKeyName,
      sortKeyName := config.sortKeyName,
      attributeActionsOnEncrypt := config.attributeActionsOnEncrypt,
      allowedUnsignedAttributes := config.allowedUnsignedAttributes,
      allowedUnsignedAttributePrefix := config.allowedUnsignedAttributePrefix,
      //= specification/dynamodb-encryption-client/ddb-table-encryption-config.md#algorithm-suite
      //= type=implication
      //# The [algorithm suite](../../submodules/MaterialProviders/aws-encryption-sdk-specification/framework/algorithm-suites.md) that SHOULD be used for encryption.
      algorithmSuiteId := config.algorithmSuiteId,
      cmm := cmm,
      structuredEncryption := (structuredEncryption as StructuredEncryption.StructuredEncryptionClient),
      internalLegacyOverride := internalLegacyOverride,
      plaintextOverride := plaintextOverride
    );

    // Dafny needs some extra help here
    assert (forall attribute <- internalConfig.attributeActionsOnEncrypt.Keys :: UnreservedPrefix(attribute));
    assert (forall attribute <- internalConfig.attributeActionsOnEncrypt.Keys :: !(ReservedPrefix <= attribute));
    assert Operations.ValidInternalConfig?(internalConfig);

    var client := new DynamoDbItemEncryptorClient(internalConfig);

    assert fresh(client.Modifies
      - ( if config.keyring.Some? then config.keyring.value.Modifies else {})
      - ( if config.cmm.Some? then config.cmm.value.Modifies else {} )
      - ( if config.legacyOverride.Some? then config.legacyOverride.value.encryptor.Modifies else {}));

    return Success(client);
  }

  class DynamoDbItemEncryptorClient... {

    predicate ValidState()
    {
      && Operations.ValidInternalConfig?(config)
      && History !in Operations.ModifiesInternalConfig(config)
      && Modifies == Operations.ModifiesInternalConfig(config) + {History}
    }

    constructor(config: Operations.InternalConfig)
    {
      this.config := config;
      History := new IDynamoDbItemEncryptorClientCallHistory();
      Modifies := Operations.ModifiesInternalConfig(config) + {History};
    }

  }

}<|MERGE_RESOLUTION|>--- conflicted
+++ resolved
@@ -48,16 +48,6 @@
     returns (res: Result<IDynamoDbItemEncryptorClient, Error>)
     ensures res.Success? ==>
       && res.value is DynamoDbItemEncryptorClient
-<<<<<<< HEAD
-      && var client := res.value as DynamoDbItemEncryptorClient;
-      && client.config.logicalTableName == config.logicalTableName
-      && client.config.partitionKeyName == config.partitionKeyName
-      && client.config.sortKeyName == config.sortKeyName
-      && client.config.attributeActionsOnEncrypt == config.attributeActionsOnEncrypt
-      && client.config.allowedUnsignedAttributes == config.allowedUnsignedAttributes
-      && client.config.allowedUnsignedAttributePrefix == config.allowedUnsignedAttributePrefix
-      && client.config.algorithmSuiteId == config.algorithmSuiteId
-=======
       && var rconfig := (res.value as DynamoDbItemEncryptorClient).config;
       && rconfig.logicalTableName == config.logicalTableName
       && rconfig.partitionKeyName == config.partitionKeyName
@@ -66,7 +56,6 @@
       && rconfig.allowedUnsignedAttributes == config.allowedUnsignedAttributes
       && rconfig.allowedUnsignedAttributePrefix == config.allowedUnsignedAttributePrefix
       && rconfig.algorithmSuiteId == config.algorithmSuiteId
->>>>>>> 56f1cd14
 
       //= specification/dynamodb-encryption-client/ddb-table-encryption-config.md#attribute-actions
       //= type=implication
@@ -85,13 +74,8 @@
         && res.Success?
         && config.plaintextOverride.None?
       ==>
-<<<<<<< HEAD
-        && var client := res.value as DynamoDbItemEncryptorClient;
-        && client.config.plaintextOverride.FORBID_PLAINTEXT_WRITE_FORBID_PLAINTEXT_READ?
-=======
         && var config := (res.value as DynamoDbItemEncryptorClient).config;
         && config.plaintextOverride.FORBID_PLAINTEXT_WRITE_FORBID_PLAINTEXT_READ?
->>>>>>> 56f1cd14
   {
     :- Need(config.keyring.None? || config.cmm.None?, DynamoDbItemEncryptorException(
       message := "Cannot provide both a keyring and a CMM"
