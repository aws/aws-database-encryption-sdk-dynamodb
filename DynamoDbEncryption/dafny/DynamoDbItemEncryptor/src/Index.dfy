// Copyright Amazon.com Inc. or its affiliates. All Rights Reserved.
// SPDX-License-Identifier: Apache-2.0

include "AwsCryptographyDynamoDbEncryptionItemEncryptorOperations.dfy"
include "Util.dfy"

module
  {:extern "Dafny.Aws.Cryptography.DynamoDbEncryption.ItemEncryptor" }
  DynamoDbItemEncryptor refines AbstractAwsCryptographyDynamoDbEncryptionItemEncryptorService
{
  import opened DynamoDbItemEncryptorUtil
  import StructuredEncryption
  import CSE = AwsCryptographyStructuredEncryptionTypes
  import DDBE = AwsCryptographyDynamoDbEncryptionTypes
  import MaterialProviders
  import Operations = AwsCryptographyDynamoDbEncryptionItemEncryptorOperations
  import SE =  StructuredEncryptionUtil
  import InternalLegacyConfig

  // TODO there is no sensible default, so what should this do?
  // As is, the default config is invalid. Can we update the codegen to *not*
  // build a default config?
  function method DefaultDynamoDbItemEncryptorConfig(): DynamoDbItemEncryptorConfig
  {
    DynamoDbItemEncryptorConfig(
      tableName := "foo",
      partitionKeyName := "bar",
      sortKeyName := None(),
      attributeActions := map[],
      allowedUnauthenticatedAttributes := None(),
      allowedUnauthenticatedAttributePrefix := None(),
      keyring := None(),
      cmm := None(),
      algorithmSuiteId := None(),
      legacyConfig := None(),
      plaintextPolicy := None()
    )
  }

  // because an inline "!(ReservedPrefix <= attr)" is too hard for Dafny
  predicate method UnreservedPrefix(attr : string)
  {
    !(ReservedPrefix <= attr)
  }

  method {:vcs_split_on_every_assert} DynamoDbItemEncryptor(config: DynamoDbItemEncryptorConfig)
    returns (res: Result<DynamoDbItemEncryptorClient, Error>)
    ensures res.Success? ==>
      && res.value.config.tableName == config.tableName
      && res.value.config.partitionKeyName == config.partitionKeyName
      && res.value.config.sortKeyName == config.sortKeyName
      && res.value.config.attributeActions == config.attributeActions
      && res.value.config.allowedUnauthenticatedAttributes == config.allowedUnauthenticatedAttributes
      && res.value.config.allowedUnauthenticatedAttributePrefix == config.allowedUnauthenticatedAttributePrefix
      && res.value.config.algorithmSuiteId == config.algorithmSuiteId

      //= specification/dynamodb-encryption-client/ddb-table-encryption-config.md#attribute-actions
      //= type=implication
      //# The [SIGN_ONLY](../structured-encryption/structures.md#signonly) Crypto Action
      //# MUST be configured to the partition attribute and, if present, sort attribute.
      && config.partitionKeyName in config.attributeActions
      && config.attributeActions[config.partitionKeyName] == CSE.SIGN_ONLY
      && (config.sortKeyName.Some? ==>
          && config.sortKeyName.value in config.attributeActions
          && config.attributeActions[config.sortKeyName.value] == CSE.SIGN_ONLY)

    //= specification/dynamodb-encryption-client/ddb-table-encryption-config.md#plaintext-policy
    //# If not specified, encryption and decryption MUST behave according to `FORBID_WRITE_FORBID_READ`.
    ensures
        && res.Success?
        && config.plaintextPolicy.None?
      ==>
        res.value.config.plaintextPolicy.FORBID_WRITE_FORBID_READ?
  {
    // TODO Fix this when the compile bug is fixed (https://t.corp.amazon.com/P78273149)
    // :- Need(config.keyring.None? || config.cmm.None?, DynamoDbItemEncryptorException(
    //   message := "Cannot provide both a keyring and a CMM"
    // ));
    if !(config.keyring.None? || config.cmm.None?) {
      return Failure(DynamoDbItemEncryptorException(
        message := "Cannot provide both a keyring and a CMM"
      ));
    }
    // :- Need(config.keyring.Some? || config.cmm.Some?, DynamoDbItemEncryptorException(
    //   message := "Must provide either a keyring or a CMM"
    // ));
    if !(config.keyring.Some? || config.cmm.Some?) {
      return Failure(DynamoDbItemEncryptorException(
        message := "Must provide either a keyring or a CMM"
      ));
    }
    // :- Need(
    //     && config.partitionKeyName in config.attributeActions
    //     && config.attributeActions[config.partitionKeyName] == CSE.SIGN_ONLY,
    //   DynamoDbItemEncryptorException(
    //     message := "Partition key attribute action MUST be SIGN_ONLY"
    //   ));
    if 
        !(&& config.partitionKeyName in config.attributeActions
        && config.attributeActions[config.partitionKeyName] == CSE.SIGN_ONLY)
    {
      return Failure(DynamoDbItemEncryptorException(
        message := "Partition key attribute action MUST be SIGN_ONLY"
      ));
    }
    // :- Need(
    //   (config.sortKeyName.Some? ==>
    //     && config.sortKeyName.value in config.attributeActions
    //     && config.attributeActions[config.sortKeyName.value] == CSE.SIGN_ONLY),
    //   DynamoDbItemEncryptorException(
    //     message := "Sort key attribute action MUST be SIGN_ONLY"
    //   ));
    if !(
      (config.sortKeyName.Some? ==>
        && config.sortKeyName.value in config.attributeActions
        && config.attributeActions[config.sortKeyName.value] == CSE.SIGN_ONLY))
    {
      return Failure(DynamoDbItemEncryptorException(
        message := "Sort key attribute action MUST be SIGN_ONLY"
      ));
    }

    var attributeActions' := config.attributeActions;
    while attributeActions'.Keys != {}
      invariant forall attribute <- (config.attributeActions - attributeActions'.Keys)
      :: Operations.ForwardCompatibleAttributeAction(
          attribute,
          config.attributeActions[attribute],
          config.allowedUnauthenticatedAttributes,
          config.allowedUnauthenticatedAttributePrefix)
      invariant forall attribute <- (config.attributeActions - attributeActions'.Keys)
      :: UnreservedPrefix(attribute)
    {
      var attribute :| attribute in attributeActions';
      var action := config.attributeActions[attribute];
      // :- Need(Operations.ForwardCompatibleAttributeAction(
      //       attribute,
      //       action,
      //       config.allowedUnauthenticatedAttributes,
      //       config.allowedUnauthenticatedAttributePrefix
      //     ),
      //     DynamoDbItemEncryptorException(
      //       message := "Attribute: " + attribute + " configuration not compatible with unauthenticated configuration."
      //     ));
      if !(Operations.ForwardCompatibleAttributeAction(
          attribute,
          action,
          config.allowedUnauthenticatedAttributes,
          config.allowedUnauthenticatedAttributePrefix
        ))
      {
        return Failure(DynamoDbItemEncryptorException(
          message := Operations.ExplainNotForwardCompatible(attribute, action, config.allowedUnauthenticatedAttributes, config.allowedUnauthenticatedAttributePrefix)
        ));
      }
      if !UnreservedPrefix(attribute) {
        return Failure(DynamoDbItemEncryptorException(
          message := "Attribute: " + attribute + " is reserved, and may not be configured."
        ));
      }
      attributeActions' := attributeActions' - {attribute};
    }

    // Create the structured encryption client
    var structuredEncryptionRes := StructuredEncryption.StructuredEncryption();
    var structuredEncryption :- structuredEncryptionRes
      .MapFailure(e => AwsCryptographyDynamoDbEncryption(DDBE.AwsCryptographyStructuredEncryption(e)));

    var cmm;
    if (config.cmm.Some?) {
      cmm := config.cmm.value;
    } else {
      //= specification/dynamodb-encryption-client/ddb-table-encryption-config.md#cmm
      //= type=implication
      //# If not supplied during initialization,
      //# the CMM considered "configured" to this
      //# Item Encryptor MUST be a
      //# [default CMM](https://github.com/awslabs/aws-encryption-sdk-specification/blob/master/framework/default-cmm.md)
      //# constructed using the [supplied keyring](#keyring) as input.
      var keyring := config.keyring.value;
      var matProv :- expect MaterialProviders.MaterialProviders();
      var maybeCmm := matProv.CreateDefaultCryptographicMaterialsManager(
        AwsCryptographyMaterialProvidersTypes.CreateDefaultCryptographicMaterialsManagerInput(
          keyring := keyring
        )
      );
      cmm :- maybeCmm.MapFailure(e => AwsCryptographyMaterialProviders(e));
    }

    var maybeCmpClient := MaterialProviders.MaterialProviders();
    var internalLegacyConfig :- InternalLegacyConfig.InternalLegacyConfig.Build(config);
    var cmpClient :- maybeCmpClient.MapFailure(e => AwsCryptographyMaterialProviders(e));

    //= specification/dynamodb-encryption-client/ddb-table-encryption-config.md#structure
    //# A [Legacy Config](#legacy-config)
    //# and a [Plaintext Policy](#plaintext-policy)
    //# both specified on the same config is invalid,
    //# and MUST result in an error.
    // :- Need(internalLegacyConfig.None? || config.plaintextPolicy.None?, DynamoDbItemEncryptorException(
    //   message := "Cannot configure both a plaintext policy and a legacy config."
    // ));
    if !(internalLegacyConfig.None? || config.plaintextPolicy.None?) {
      return Failure(DynamoDbItemEncryptorException(
        message := "Cannot configure both a plaintext policy and a legacy config."
      ));
    }

    var plaintextPolicy := if config.plaintextPolicy.Some? then
      config.plaintextPolicy.value
    else
      DDBE.PlaintextPolicy.FORBID_WRITE_FORBID_READ;      

    var internalConfig := Operations.Config(
      cmpClient := cmpClient,
      tableName := config.tableName,
      partitionKeyName := config.partitionKeyName,
      sortKeyName := config.sortKeyName,
      attributeActions := config.attributeActions,
      allowedUnauthenticatedAttributes := config.allowedUnauthenticatedAttributes,
      allowedUnauthenticatedAttributePrefix := config.allowedUnauthenticatedAttributePrefix,
      //= specification/dynamodb-encryption-client/ddb-table-encryption-config.md#algorithm-suite
      //= type=implication
      //# The [algorithm suite](../../submodules/MaterialProviders/aws-encryption-sdk-specification/framework/algorithm-suites.md) that SHOULD be used for encryption.
      algorithmSuiteId := config.algorithmSuiteId,
      cmm := cmm,
      structuredEncryption := structuredEncryption,
      internalLegacyConfig := internalLegacyConfig,
      plaintextPolicy := plaintextPolicy
    );
<<<<<<< HEAD

    // Dafny needs some extra help here
    assert (forall attribute <- internalConfig.attributeActions.Keys :: !(ReservedPrefix <= attribute));
    assert Operations.ValidInternalConfig?(internalConfig);
=======
    // TODO: Temporarily axiomatic to verify compilation works elsewhere first
    assume {:axiom} Operations.ValidInternalConfig?(internalConfig); // Dafny needs some extra help here
>>>>>>> 5d19bbc4

    var client := new DynamoDbItemEncryptorClient(internalConfig);
    return Success(client);
  }

  class DynamoDbItemEncryptorClient... {

    predicate ValidState()
    {
      && Operations.ValidInternalConfig?(config)
      && History !in Operations.ModifiesInternalConfig(config)
      && Modifies == Operations.ModifiesInternalConfig(config) + {History}
    }

    constructor(config: Operations.InternalConfig)
    {
      this.config := config;
      History := new IDynamoDbItemEncryptorClientCallHistory();
      Modifies := Operations.ModifiesInternalConfig(config) + {History};
    }

  }

}<|MERGE_RESOLUTION|>--- conflicted
+++ resolved
@@ -227,15 +227,10 @@
       internalLegacyConfig := internalLegacyConfig,
       plaintextPolicy := plaintextPolicy
     );
-<<<<<<< HEAD
 
     // Dafny needs some extra help here
     assert (forall attribute <- internalConfig.attributeActions.Keys :: !(ReservedPrefix <= attribute));
     assert Operations.ValidInternalConfig?(internalConfig);
-=======
-    // TODO: Temporarily axiomatic to verify compilation works elsewhere first
-    assume {:axiom} Operations.ValidInternalConfig?(internalConfig); // Dafny needs some extra help here
->>>>>>> 5d19bbc4
 
     var client := new DynamoDbItemEncryptorClient(internalConfig);
     return Success(client);
