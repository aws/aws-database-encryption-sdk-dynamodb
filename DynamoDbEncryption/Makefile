--- conflicted
+++ resolved
@@ -3,7 +3,6 @@
 
 CORES=2
 
-<<<<<<< HEAD
 include ../SharedMakefile.mk
 
 SMITHY_NAMESPACES := \
@@ -24,15 +23,7 @@
 SMITHY_DEPS=submodules/MaterialProviders/model
 
 format_net:
-	pushd runtimes/net && dotnet format && popd
-=======
-build_java_dependencies:
-	$(MAKE) -C $(ROOT_DIR)/../DynamoDbEncryptionMiddlewareInternal build_java
-	$(MAKE) -C $(ROOT_DIR)/../DynamoDbEncryptionMiddlewareInternal mvn_local_deploy
-
-build_java: build_java_dependencies
-	gradle -p runtimes/java build
->>>>>>> 7b7f5c4c
+	pushd runtimes/net && dotnet format DynamoDbEncryption.csproj && popd
 
 # Transpiling the entire project can take a while (~10 minutes),
 # So these custom written targets can be used to short-circuit the process
